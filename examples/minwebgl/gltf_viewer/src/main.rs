use std::
{
<<<<<<< HEAD
  cell::RefCell, collections::HashMap, rc::Rc 
=======
  cell::RefCell, collections::{ HashMap, HashSet }, rc::Rc
>>>>>>> 66c21604
};

use buffer::Buffer;
use camera::Camera;
use gltf::Gltf;
use material::Material;
use mesh::Mesh;
use minwebgl::{ self as gl, JsCast };
use node::{ Node, Object3D };
use renderer::Renderer;
use scene::Scene;
use texture::Texture;
use web_sys::wasm_bindgen::prelude::Closure;

mod mesh;
mod camera_controls;
mod material;
mod scene;
mod texture;
mod sampler;
mod primitive;
mod buffer;
mod node;
mod renderer;
mod camera;
mod program;
mod loaders;
mod ibl;

async fn run() -> Result< (), gl::WebglError >
{
  gl::browser::setup( Default::default() );
  let canvas = gl::canvas::make()?;
  let gl = gl::context::from_canvas( &canvas, Default::default() )?;
  let window = gl::web_sys::window().unwrap();
  let document = window.document().unwrap();

  let width = canvas.width() as f32;
  let height = canvas.height() as f32;

  // Camera setup
  let mut eye = gl::math::F32x3::from( [ 0.0, 20.0, 20.0 ] );
  eye /= 500.0;
  let up = gl::math::F32x3::from( [ 0.0, 1.0, 0.0 ] );
  let center = gl::math::F32x3::from( [ 0.0, 0.0, 0.0 ] );

  let aspect_ratio = width / height;
  let fov = 70.0f32.to_radians();
  let near = 0.001;
  let far = 100.0;

  let mut camera = Camera::new( eye, up, center, aspect_ratio, fov, near, far );
  camera.set_window_size( [ width, height ].into() );

  camera_controls::setup_controls( &canvas, &camera.get_controls() );

  let gltf_file_path = "dodge-challenger/gltf";

  let gltf_slice= gl::file::load( &format!( "{}/scene.gltf", gltf_file_path ) ).await.expect( "Failed to load gltf file" );
  let mut gltf_file = Gltf::from_slice( &gltf_slice ).unwrap();

  let mut buffers : Vec< gl::js_sys::Uint8Array > = Vec::new();

  // Move the GLB bin into buffers
  if let Some( blob ) = gltf_file.blob.as_mut()
  {
    let blob = std::mem::take( blob );
    gl::log::info!( "The gltf binary payload is present: {}", blob.len() );
    buffers.push( blob.as_slice().into() );
  }

  for gltf_buffer in gltf_file.buffers()
  {
    match gltf_buffer.source()
    {
      gltf::buffer::Source::Uri( uri ) =>
      {
        let path = format!( "{}/{}", gltf_file_path, uri );
        let buffer = gl::file::load( &path ).await
        .expect( "Failed to load a buffer" );

        gl::log::info!
        (
          "Buffer path: {}\n
          \tBuffer length: {}",
          path,
          buffer.len()
        );

        buffers.push( buffer.as_slice().into() );
      },
      _ => {}
    }
  }

  gl::info!( "Bufffers: {}", buffers.len() );

  // Upload images
  let images = Rc::new( RefCell::new( Vec::new() ) );

  // Creates an <img> html elements, and sets its src property to 'src' parameter
  // When the image is loaded, createa a texture and adds it to the 'images' array
  let upload_texture = | src : Rc< String > | {
    let texture = gl.create_texture();
    images.borrow_mut().push( texture.clone() );

    let img_element = document.create_element( "img" ).unwrap().dyn_into::< gl::web_sys::HtmlImageElement >().unwrap();
    img_element.style().set_property( "display", "none" ).unwrap();
    let load_texture : Closure< dyn Fn() > = Closure::new
    (
      {
        //let images = images.clone();
        let gl = gl.clone();
        let img = img_element.clone();
        let src = src.clone();
        move ||
        {
          gl.bind_texture( gl::TEXTURE_2D, texture.as_ref() );
          //gl.pixel_storei( gl::UNPACK_FLIP_Y_WEBGL, 1 );
          gl.tex_image_2d_with_u32_and_u32_and_html_image_element
          (
            gl::TEXTURE_2D,
            0,
            gl::RGBA as i32,
            gl::RGBA,
            gl::UNSIGNED_BYTE,
            &img
          ).expect( "Failed to upload data to texture" );
          //gl.pixel_storei( gl::UNPACK_FLIP_Y_WEBGL, 0 );

          gl.generate_mipmap( gl::TEXTURE_2D );

          //match
          gl::web_sys::Url::revoke_object_url( &src ).unwrap();
          // {
          //   Ok( _ ) => { gl::info!( "Remove object url: {}", &src ) },
          //   Err( _ ) => { gl::info!( "Not an object url: {}", &src ) }
          // }

          img.remove();
        }
      }
    );

    img_element.set_onload( Some( load_texture.as_ref().unchecked_ref() ) );
    img_element.set_src( &src );
    load_texture.forget();
  };

  // If a source of an image is Uri - load the file
  // If a source of an image is View - create a blob from buffer, then turn it into an Object Url,
  // then load an image from the url
  for gltf_image in gltf_file.images()
  {
    match  gltf_image.source()
    {
      gltf::image::Source::Uri { uri, mime_type: _ } =>
      {
        upload_texture( Rc::new( format!( "static/{}/{}", gltf_file_path, uri ) ) );
      },
      gltf::image::Source::View { view, mime_type } =>
      {
        let buffer = buffers[ view.buffer().index() ].clone();
        let blob = {
          let options = gl::web_sys::BlobPropertyBag::new();
          options.set_type( mime_type );

          let mut blob_parts = Vec::new();
          blob_parts.push( buffer );

          gl::web_sys::Blob::new_with_u8_array_sequence_and_options( &( blob_parts.into() ), &options )
        }.expect( "Failed to create a Blob" );

        let url = gl::web_sys::Url::create_object_url_with_blob( &blob ).expect( "Failed to create object url" );
        upload_texture( Rc::new( url ) );
      }
    }
  }

  gl::info!( "Images: {}", images.borrow().len() );

  // Upload buffer to the GPU
  let mut gl_buffers = HashMap::new();
  // The target option may not be set for the attributes/indices buffers
  // This scenario should be checked
  for ( i, view ) in gltf_file.views().enumerate()
  {
    if view.target().is_some()
    {
      let buffer = Buffer::new( &gl, &view, &buffers )?;
      gl_buffers.insert( i, buffer );
    }
  }

  gl::info!( "GL Buffers: {}", gl_buffers.len() );

  // Create textures
  let mut textures = Vec::new();
  for gltf_t in gltf_file.textures()
  {
    let t = Texture::new( &images.borrow(), gltf_t );
    textures.push( t );
  }
  let textures : &'static Vec< Texture > = Box::leak( Box::new( textures ) );

  // Create materials
  let mut materials = Vec::new();
  for gltf_mat in gltf_file.materials()
  {
    let m = Material::new( gltf_mat, &textures );
    materials.push( m );
  }

  gl::log::info!( "Materials: {}",materials.len() );

  let mut meshes = Vec::new();
  for gltf_mesh in gltf_file.meshes()
  {
    let m = Mesh::new( &gl, &gltf_mesh, &gl_buffers )?;
    meshes.push( m );
  }

  gl::log::info!( "Meshes: {}",meshes.len() );

  let mut nodes = Vec::new();
  for gltf_node in gltf_file.nodes()
  {
    let node = Rc::new( RefCell::new( Node::new( &gltf_node ) ) );
<<<<<<< HEAD
=======

    if let Object3D::Mesh( id ) = node.borrow().object
    {
      meshes[ id ].set_parent( node.clone() );
    }

>>>>>>> 66c21604
    nodes.push( node );
  }

  gl::log::info!( "Nodes: {}", nodes.len() );

  let mut scenes = Vec::new();
  for gltf_scene in gltf_file.scenes()
  {
    let scene = Scene::new( &gltf_scene, &nodes );
    scenes.push( scene );
  }

  gl::log::info!( "Scenes: {}", scenes.len() );

  let mut renderer = Renderer::new( materials, meshes );
  renderer.load_ibl( &gl, "envMap" ).await;
  renderer.compile( &gl )?;

  gl.enable( gl::DEPTH_TEST );
  gl.enable( gl::BLEND );

  gl.blend_func( gl::SRC_ALPHA, gl::ONE_MINUS_SRC_ALPHA );

  gl.clear_color( 0.0, 0.0, 0.0, 1.0 );
  gl.clear_depth( 1.0 );

  scenes[ 0 ].update_world_matrix();
  // Define the update and draw logic
  let update_and_draw =
  {
    move | t : f64 |
    {
      let _time = t as f32 / 1000.0;

      renderer.render( &gl, &mut scenes[ 0 ], &camera )
      .expect( "Failed to render" );

      true
    }
  };

  // Run the render loop
  gl::exec_loop::run( update_and_draw );

  Ok( () )
}

fn main()
{
  gl::spawn_local( async move { run().await.unwrap() } );
}<|MERGE_RESOLUTION|>--- conflicted
+++ resolved
@@ -1,10 +1,6 @@
 use std::
 {
-<<<<<<< HEAD
-  cell::RefCell, collections::HashMap, rc::Rc 
-=======
   cell::RefCell, collections::{ HashMap, HashSet }, rc::Rc
->>>>>>> 66c21604
 };
 
 use buffer::Buffer;
@@ -233,15 +229,12 @@
   for gltf_node in gltf_file.nodes()
   {
     let node = Rc::new( RefCell::new( Node::new( &gltf_node ) ) );
-<<<<<<< HEAD
-=======
-
-    if let Object3D::Mesh( id ) = node.borrow().object
-    {
-      meshes[ id ].set_parent( node.clone() );
-    }
-
->>>>>>> 66c21604
+
+//     if let Object3D::Mesh( id ) = node.borrow().object
+//     {
+//       meshes[ id ].set_parent( node.clone() );
+//     }
+
     nodes.push( node );
   }
 
