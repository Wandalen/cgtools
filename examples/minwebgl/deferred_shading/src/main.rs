--- conflicted
+++ resolved
@@ -36,12 +36,6 @@
 mod light;
 mod shader;
 
-<<<<<<< HEAD
-use elliptical_orbit::EllipticalOrbit;
-use renderer::webgl::{ AttributeInfo, IndexInfo, loaders::gltf, material::PBRMaterial };
-use std::{ cell::RefCell, f32, rc::Rc };
-=======
->>>>>>> 76b37b70
 use minwebgl as gl;
 use renderer::webgl::
 {
@@ -427,67 +421,9 @@
 
   let shaders = shader::load_shaders( &gl )?;
 
-<<<<<<< HEAD
-  // Generate random elliptical orbits for light sources movement
-  let light_orbits = ( 0..max_light_count ).map
-  (
-    | _ |
-    EllipticalOrbit
-    {
-      center : F32x3::new
-      (
-        rand::random_range( -30.0..=30.0 ),
-        rand::random_range( -30.0..=30.0 ),
-        rand::random_range( -110.0..=-90.0 )
-      ),
-      ..EllipticalOrbit::random()
-    }
-  ).collect::< Vec< _ > >();
-  // Generate random offsets to make elliptical movement more diverse
-  let offsets = ( 0..max_light_count )
-  .map( | _ | rand::random_range( 0.0..=( f32::consts::PI * 2.0 ) ) ).collect::< Vec< _ > >();
-  // Generate random radii for light volumes
-  let mut light_radii = ( 0..max_light_count )
-  .map( | _ | light_radius + rand::random_range( -1.0..=7.0 ) ).collect::< Vec< _ > >();
-  // Initialize light translations (positions)
-  let mut light_translations = vec![ [ 0.0f32, 0.0, 0.0 ]; max_light_count as usize ];
-  // Set the first light as a large global light
-  light_radii[ 0 ] = 100.0;
-  light_translations[ 0 ] = [ 0.0, 0.0, -100.0 ];
-
-  // Create the geometry for the light volume (a cube)
-  let mut light_volume = light_volume( &gl )?;
-
-  // Create and upload the buffer for light translations (used for instancing)
-  let translation_buffer = gl::buffer::create( &gl )?;
-  gl::buffer::upload( &gl, &translation_buffer, &light_translations, GL::DYNAMIC_DRAW );
-  // Add the translation attribute to the light volume geometry
-  let translation_attribute = AttributeInfo
-  {
-    slot : 1, // Attribute slot 1
-    buffer : translation_buffer.clone(),
-    descriptor : BufferDescriptor::new::< [ f32; 3 ] >().divisor( 1 ), // Instanced attribute
-    bounding_box : BoundingBox::default(),
-  };
-  light_volume.add_attribute( &gl, "a_translation", translation_attribute )?;
-
-  // Create and upload the buffer for light radii (used for instancing)
-  let light_radius_buffer = gl::buffer::create( &gl )?;
-  gl::buffer::upload( &gl, &light_radius_buffer, light_radii.as_slice(), GL::STATIC_DRAW );
-  // Add the radius attribute to the light volume geometry
-  let radius_attribute = AttributeInfo
-  {
-    slot : 2, // Attribute slot 2
-    buffer : light_radius_buffer,
-    descriptor : BufferDescriptor::new::< f32 >().divisor( 1 ), // Instanced attribute
-    bounding_box : BoundingBox::default(),
-  };
-  light_volume.add_attribute( &gl, "a_radius", radius_attribute )?;
-=======
   let ( scene_transform, rotation, scene_center ) = setup_scene_transform( &scene_bounding_box );
 
   let camera = setup_camera( &scene_bounding_box, scene_center, aspect, width, height, &canvas );
->>>>>>> 76b37b70
 
   let fb = framebuffer::create_framebuffers( &gl, width, height );
 
@@ -554,38 +490,6 @@
       &gl, &fb, &shaders, &geom, &camera, width, height,
       &view_projection, light_color_with_intensity, light_count
     );
-<<<<<<< HEAD
-    // Specify which color attachments to draw to
-    gl::drawbuffers::drawbuffers( &gl, &[ 0, 1, 2 ] );
-    gl.clear( GL::DEPTH_BUFFER_BIT ); // Clear only the depth buffer
-
-    // Activate the object shader and set uniforms
-    object_shader.activate();
-    object_shader.uniform_matrix_upload( "u_model", scene_transform.raw_slice(), true );
-    object_shader.uniform_matrix_upload( "u_rotation", rotation.raw_slice(), true );
-    object_shader.uniform_matrix_upload( "u_mvp", scene_mvp.raw_slice(), true );
-
-    // Draw the Sponza model
-    for mesh in &sponza.meshes
-    {
-      for primitive in &mesh.borrow().primitives
-      {
-        let primitive = primitive.borrow();
-        let material = primitive.material.borrow();
-        let material = renderer::webgl::helpers::cast_unchecked_material_to_ref::< PBRMaterial >( material );
-        // Bind the base color texture if it exists
-        let Some( base_color ) = material.base_color_texture.as_ref() else
-        {
-          continue;
-        };
-        primitive.geometry.borrow().bind( &gl ); // Bind the primitive's geometry
-        gl.active_texture( GL::TEXTURE0 ); // Activate texture unit 0
-        base_color.bind( &gl ); // Bind the base color texture to texture unit 0
-        primitive.draw( &gl ); // Draw the primitive
-      }
-    }
-=======
->>>>>>> 76b37b70
 
     // --- Light Source Visualization Pass ---
     render_light_visualization
@@ -603,128 +507,4 @@
   gl::exec_loop::run( update );
 
   Ok( () )
-<<<<<<< HEAD
-}
-
-/// Creates and configures the G-buffer framebuffer and its associated textures
-/// (position, normal, color) and depth renderbuffer.
-fn gbuffer( gl : &GL, width : i32, height : i32 )
-->
-(
-  Option< WebGlFramebuffer >,
-  Option< WebGlTexture >,
-  Option< WebGlTexture >,
-  Option< WebGlTexture >,
-  Option< WebGlRenderbuffer >
-)
-{
-  // Create textures for position, normal, and color
-  // RGBA16F for position and normal to store floating-point data
-  let position_gbuffer = tex_storage_2d( gl, GL::RGBA16F, width, height );
-  let normal_gbuffer = tex_storage_2d( gl, GL::RGBA16F, width, height );
-  // RGBA8 for color (standard 8-bit per channel)
-  let color_gbuffer = tex_storage_2d( gl, GL::RGBA8, width, height );
-
-  // Create a renderbuffer for depth
-  let depthbuffer = gl.create_renderbuffer();
-  gl.bind_renderbuffer( GL::RENDERBUFFER, depthbuffer.as_ref() );
-  gl.renderbuffer_storage( GL::RENDERBUFFER, GL::DEPTH_COMPONENT24, width, height );
-
-  // Create the framebuffer
-  let gbuffer = gl.create_framebuffer();
-  gl.bind_framebuffer( GL::FRAMEBUFFER, gbuffer.as_ref() );
-
-  // Attach the textures and depth buffer to the framebuffer's attachment points
-  gl.framebuffer_texture_2d( GL::FRAMEBUFFER, GL::COLOR_ATTACHMENT0, GL::TEXTURE_2D, position_gbuffer.as_ref(), 0 );
-  gl.framebuffer_texture_2d( GL::FRAMEBUFFER, GL::COLOR_ATTACHMENT1, GL::TEXTURE_2D, normal_gbuffer.as_ref(), 0 );
-  gl.framebuffer_texture_2d( GL::FRAMEBUFFER, GL::COLOR_ATTACHMENT2, GL::TEXTURE_2D, color_gbuffer.as_ref(), 0 );
-  gl.framebuffer_renderbuffer( GL::FRAMEBUFFER, GL::DEPTH_ATTACHMENT, GL::RENDERBUFFER, depthbuffer.as_ref() );
-
-  // Return the created framebuffer and attachments
-  ( gbuffer, position_gbuffer, normal_gbuffer, color_gbuffer, depthbuffer )
-}
-
-/// Helper function to create a 2D texture with specified format, width, and height,
-/// and set its filtering to nearest.
-fn tex_storage_2d( gl : &GL, format : u32, width : i32, height : i32 ) -> Option< WebGlTexture >
-{
-  let tex = gl.create_texture()?;
-  gl.bind_texture( GL::TEXTURE_2D, Some( &tex ) );
-  // Allocate texture storage
-  gl.tex_storage_2d( GL::TEXTURE_2D, 1, format, width, height );
-  // Set texture filtering to nearest (important for G-buffer sampling)
-  gl::texture::d2::filter_nearest( gl );
-  Some( tex )
-}
-
-/// Creates the geometry for a light volume (a unit cube).
-fn light_volume( gl : &GL ) -> Result< renderer::webgl::Geometry, WebglError >
-{
-  // Define cube vertices
-  static CUBE_VERTICES : &[ f32 ] =
-  &[
-    // Front face
-    -1.0, -1.0,  1.0,
-     1.0, -1.0,  1.0,
-     1.0,  1.0,  1.0,
-    -1.0,  1.0,  1.0,
-    // Back face
-    -1.0, -1.0, -1.0,
-     1.0, -1.0, -1.0,
-     1.0,  1.0, -1.0,
-    -1.0,  1.0, -1.0,
-  ];
-
-  // Define cube indices
-  static CUBE_INDICES : &[ u32 ] =
-  &[
-    // Front face
-    0, 1, 2, 0, 2, 3,
-    // Back face
-    4, 6, 5, 4, 7, 6,
-    // Top face
-    3, 2, 6, 3, 6, 7,
-    // Bottom face
-    0, 5, 1, 0, 4, 5,
-    // Right face
-    1, 5, 6, 1, 6, 2,
-    // Left face
-    0, 3, 7, 0, 7, 4,
-  ];
-
-  // Unbind any currently bound vertex array
-  gl.bind_vertex_array( None );
-
-  // Create a new Geometry object
-  let mut light_volume = renderer::webgl::Geometry::new( &gl )?;
-
-  // Create and upload the position buffer
-  let position_buffer = gl::buffer::create( gl )?;
-  gl::buffer::upload( gl, &position_buffer, CUBE_VERTICES, GL::STATIC_DRAW );
-  // Add the position attribute to the geometry
-  let attribute = AttributeInfo
-  {
-    slot : 0, // Attribute slot 0
-    buffer : position_buffer,
-    descriptor : BufferDescriptor::new::< [ f32; 3 ] >(), // Non-instanced attribute
-    bounding_box : BoundingBox::default(),
-  };
-  light_volume.add_attribute( &gl, "position", attribute )?;
-
-  // Create and upload the index buffer
-  let index_buffer = gl::buffer::create( gl )?;
-  gl::index::upload( gl, &index_buffer, CUBE_INDICES, GL::STATIC_DRAW );
-  // Add the index buffer to the geometry
-  let index = IndexInfo
-  {
-    buffer : index_buffer,
-    count : CUBE_INDICES.len() as u32,
-    offset : 0,
-    data_type : GL::UNSIGNED_INT,
-  };
-  light_volume.add_index( &gl, index )?;
-
-  Ok( light_volume )
-=======
->>>>>>> 76b37b70
 }