--- conflicted
+++ resolved
@@ -1,94 +1,92 @@
-# 🌊 Wave Function Collapse
-
-**Procedural Tile Map Generation with WebGL Rendering**
-
-A comprehensive demonstration of the Wave Function Collapse (WFC) algorithm for procedural tile map generation, rendered in real-time using WebGL2. This example showcases how to create coherent, rule-based tile patterns that can be used for game worlds, level generation, and procedural content creation.
-
-<p align="center">
-  <img src="./showcase.png" width="600px">
-</p>
-
-## ✨ Features
-
-- **🔄 Wave Function Collapse Algorithm**: Complete WFC implementation with constraint propagation
-- **🎲 Procedural Generation**: Generate infinite variations of tile-based content  
-- **⚡ WebGL2 Rendering**: Hardware-accelerated tile rendering with texture atlases
-- **🧩 Configurable Rules**: Customizable adjacency relations between tiles
-- **🎨 Custom Tilesets**: Support for user-provided tile textures
-- **🔧 Real-time Generation**: Interactive map generation with immediate visual feedback
-
-## 🎯 What You'll Learn
-
-This example demonstrates:
-- **Algorithm Implementation**: How WFC algorithm works step-by-step
-- **Constraint Solving**: Managing tile adjacency rules and propagation
-- **Texture Management**: Converting tile data to GPU textures efficiently
-- **Real-time Generation**: Interactive procedural content creation
-
-For detailed rendering implementation, see the [Tile Map Rendering](../mapgen_tiles_rendering/README.md) example.
-
-## 🔬 How It Works
-
-The Wave Function Collapse algorithm follows these key steps:
-
-### 1. 🎯 **Initialization**
-- Configure map size, tile relations, and initial constraints
-- Set up the "superposition" state where each cell can be any tile
-
-### 2. 🔄 **Main Algorithm Loop**
-The algorithm repeats the **collapse-propagate** cycle until completion:
-
-<<<<<<< HEAD
-Rendering details description can be found in [ mapgen_tiles_rendering ]( ../mapgen_tiles_rendering/readme.md ) example
-=======
-#### **Collapse Phase** 🎲
-- Find cells with minimum entropy (fewest possible states)
-- Randomly choose one valid tile for that cell
-- "Collapse" the quantum superposition to a definite state
->>>>>>> 966ac60a
-
-#### **Propagate Phase** 📡  
-- Update neighboring cells based on adjacency rules
-- Remove invalid possibilities from adjacent cells
-- Propagate constraints throughout the grid
-
-### 3. ✅ **Completion**
-- Continue until all cells are resolved or contradiction detected
-- Handle any remaining conflicts or impossible states
-- Return the final coherent tile map
-
-### Running
-
-Make sure you have installed all the necessary [ dependencies ]( ../../../module/min/minwebgl/readme.md )
-In order to run the example navigate to example's directory and run next command:
-``` bash
-trunk serve
-```
-If you want to load own tile set image, upload it into `resources` folder as `tileset.png` and set tile count in const LAYERS. 
-
-``` rust
-const LAYERS : i32 = 6;
-```
-
-Tileset image must store tile textures from up to down order, all textures must have equal size without align.
-
-You can change tile map size with SIZE const. If width don't be equal height than tiles will be rectangles not squares stretched along quad. 
-
-``` rust
-const SIZE : ( usize, usize ) = ( 32, 32 );
-```
-
-If you want set own adjacent relations between tiles, you can change RELATIONS const. List depends from tile variants count. Each items id in RELATIONS equals to tile id. Each item contains list of possible adjacent tiles for current tile id. Changing RELATIONS, LAYERS, SIZE, `tileset.png` texture may create new patterns. 
-
-``` rust
-const RELATIONS : &str = "
-  [
-    [ 0, 1 ],
-    [ 1, 2 ],
-    [ 2, 3 ],
-    [ 3, 4 ],
-    [ 4, 5 ],
-    [ 5 ]
-  ]
-";
+# 🌊 Wave Function Collapse
+
+**Procedural Tile Map Generation with WebGL Rendering**
+
+A comprehensive demonstration of the Wave Function Collapse (WFC) algorithm for procedural tile map generation, rendered in real-time using WebGL2. This example showcases how to create coherent, rule-based tile patterns that can be used for game worlds, level generation, and procedural content creation.
+
+<p align="center">
+  <img src="./showcase.png" width="600px">
+</p>
+
+## ✨ Features
+
+- **🔄 Wave Function Collapse Algorithm**: Complete WFC implementation with constraint propagation
+- **🎲 Procedural Generation**: Generate infinite variations of tile-based content  
+- **⚡ WebGL2 Rendering**: Hardware-accelerated tile rendering with texture atlases
+- **🧩 Configurable Rules**: Customizable adjacency relations between tiles
+- **🎨 Custom Tilesets**: Support for user-provided tile textures
+- **🔧 Real-time Generation**: Interactive map generation with immediate visual feedback
+
+Rendering details description can be found in [ mapgen_tiles_rendering ]( ../mapgen_tiles_rendering/readme.md ) example
+
+## 🎯 What You'll Learn
+
+This example demonstrates:
+- **Algorithm Implementation**: How WFC algorithm works step-by-step
+- **Constraint Solving**: Managing tile adjacency rules and propagation
+- **Texture Management**: Converting tile data to GPU textures efficiently
+- **Real-time Generation**: Interactive procedural content creation
+
+For detailed rendering implementation, see the [Tile Map Rendering](../mapgen_tiles_rendering/README.md) example.
+
+## 🔬 How It Works
+
+The Wave Function Collapse algorithm follows these key steps:
+
+### 1. 🎯 **Initialization**
+- Configure map size, tile relations, and initial constraints
+- Set up the "superposition" state where each cell can be any tile
+
+### 2. 🔄 **Main Algorithm Loop**
+The algorithm repeats the **collapse-propagate** cycle until completion:
+
+#### **Collapse Phase** 🎲
+- Find cells with minimum entropy (fewest possible states)
+- Randomly choose one valid tile for that cell
+- "Collapse" the quantum superposition to a definite state
+
+#### **Propagate Phase** 📡  
+- Update neighboring cells based on adjacency rules
+- Remove invalid possibilities from adjacent cells
+- Propagate constraints throughout the grid
+
+### 3. ✅ **Completion**
+- Continue until all cells are resolved or contradiction detected
+- Handle any remaining conflicts or impossible states
+- Return the final coherent tile map
+
+### Running
+
+Make sure you have installed all the necessary [ dependencies ]( ../../../module/min/minwebgl/readme.md )
+In order to run the example navigate to example's directory and run next command:
+``` bash
+trunk serve
+```
+If you want to load own tile set image, upload it into `resources` folder as `tileset.png` and set tile count in const LAYERS. 
+
+``` rust
+const LAYERS : i32 = 6;
+```
+
+Tileset image must store tile textures from up to down order, all textures must have equal size without align.
+
+You can change tile map size with SIZE const. If width don't be equal height than tiles will be rectangles not squares stretched along quad. 
+
+``` rust
+const SIZE : ( usize, usize ) = ( 32, 32 );
+```
+
+If you want set own adjacent relations between tiles, you can change RELATIONS const. List depends from tile variants count. Each items id in RELATIONS equals to tile id. Each item contains list of possible adjacent tiles for current tile id. Changing RELATIONS, LAYERS, SIZE, `tileset.png` texture may create new patterns. 
+
+``` rust
+const RELATIONS : &str = "
+  [
+    [ 0, 1 ],
+    [ 1, 2 ],
+    [ 2, 3 ],
+    [ 3, 4 ],
+    [ 4, 5 ],
+    [ 5 ]
+  ]
+";
 ```