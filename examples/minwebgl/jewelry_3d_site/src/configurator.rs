use std::{ cell::RefCell, rc::Rc };
use mingl::web::canvas;
use minwebgl as gl;
use gl::
{
  GL,
  F32x3,
  WebglError
};
use std::collections::{ HashMap, HashSet };
use renderer::webgl::
{
  Camera,
  IBL,
  Light,
  Material,
  Node,
  Object3D,
  Renderer,
  Scene,
  SpotLight,
  MinFilterMode,
  MagFilterMode,
  WrappingMode,
  Sampler,
  Texture,
  TextureInfo,
  material::PBRMaterial
};
use crate::
{
  cube_normal_map_generator::CubeNormalMapGenerator, gem::GemMaterial, helpers::*, ui::{ UiState, clear_changed, get_ui_state },
  surface_material::SurfaceMaterial,
};

pub struct Configurator
{
  pub _cube_normal_map_generator : CubeNormalMapGenerator,
  pub renderer : Rc< RefCell< Renderer > >,
  pub camera : Camera,
  pub ibl : IBL,
  pub skybox : Option< TextureInfo >,
  pub rings : RingsInfo,
  pub ui_state : UiState
}

impl Configurator
{
  pub async fn new( gl : &GL, canvas : &canvas::HtmlCanvasElement ) -> Result< Self, WebglError >
  {
    let mut _cube_normal_map_generator = CubeNormalMapGenerator::new( gl )?;
    _cube_normal_map_generator.set_texture_size( gl, 512, 512 );

    let ibl = renderer::webgl::loaders::ibl::load( gl, "environment_maps/studio", None ).await;

    let env_map = create_empty_texture( &gl ).await;
    renderer::webgl::loaders::hdr_texture::load_to_mip_d2
    (
      gl,
      env_map.as_ref().unwrap().texture.borrow().source.clone(),
      0,
      "environment_maps/studio3/env-gem-4.hdr"
    )
    .await;

    let rings = setup_rings( gl, &env_map, &_cube_normal_map_generator ).await?;

    let renderer = Renderer::new( gl, canvas.width(), canvas.height(), 4 )?;
    let renderer = Rc::new( RefCell::new( renderer ) );

    let camera = setup_camera( &canvas );

    let ui_state = get_ui_state().unwrap();

    let skybox = None;

    let configurator = Configurator
    {
      _cube_normal_map_generator,
      renderer,
      camera,
      ibl,
      skybox,
      rings,
      ui_state
    };

    configurator.setup_renderer();
    configurator.update_gem_color();
    configurator.setup_surface( gl ).await?;

    Ok( configurator )
  }

  pub fn update_gem_color( &self )
  {
    match self.ui_state.gem.as_str()
    {
      "white" => self.set_gem_color( F32x3::from_array( [ 1.0, 1.0, 1.0 ] ) ),
      "red" => self.set_gem_color( F32x3::from_array( [ 1.0, 0.05, 0.05 ] ) ),
      "orange" => self.set_gem_color( F32x3::from_array( [ 1.0, 0.3, 0.05 ] ) ),
      "yellow" => self.set_gem_color( F32x3::from_array( [ 1.0, 0.7, 0.05 ] ) ),
      "green" => self.set_gem_color( F32x3::from_array( [ 0.1, 0.4, 0.1 ] ) ),
      "turquoise" => self.set_gem_color( F32x3::from_array( [ 0.2, 0.78, 0.72 ] ) ),
      "blue" => self.set_gem_color( F32x3::from_array( [ 0.05, 0.25, 1.0 ] ) ),
      "pink" => self.set_gem_color( F32x3::from_array( [ 1.0, 0.31, 0.71 ] ) ),
      _ => ()
    }
  }

  pub fn update_metal_color( &self )
  {
    match self.ui_state.metal.as_str()
    {
      "silver" => self.set_metal_color( F32x3::from_array( [ 0.753, 0.753, 0.753 ] ) ),
      "copper" => self.set_metal_color( F32x3::from_array( [ 1.0, 0.4, 0.2 ] ) ),
      "gold" => self.set_metal_color( F32x3::from_array( [ 1.0, 0.55, 0.1 ] ) ),
      _ => ()
    }
  }

  pub fn set_gem_color( &self, color : F32x3 )
  {
    let current_ring = self.rings.current_ring;
    for ( _, gem ) in &self.rings.gems[ current_ring ]
    {
      let Object3D::Mesh( mesh ) = &gem.borrow().object
      else
      {
        continue;
      };

      mesh.borrow_mut().is_shadow_caster = true;
      mesh.borrow_mut().is_shadow_receiver = true;

      for primitive in &mesh.borrow().primitives
      {
        let material = &primitive.borrow().material;
        {
          if material.borrow().get_type_name() != "GemMaterial"
          {
            continue;
          }
          let mut material = renderer::webgl::helpers::cast_unchecked_material_to_ref_mut::< GemMaterial >( material.borrow_mut() );
          material.color = color;
          material.need_update = true;
        }
      }
    }
  }


  async fn setup_surface( &self, gl : &GL ) -> Result< (), gl::WebglError >
  {
    let window = gl::web_sys::window().unwrap();
    let document = window.document().unwrap();
    let gltf = renderer::webgl::loaders::gltf::load( &document, format!( "./gltf/plane.glb" ).as_str(), &gl ).await?;
    let surface = get_node( &gltf.scenes[ 0 ], "Plane".to_string() ).unwrap();

    for ( i, ring ) in self.rings.rings.iter().enumerate()
    {
      let clone = surface.borrow().clone_tree();

      let min_y = ring.borrow().bounding_box().min.y();

      {
        let Object3D::Mesh( mesh ) = &clone.borrow().object
        else
        {
          unreachable!();
        };

        let primitives = &mesh.borrow().primitives;
        let primitive = primitives.first().unwrap();

        let texture = self.rings.shadows[ i ].clone();

        // Create custom surface material
        let surface_material = SurfaceMaterial
        {
          id : uuid::Uuid::new_v4(),
<<<<<<< HEAD
          color : F32x3::splat( 2.0 ),
          texture,
=======
          color : F32x3::splat( 0.854 ),
          texture: Some( texture ),
>>>>>>> e653b4da
          need_update : false
        };
        let surface_material_boxed : Rc< RefCell< Box< dyn Material > > > = Rc::new( RefCell::new( Box::new( surface_material ) ) );
        primitive.borrow_mut().material = surface_material_boxed.clone();

      }

      clone.borrow_mut().set_translation( F32x3::from_array( [ 0.0, min_y, 0.0 ] ) );
      clone.borrow_mut().set_rotation( mingl::Quat::from_angle_y( 90.0_f32.to_radians() ) );
      clone.borrow_mut().set_scale( F32x3::from_array( [ 5.0, 1.0, 5.0 ] ) );
      ring.borrow_mut().add( clone );
    }

    Ok( () )
  }

  pub fn set_metal_color
  (
    &self,
    color : F32x3
  )
  {
    let current_ring = self.rings.current_ring;
    let gems = &self.rings.gems[ current_ring ];
    let _ = self.rings.rings[ current_ring ].borrow().traverse
    (
      &mut | node : Rc< RefCell< Node > > |
      {
        if let Some( name ) = node.borrow().get_name()
        {
          if gems.contains_key( &name.clone().into_string() )
          {
            return Ok( () );
          }
        }

        let Object3D::Mesh( mesh ) = &node.borrow().object
        else
        {
          return Ok( () );
        };

        mesh.borrow_mut().is_shadow_caster = true;
        mesh.borrow_mut().is_shadow_receiver = true;

        for primitive in &mesh.borrow().primitives
        {
          let material = &primitive.borrow().material;
          {
            if material.borrow().get_type_name() != "PBRMaterial"
            {
              continue;
            }
            let mut material = renderer::webgl::helpers::cast_unchecked_material_to_ref_mut::< PBRMaterial >( material.borrow_mut() );
            for i in 0..3
            {
              material.base_color_factor.0[ i ] = color.0[ i ];
            }
            material.base_color_factor.0[ 3 ] = 1.0;
            material.need_update = true;
          }
        }

        Ok( () )
      }
    );
  }

  pub fn setup_renderer( &self )
  {
    let mut renderer_mut = self.renderer.borrow_mut();
    renderer_mut.set_ibl( self.ibl.clone() );

    if let Some( skybox ) = &self.skybox
    {
      renderer_mut.set_skybox( skybox.texture.borrow().source.clone() );
    }
    else
    {
      renderer_mut.set_skybox( None );
      renderer_mut.set_clear_color( F32x3::splat( 0.854 ) );
    }

    renderer_mut.set_use_emission( true );
    renderer_mut.set_bloom_strength( 2.0 );
    renderer_mut.set_exposure( 1.0 );
    renderer_mut.set_bloom_radius( 0.1 );
  }
}

pub struct RingsInfo
{
  pub rings : Vec< Rc< RefCell< Scene > > >,
  pub gems : Vec< HashMap< String, Rc< RefCell< Node > > > >,
  pub shadows : Vec< Option< TextureInfo > >,
  pub current_ring : usize
}

fn remove_numbers( s : &str ) -> String
{
  s.chars().filter( | c | !c.is_ascii_digit() ).collect()
}

async fn setup_rings
(
  gl : &GL,
  environment_texture : &Option< TextureInfo >,
  cube_normal_map_generator : &CubeNormalMapGenerator
)
-> Result< RingsInfo, WebglError >
{
  let window = gl::web_sys::window().unwrap();
  let document = window.document().unwrap();

  let mut rings : Vec< Rc< RefCell< Scene > > > = vec![];
  let mut gems : Vec< HashMap< String, Rc< RefCell< Node > > > > = vec![];
  let mut shadows : Vec< Option< TextureInfo > > = vec![];

  for i in 0..2
  {
    let gltf = renderer::webgl::loaders::gltf::load( &document, format!( "./gltf/{i}.glb" ).as_str(), &gl ).await?;

    for node in &gltf.scenes[ 0 ].borrow().children
    {
      node.borrow_mut().set_center_to_origin();
      node.borrow_mut().normalize_scale();
    }

    rings.push( gltf.scenes[ 0 ].clone() );

    let mut ring_gems = HashMap::new();
    for substring in [ "gem", "diamond", "crystal" ]
    {
      let nodes = filter_nodes( &gltf.scenes[ 0 ], substring.to_string(), false );
      ring_gems.extend( nodes );
    }

    let mut normal_maps = HashMap::< String, TextureInfo >::new();
    for ( name, gem ) in &ring_gems
    {
      let root_name = remove_numbers( name.as_str() );
      let cube_normal_map_texture = if let Some( normal_map ) = normal_maps.get( &root_name )
      {
        normal_map.clone()
      }
      else
      {
        let normal_map = cube_normal_map_generator.generate( gl, &gem ).unwrap();
        normal_maps.insert( name.clone(), normal_map.clone() );
        normal_map
      };
      setup_gem_material( &gem, environment_texture, &Some( cube_normal_map_texture ) );
    }

    gems.push( ring_gems );
    shadows.push( create_texture( gl, format!( "textures/shadow_{i}.png" ).as_str() ) );
  }

  let ui_state = get_ui_state().unwrap();
  clear_changed();
  let current_ring = ui_state.ring as usize;

  Ok
  (
    RingsInfo
    {
      rings,
      gems,
      shadows,
      current_ring
    }
  )
}

fn setup_camera( canvas : &web_sys::HtmlCanvasElement ) -> Camera
{
  let width = canvas.width() as f32;
  let height = canvas.height() as f32;

  let eye = crate::helpers::to_decart( 6.0, -45.0, 65.0 );
  let up = gl::math::F32x3::from( [ 0.0, 1.0, 0.0 ] );
  let center = gl::math::F32x3::from( [ 0.0, 0.0, 0.0 ] );

  let aspect_ratio = width / height;
  let fov = 40.0f32.to_radians();
  let near = 0.1;
  let far = 1000.0;

  let mut camera = Camera::new( eye, up, center, aspect_ratio, fov, near, far );
  camera.set_window_size( [ width, height ].into() );
  camera.get_controls().borrow_mut().block_pan = true;
  camera.get_controls().borrow_mut().use_rotation_easing = true;
  camera.get_controls().borrow_mut().rotation_speed_scale = 50.0;
  camera.bind_controls( &canvas );

  camera
}

fn setup_gem_material
(
  gem_node : &Rc< RefCell< Node > >,
  environment_texture : &Option< TextureInfo >,
  cube_normal_map_texture : &Option< TextureInfo >
)
{
  if let Object3D::Mesh( mesh ) = &gem_node.borrow().object
  {
    let primitives = &mesh.borrow().primitives;
    let mut gem_material = GemMaterial::default();
    gem_material.cube_normal_map_texture = cube_normal_map_texture.clone();
    gem_material.environment_texture = environment_texture.clone();
    for primitive in primitives
    {
      let material = &primitive.borrow().material;
      *material.borrow_mut() = gem_material.dyn_clone();
    }
  }
}<|MERGE_RESOLUTION|>--- conflicted
+++ resolved
@@ -179,13 +179,8 @@
         let surface_material = SurfaceMaterial
         {
           id : uuid::Uuid::new_v4(),
-<<<<<<< HEAD
-          color : F32x3::splat( 2.0 ),
+          color : F32x3::splat( 0.854 ),
           texture,
-=======
-          color : F32x3::splat( 0.854 ),
-          texture: Some( texture ),
->>>>>>> e653b4da
           need_update : false
         };
         let surface_material_boxed : Rc< RefCell< Box< dyn Material > > > = Rc::new( RefCell::new( Box::new( surface_material ) ) );
