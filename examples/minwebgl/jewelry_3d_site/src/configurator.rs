use std::{ cell::RefCell, rc::Rc };
use mingl::web::canvas;
use minwebgl as gl;
use gl::
{
  GL,
  F32x3,
  WebglError
};
use std::collections::{ HashMap, HashSet };
use renderer::webgl::
{
  Camera,
  IBL,
  Light,
  Material,
  Node,
  Object3D,
  Renderer,
  Scene,
  SpotLight,
  MinFilterMode,
  MagFilterMode,
  WrappingMode,
  Sampler,
  Texture,
  TextureInfo,
  material::PBRMaterial
};
use crate::
{
  cube_normal_map_generator::CubeNormalMapGenerator, gem::GemMaterial, helpers::*, ui::{ UiState, clear_changed, get_ui_state }
};

pub struct Configurator
{
  pub _cube_normal_map_generator : CubeNormalMapGenerator,
  pub renderer : Rc< RefCell< Renderer > >,
  pub camera : Camera,
  pub ibl : IBL,
  pub skybox : Option< TextureInfo >,
  // pub surface_material : Rc< RefCell< Box< dyn Material > > >,
  pub rings : RingsInfo,
  pub ui_state : UiState
}

impl Configurator
{
  pub async fn new( gl : &GL, canvas : &canvas::HtmlCanvasElement ) -> Result< Self, WebglError >
  {
    let mut _cube_normal_map_generator = CubeNormalMapGenerator::new( gl )?;
    _cube_normal_map_generator.set_texture_size( gl, 512, 512 );

    let ibl = renderer::webgl::loaders::ibl::load( gl, "environment_maps/studio", None ).await;
    let env_map = load_env_map( &gl ).await;

    let rings = setup_rings( gl, &env_map, &_cube_normal_map_generator ).await?;

    let renderer = Renderer::new( gl, canvas.width(), canvas.height(), 4 )?;
    let renderer = Rc::new( RefCell::new( renderer ) );

    // let surface = get_node( &scene, "Plane".to_string() ).unwrap();
    // let surface_material = setup_surface( surface );

    let camera = setup_camera( &canvas );

    let ui_state = get_ui_state().unwrap();

    let skybox = None;

    let configurator = Configurator
    {
      _cube_normal_map_generator,
      renderer,
      camera,
      ibl,
      skybox,
      // surface_material,
      rings,
      ui_state
    };

    configurator.setup_renderer();
    configurator.update_gem_color();
    // configurator.setup_light( &gl );

    Ok( configurator )
  }

  pub fn update_gem_color( &self )
  {
    match self.ui_state.gem.as_str()
    {
      "white" => self.set_gem_color( F32x3::from_array( [ 1.0, 1.0, 1.0 ] ) ),
      "red" => self.set_gem_color( F32x3::from_array( [ 1.0, 0.05, 0.05 ] ) ),
      "orange" => self.set_gem_color( F32x3::from_array( [ 1.0, 0.3, 0.05 ] ) ),
      "yellow" => self.set_gem_color( F32x3::from_array( [ 1.0, 0.7, 0.05 ] ) ),
      "green" => self.set_gem_color( F32x3::from_array( [ 0.1, 0.4, 0.1 ] ) ),
      "turquoise" => self.set_gem_color( F32x3::from_array( [ 0.2, 0.78, 0.72 ] ) ),
      "blue" => self.set_gem_color( F32x3::from_array( [ 0.05, 0.25, 1.0 ] ) ),
      "pink" => self.set_gem_color( F32x3::from_array( [ 1.0, 0.31, 0.71 ] ) ),
      _ => ()
    }
  }

  pub fn update_metal_color( &self )
  {
    match self.ui_state.metal.as_str()
    {
      "silver" => self.set_metal_color( F32x3::from_array( [ 0.753, 0.753, 0.753 ] ) ),
      "copper" => self.set_metal_color( F32x3::from_array( [ 1.0, 0.4, 0.2 ] ) ),
      "gold" => self.set_metal_color( F32x3::from_array( [ 1.0, 0.55, 0.1 ] ) ),
      _ => ()
    }
  }

  pub fn set_gem_color( &self, color : F32x3 )
  {
    let current_ring = self.rings.current_ring;
    for ( _, gem ) in &self.rings.gems[ current_ring ]
    {
      let Object3D::Mesh( mesh ) = &gem.borrow().object
      else
      {
        continue;
      };

      mesh.borrow_mut().is_shadow_caster = true;
      mesh.borrow_mut().is_shadow_receiver = true;

      for primitive in &mesh.borrow().primitives
      {
        let material = &primitive.borrow().material;
        {
          if material.borrow().get_type_name() != "GemMaterial"
          {
            continue;
          }
          let mut material = renderer::webgl::helpers::cast_unchecked_material_to_ref_mut::< GemMaterial >( material.borrow_mut() );
          material.color = color;
          material.need_update = true;
        }
      }
    }
  }

  pub fn set_metal_color
  (
    &self,
    color : F32x3
  )
  {
    let current_ring = self.rings.current_ring;
    let gems = &self.rings.gems[ current_ring ];
    let _ = self.rings.rings[ current_ring ].borrow().traverse
    (
      &mut | node : Rc< RefCell< Node > > |
      {
        if let Some( name ) = node.borrow().get_name()
        {
          if gems.contains_key( &name.clone().into_string() )
          {
            return Ok( () );
          }
        }

        let Object3D::Mesh( mesh ) = &node.borrow().object
        else
        {
          return Ok( () );
        };

        mesh.borrow_mut().is_shadow_caster = true;
        mesh.borrow_mut().is_shadow_receiver = true;

        for primitive in &mesh.borrow().primitives
        {
          let material = &primitive.borrow().material;
          {
            if material.borrow().get_type_name() != "PBRMaterial"
            {
              continue;
            }
            let mut material = renderer::webgl::helpers::cast_unchecked_material_to_ref_mut::< PBRMaterial >( material.borrow_mut() );
            for i in 0..3
            {
              material.base_color_factor.0[ i ] = color.0[ i ];
            }
            material.base_color_factor.0[ 3 ] = 1.0;
            material.need_update = true;
          }
        }

        Ok( () )
      }
    );
  }

  pub fn setup_renderer( &self )
  {
    let mut renderer_mut = self.renderer.borrow_mut();
    renderer_mut.set_ibl( self.ibl.clone() );

    if let Some( skybox ) = &self.skybox
    {
      renderer_mut.set_skybox( skybox.texture.borrow().source.clone() );
    }
    else
    {
      renderer_mut.set_skybox( None );
      renderer_mut.set_clear_color( F32x3::splat( 4.0 ) );
    }

    renderer_mut.set_use_emission( true );
    renderer_mut.set_bloom_strength( 2.0 );
    renderer_mut.set_exposure( 1.0 );
    renderer_mut.set_bloom_radius( 0.1 );
  }

  // fn setup_light( &mut self, gl : &GL )
  // {
  //   self.scene.borrow_mut().add( self.rings.current_ring.clone() );
  //   self.scene.borrow_mut().update_world_matrix();

  //   let node = Rc::new( RefCell::new( Node::new() ) );
  //   let spot = SpotLight
  //   {
  //     position : F32x3::from_array( [ 20.0, 40.0, 20.0 ] ),
  //     direction : F32x3::from_array( [ -1.0, -2.0, -1.0 ] ).normalize(),
  //     color : F32x3::splat( 1.0 ),
  //     strength : 20000.0,
  //     range : 200.0,
  //     inner_cone_angle : 30_f32.to_radians(),
  //     outer_cone_angle : 50_f32.to_radians(),
  //     use_light_map : true
  //   };

  //   node.borrow_mut().object = Object3D::Light( Light::Spot( spot.clone() ) );
  //   self.scene.borrow_mut().add( node.clone() );

  //   let mut shadow_light = renderer::webgl::shadow::Light::new
  //   (
  //     spot.position,
  //     spot.direction,
  //     gl::math::mat3x3h::perspective_rh_gl( 100.0_f32.to_radians(), 1.0, 0.1, 100.0 ),
  //     0.01
  //   );

  //   let shadowmap_res = 1024; //4096;
  //   let lightmap_res = 2048; //8192;
  //   let mut light_maps = vec![];
  //   let last_ring = self.rings.current_ring.clone();
  //   let last_gem = self.rings.current_gem.clone();
  //   for i in ( 0..self.rings.rings.len() ).rev()
  //   {
  //     let new_ring = self.rings.rings.get( i ).unwrap();
  //     let new_gem = self.rings.gems.get( i ).unwrap();
  //     remove_node_from_scene( &self.scene, &self.rings.current_ring );
  //     self.rings.current_ring = new_ring.clone();
  //     self.rings.current_gem = new_gem.clone();
  //     self.set_gem_color( F32x3::from_array( [ 1.0, 1.0, 1.0 ] ) );
  //     self.set_metal_color( F32x3::from_array( [ 0.753, 0.753, 0.753 ] ) );
  //     self.scene.borrow_mut().add( self.rings.current_ring.clone() );
  //     self.scene.borrow_mut().update_world_matrix();

  //     renderer::webgl::shadow::bake_shadows( &gl, &*self.scene.borrow(), &mut shadow_light, lightmap_res, shadowmap_res ).unwrap();
  //     if self.surface_material.borrow().get_type_name() != "PBRMaterial"
  //     {
  //       continue;
  //     }
  //     {
  //       let mut material = renderer::webgl::helpers::cast_unchecked_material_to_ref_mut::< PBRMaterial >( self.surface_material.borrow_mut() );
  //       material.need_update = true;
  //       light_maps.push( material.light_map.clone().unwrap() );
  //     }
  //   }
  //   light_maps.reverse();

  //   remove_node_from_scene( &self.scene, &self.rings.current_ring );
  //   self.rings.current_ring = last_ring;
  //   self.rings.current_gem = last_gem;
  //   self.scene.borrow_mut().add( self.rings.current_ring.clone() );
  //   self.scene.borrow_mut().update_world_matrix();

  //   self.rings.light_maps = light_maps;
  // }
}

// fn setup_surface
// (
//   surface : Rc< RefCell< Node > >
// )
// -> Rc< RefCell< Box< dyn Material > > >
// {
//   surface.borrow_mut().set_translation( F32x3::from_array( [ 0.0, -20.0, 0.0 ] ) );
//   surface.borrow_mut().set_scale( F32x3::from_array( [ 1000.0, 0.1, 1000.0 ] ) );

//   let Object3D::Mesh( mesh ) = &surface.borrow().object
//   else
//   {
//     unreachable!();
//   };

//   mesh.borrow_mut().is_shadow_receiver = true;
//   mesh.borrow_mut().is_shadow_caster = true;

//   let primitives = &mesh.borrow().primitives;
//   let primitive = primitives.first().unwrap();
//   let primitive = primitive.borrow();
//   let surface_material = primitive.material.clone();

//   if surface_material.borrow().get_type_name() == "PBRMaterial"
//   {
//     let mut material = renderer::webgl::helpers::cast_unchecked_material_to_ref_mut::< PBRMaterial >( surface_material.borrow_mut() );
//     material.base_color_texture = None;
//     material.roughness_factor = 1.0;
//     material.specular_factor = Some( 0.0 );
//     material.metallic_factor = 0.0;
//     material.need_use_ibl = false;
//     material.need_update = true;
//   }

//   surface_material
// }

// if configurator.surface_material.borrow().get_type_name() == "PBRMaterial"
// {
//   let mut material = renderer::webgl::helpers::cast_unchecked_material_to_ref_mut::< PBRMaterial >( configurator.surface_material.borrow_mut() );
//   material.light_map = Some( configurator.rings.light_maps[ ui_state.ring as usize ].clone() );
//   material.need_update = true;
// }

pub struct RingsInfo
{
  pub rings : Vec< Rc< RefCell< Scene > > >,
  pub gems : Vec< HashMap< String, Rc< RefCell< Node > > > >,
  pub light_maps : Vec< TextureInfo >,
  pub current_ring : usize
}

fn remove_numbers( s : &str ) -> String
{
  s.chars().filter( | c | !c.is_ascii_digit() ).collect()
}

async fn setup_rings
(
  gl : &GL,
  environment_texture : &Option< TextureInfo >,
  cube_normal_map_generator : &CubeNormalMapGenerator
)
-> Result< RingsInfo, WebglError >
{
  let window = gl::web_sys::window().unwrap();
  let document = window.document().unwrap();

  let mut rings : Vec< Rc< RefCell< Scene > > > = vec![];
  let mut gems : Vec< HashMap< String, Rc< RefCell< Node > > > > = vec![];

  for i in 0..2
  {
    let gltf = renderer::webgl::loaders::gltf::load( &document, format!( "./gltf/{i}.glb" ).as_str(), &gl ).await?;

    for node in &gltf.scenes[ 0 ].borrow().children
    {
      node.borrow_mut().set_center_to_origin();
      node.borrow_mut().normalize_scale();
    }

    rings.push( gltf.scenes[ 0 ].clone() );

    let mut ring_gems = HashMap::new();
    for substring in [ "gem", "diamond", "crystal" ]
    {
      let nodes = filter_nodes( &gltf.scenes[ 0 ], substring.to_string(), false );
      ring_gems.extend( nodes );
    }

    let mut normal_maps = HashMap::< String, TextureInfo >::new();
    for ( name, gem ) in &ring_gems
    {
      let root_name = remove_numbers( name.as_str() );
      let cube_normal_map_texture = if let Some( normal_map ) = normal_maps.get( &root_name )
      {
        // gl::info!( "Use existing map for: {:?}", ( name.as_str(), remove_numbers( name.as_str() ) ) );
        normal_map.clone()
      }
      else
      {
<<<<<<< HEAD
        let normal_map = cube_normal_map_generator.generate( gl, &gem ).unwrap();
        normal_maps.insert( name.clone(), normal_map.clone() );
=======
        // gl::info!( "Generate new map for: {:?}", ( name.as_str(), remove_numbers( name.as_str() ) ) );
        let gem_clone = gem.borrow().clone_tree();
        let normal_map = cube_normal_map_generator.generate( gl, &gem_clone ).unwrap();
        normal_maps.insert( root_name, normal_map.clone() );
>>>>>>> 7e11fd22
        normal_map
      };
      setup_gem_material( &gem, environment_texture, &Some( cube_normal_map_texture ) );
    }

    gems.push( ring_gems );
  }

  let ui_state = get_ui_state().unwrap();
  clear_changed();
  let current_ring = ui_state.ring as usize;

  Ok
  (
    RingsInfo
    {
      rings,
      gems,
      light_maps : vec![],
      current_ring
    }
  )
}

fn setup_camera( canvas : &web_sys::HtmlCanvasElement ) -> Camera
{
  let width = canvas.width() as f32;
  let height = canvas.height() as f32;

  let eye = crate::helpers::to_decart( 6.0, -45.0, 65.0 );
  let up = gl::math::F32x3::from( [ 0.0, 1.0, 0.0 ] );
  let center = gl::math::F32x3::from( [ 0.0, 0.0, 0.0 ] );

  let aspect_ratio = width / height;
  let fov = 40.0f32.to_radians();
  let near = 0.1;
  let far = 1000.0;

  let mut camera = Camera::new( eye, up, center, aspect_ratio, fov, near, far );
  camera.set_window_size( [ width, height ].into() );
  camera.get_controls().borrow_mut().block_pan = true;
  camera.get_controls().borrow_mut().use_rotation_easing = true;
  camera.get_controls().borrow_mut().rotation_speed_scale = 50.0;
  camera.bind_controls( &canvas );

  camera
}

fn setup_gem_material
(
  gem_node : &Rc< RefCell< Node > >,
  environment_texture : &Option< TextureInfo >,
  cube_normal_map_texture : &Option< TextureInfo >
)
{
  if let Object3D::Mesh( mesh ) = &gem_node.borrow().object
  {
    let primitives = &mesh.borrow().primitives;
    let mut gem_material = GemMaterial::default();
    gem_material.cube_normal_map_texture = cube_normal_map_texture.clone();
    gem_material.environment_texture = environment_texture.clone();
    for primitive in primitives
    {
      let material = &primitive.borrow().material;
      *material.borrow_mut() = gem_material.dyn_clone();
    }
  }
}

async fn load_env_map( gl : &GL ) -> Option< TextureInfo >
{
  let env_map = gl.create_texture();
  renderer::webgl::loaders::hdr_texture::load_to_mip_d2
  (
    gl,
    env_map.as_ref(),
    0,
    "environment_maps/studio3/env-gem-4.hdr"
  )
  .await;

  let sampler = Sampler::former()
  .min_filter( MinFilterMode::Linear )
  .mag_filter( MagFilterMode::Linear )
  .wrap_r( WrappingMode::Repeat )
  .wrap_s( WrappingMode::Repeat )
  .wrap_t( WrappingMode::Repeat )
  .end();

  let texture = Texture::former()
  .target( GL::TEXTURE_2D )
  .source( env_map.clone().unwrap() )
  .sampler( sampler )
  .end();

  let env_map = Some
  (
    TextureInfo
    {
      texture : Rc::new( RefCell::new( texture ) ),
      uv_position : 0,
    }
  );

  env_map
}<|MERGE_RESOLUTION|>--- conflicted
+++ resolved
@@ -387,15 +387,8 @@
       }
       else
       {
-<<<<<<< HEAD
         let normal_map = cube_normal_map_generator.generate( gl, &gem ).unwrap();
         normal_maps.insert( name.clone(), normal_map.clone() );
-=======
-        // gl::info!( "Generate new map for: {:?}", ( name.as_str(), remove_numbers( name.as_str() ) ) );
-        let gem_clone = gem.borrow().clone_tree();
-        let normal_map = cube_normal_map_generator.generate( gl, &gem_clone ).unwrap();
-        normal_maps.insert( root_name, normal_map.clone() );
->>>>>>> 7e11fd22
         normal_map
       };
       setup_gem_material( &gem, environment_texture, &Some( cube_normal_map_texture ) );
