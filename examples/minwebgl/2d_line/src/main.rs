//! 2d line demo
#![ allow( clippy::implicit_return ) ]
#![ allow( clippy::default_trait_access ) ]
#![ allow( clippy::min_ident_chars ) ]
#![ allow( clippy::std_instead_of_core ) ]
#![ allow( clippy::cast_precision_loss ) ]
#![ allow( clippy::cast_possible_truncation ) ]
#![ allow( clippy::assign_op_pattern ) ]
#![ allow( clippy::semicolon_if_nothing_returned ) ]
#![ allow( clippy::too_many_lines ) ]
#![ allow( clippy::similar_names ) ]
#![ allow( clippy::needless_return ) ]
#![ allow( clippy::needless_range_loop ) ]
#![ allow( clippy::uninlined_format_args ) ]

use minwebgl as gl;
use std::
{
  cell::RefCell,
  rc::Rc,
};
use serde::{ Deserialize, Serialize };
use gl::wasm_bindgen::prelude::*;

use crate::events::update;

mod lil_gui;
mod events;

#[ derive( Default, Serialize, Deserialize ) ]
struct Settings
{
  join : String,
  cap : String,
  width : f32
}

fn run() -> Result< (), gl::WebglError >
{
  gl::browser::setup( Default::default() );
  let canvas = gl::canvas::make()?;
  let gl = gl::context::from_canvas( &canvas )?;

  let width = canvas.width() as f32;
  let height = canvas.height() as f32;

  let main_frag = include_str!( "../shaders/main.frag" );
  let background_frag = include_str!( "../shaders/background.frag" );
  let background_vert = include_str!( "../shaders/background.vert" );

  let background_program = gl::ProgramFromSources::new( background_vert, background_frag ).compile_and_link( &gl )?;

  let world_matrix = gl::math::mat3x3::identity();
  let view_matrix = gl::math::mat3x3::identity();
  let projection_matrix = gl::math::mat3x3h::orthographic_rh_gl( -width / 2.0, width / 2.0, -height / 2.0, height / 2.0, 0.0, 1.0 );
  let line_width = 50.0;


  let mut line = line_tools::d2::Line::default();
  line.set_cap( line_tools::Cap::Butt );
  line.set_join( line_tools::Join::Miter( 7, 7 ) );

  line.create_mesh( &gl, main_frag )?;
  let mesh = line.get_mesh_mut();

  mesh.upload( &gl, "u_projection_matrix", &projection_matrix )?;
  mesh.upload( &gl, "u_world_matrix", &world_matrix )?;
  mesh.upload( &gl, "u_view_matrix", &view_matrix )?;
  mesh.upload( &gl, "u_width", &line_width )?;
  mesh.upload_to( &gl, "body", "u_color", &[ 1.0, 1.0, 1.0 ] )?;
  mesh.upload_to( &gl, "body_terminal", "u_color", &[ 1.0, 1.0, 0.0 ] )?;
  mesh.upload_to( &gl, "join", "u_color", &[ 1.0, 0.0, 0.0 ] )?;
  mesh.upload_to( &gl, "cap", "u_color", &[ 0.0, 1.0, 0.0 ] )?;

  let mut input = browser_input::Input::new
  (
    Some( canvas.clone().dyn_into().unwrap() ),
    browser_input::SCREEN,
  );

  let line = Rc::new( RefCell::new( line ) );

  let settings = Settings
  {
    join : "miter".into(),
    cap : "butt".into(),
    width : line_width
  };

  let object = serde_wasm_bindgen::to_value( &settings ).unwrap();
  let gui = lil_gui::new_gui();

  // Joins
  let prop = lil_gui::add_dropdown( &gui, &object, "join", &serde_wasm_bindgen::to_value( &[ "miter", "bevel", "round" ] ).unwrap() );
  let callback = Closure::new
  (
    {
      let line = line.clone();
      move | value : String |
      {
        gl::info!( "{:?}", value );
        let mut line = line.borrow_mut();
        match value.as_str()
        {
          "miter" => { line.set_join( line_tools::Join::Miter( 7, 7 ) ); },
          "bevel" => { line.set_join( line_tools::Join::Bevel( 7, 7 ) ); },
          "round" => { line.set_join( line_tools::Join::Round( 16, 8 ) ); },
          _ => {}
        }
      }
    }
  );
  lil_gui::on_change_string( &prop, &callback );
  callback.forget();

  // Caps
  let prop = lil_gui::add_dropdown( &gui, &object, "cap", &serde_wasm_bindgen::to_value( &[ "butt", "square", "round" ] ).unwrap() );
  let callback = Closure::new
  (
    {
      let line = line.clone();
      move | value : String |
      {
        gl::info!( "{:?}", value );
        let mut line = line.borrow_mut();
        match value.as_str()
        {
          "butt" => { line.set_cap( line_tools::Cap::Butt ); },
          "square" => { line.set_cap( line_tools::Cap::Square ); },
          "round" => { line.set_cap( line_tools::Cap::Round( 16 ) ); },
          _ => {}
        }
      }
    }
  );
  lil_gui::on_change_string( &prop, &callback );
  callback.forget();

  let prop = lil_gui::add_slider( &gui, &object, "width", 0.0, 500.0, 0.1 );
  let callback = Closure::new
  (
    {
      let line = line.clone();
      let gl = gl.clone();
      move | value : f32 |
      {
        line.borrow_mut().get_mesh_mut().upload( &gl, "u_width", &value ).unwrap();
      }
    }
  );
  lil_gui::on_change( &prop, &callback );
  callback.forget();

  gl.enable( gl::BLEND );
  gl.blend_func( gl::SRC_ALPHA, gl::ONE_MINUS_SRC_ALPHA );

  // Define the update and draw logic
  let update_and_draw =
  {
    move | t : f64 |
    {
      let time = t as f32 / 1000.0;

      update( line.clone(), &canvas, &mut input );

<<<<<<< HEAD
      line.borrow().get_mesh().upload( &gl, "time", &time ).unwrap();
      line.borrow().get_mesh().upload( &gl, "totalDistance", &line.borrow().get_total_distance() ).unwrap();
=======
      let distance = line.borrow().get_total_distance();

      line.borrow_mut().get_mesh_mut().upload( &gl, "time", &time ).unwrap();
      line.borrow_mut().get_mesh_mut().upload( &gl, "totalDistance", &distance ).unwrap();

>>>>>>> 76b37b70
      //draw
      gl.use_program( Some( &background_program ) );
      gl.draw_arrays( gl::TRIANGLES, 0, 3 );
      line.borrow_mut().draw( &gl ).unwrap();

      true
    }
  };

  // Run the render loop
  gl::exec_loop::run( update_and_draw );
  Ok( () )
}

fn main()
{
  run().unwrap()
}<|MERGE_RESOLUTION|>--- conflicted
+++ resolved
@@ -163,16 +163,11 @@
 
       update( line.clone(), &canvas, &mut input );
 
-<<<<<<< HEAD
-      line.borrow().get_mesh().upload( &gl, "time", &time ).unwrap();
-      line.borrow().get_mesh().upload( &gl, "totalDistance", &line.borrow().get_total_distance() ).unwrap();
-=======
       let distance = line.borrow().get_total_distance();
 
       line.borrow_mut().get_mesh_mut().upload( &gl, "time", &time ).unwrap();
       line.borrow_mut().get_mesh_mut().upload( &gl, "totalDistance", &distance ).unwrap();
 
->>>>>>> 76b37b70
       //draw
       gl.use_program( Some( &background_program ) );
       gl.draw_arrays( gl::TRIANGLES, 0, 3 );
