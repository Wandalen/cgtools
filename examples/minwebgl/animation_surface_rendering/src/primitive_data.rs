--- conflicted
+++ resolved
@@ -20,11 +20,7 @@
   {
     Geometry, IndexInfo, Material, Mesh, Node,
     Object3D, Primitive, Scene, loaders::gltf::GLTF,
-<<<<<<< HEAD
-    material::PBRMaterial
-=======
     material::PbrMaterial
->>>>>>> 76b37b70
   };
   use primitive_generation::primitive_data::
   {
@@ -98,11 +94,7 @@
   /// This function takes a collection of `PrimitiveData` objects, each representing
   /// a single graphical primitive, and converts them into a `GLTF` format suitable for rendering.
   /// It aggregates all position and index data into global buffers, creates the
-<<<<<<< HEAD
-  /// corresponding `Node`, `Mesh`, `Primitive`, `Geometry`, and `PBRMaterial` objects,
-=======
   /// corresponding `Node`, `Mesh`, `Primitive`, `Geometry`, and `PbrMaterial` objects,
->>>>>>> 76b37b70
   /// and constructs the scene graph hierarchy.
   ///
   /// # Arguments
@@ -124,11 +116,7 @@
     let mut gl_buffers = vec![];
     let mut meshes = vec![];
 
-<<<<<<< HEAD
-    let material = Rc::new( RefCell::new( Box::new( PBRMaterial::new( gl ) )  as Box< dyn Material > ) );
-=======
     let material = Rc::new( RefCell::new( Box::new( PbrMaterial::new( gl ) )  as Box< dyn Material > ) );
->>>>>>> 76b37b70
     let materials = vec![ material.clone() ];
 
     scenes.push( Rc::new( RefCell::new( Scene::new() ) ) );
