#![ doc = include_str!( concat!( env!( "CARGO_MANIFEST_DIR" ), "/", "readme.md" ) ) ]

#![ allow( clippy::implicit_return ) ]
#![ allow( clippy::cast_precision_loss ) ]
#![ allow( clippy::doc_markdown ) ]
#![ allow( clippy::semicolon_if_nothing_returned ) ]
#![ allow( clippy::cast_possible_truncation ) ]
#![ allow( clippy::cast_possible_wrap ) ]
#![ allow( clippy::must_use_candidate ) ]
#![ allow( clippy::needless_for_each ) ]
#![ allow( clippy::min_ident_chars ) ]
#![ allow( clippy::unnecessary_wraps ) ]
#![ allow( clippy::std_instead_of_alloc ) ]
#![ allow( clippy::cast_lossless ) ]
#![ allow( clippy::too_many_lines ) ]

use core::cell::RefCell;
use minwebgl as gl;
use gl::
{
  F32x4,
  math::mat4x4::identity,
  JsCast,
  GL,
  WebGl2RenderingContext,
  web_sys::
  {
    HtmlCanvasElement,
    wasm_bindgen::closure::Closure,
    WebGlTexture
  }
};
use renderer::webgl::
{
  loaders::gltf::GLTF,
  post_processing::
  {
    self, Pass, SwapFramebuffer
  },
  MinFilterMode,
  MagFilterMode,
  WrappingMode,
  Camera,
  Object3D,
  Renderer,
  Scene,
  Texture,
  TextureInfo,
  Sampler,
<<<<<<< HEAD
  material::PBRMaterial,
=======
  material::PbrMaterial,
>>>>>>> 76b37b70
  Node
};
use std::rc::Rc;
use canvas_renderer::renderer::CanvasRenderer;
use primitive_generation::text;
use ::mod_interface::mod_interface;

mod animation;
mod primitive_data;
mod primitive;

use crate::animation::{ model, Model, Shape, Layer, Transform, Color, fixed, ease, LINEAR, EASE_IN_OUT_BACK };

/// Uploads an image from a URL to a WebGL texture.
///
/// This function creates a new `WebGlTexture` and asynchronously loads an image from the provided URL into it.
/// It uses a `Closure` to handle the `onload` event of an `HtmlImageElement`, ensuring the texture is
/// uploaded only after the image has finished loading.
///
/// # Arguments
///
/// * `gl` - The WebGl2RenderingContext.
/// * `src` - A reference-counted string containing the URL of the image to load.
///
/// # Returns
///
/// A `WebGlTexture` object.
fn upload_texture( gl : &WebGl2RenderingContext, src : &Rc< String > ) -> WebGlTexture
{
  let window = web_sys::window().expect( "Can't get window" );
  let document =  window.document().expect( "Can't get document" );

  let texture = gl.create_texture().expect( "Failed to create a texture" );

  let img_element = document.create_element( "img" )
  .expect( "Can't create img" )
  .dyn_into::< gl::web_sys::HtmlImageElement >()
  .expect( "Can't convert to gl::web_sys::HtmlImageElement" );
  img_element.style().set_property( "display", "none" ).expect( "Can't set property" );
  let load_texture : Closure< dyn Fn() > = Closure::new
  (
    {
      let gl = gl.clone();
      let img = img_element.clone();
      let texture = texture.clone();
      move ||
      {
        gl::texture::d2::upload_no_flip( &gl, Some( &texture ), &img );
        gl.generate_mipmap( gl::TEXTURE_2D );
        img.remove();
      }
    }
  );

  img_element.set_onload( Some( load_texture.as_ref().unchecked_ref() ) );
  img_element.set_src( src );
  load_texture.forget();

  texture
}

/// Creates a new `TextureInfo` struct with a texture loaded from a file.
///
/// This function calls `upload_texture` to load an image, sets up a default `Sampler`
/// with linear filtering and repeat wrapping, and then combines them into a `TextureInfo`
/// struct.
///
/// # Arguments
///
/// * `gl` - The WebGl2RenderingContext.
/// * `image_path` - The path to the image file, relative to the `static/` directory.
///
/// # Returns
///
/// An `Option<TextureInfo>` containing the texture data, or `None` if creation fails.
fn create_texture
(
  gl : &WebGl2RenderingContext,
  image_path : &str
) -> Option< TextureInfo >
{
  let image_path = format!( "static/{image_path}" );
  let texture_id = upload_texture( gl, &Rc::new( image_path ) );

  let sampler = Sampler::former()
  .min_filter( MinFilterMode::Linear )
  .mag_filter( MagFilterMode::Linear )
  .wrap_s( WrappingMode::Repeat )
  .wrap_t( WrappingMode::Repeat )
  .end();

  let texture = Texture::former()
  .target( GL::TEXTURE_2D )
  .source( texture_id )
  .sampler( sampler )
  .end();

  let texture_info = TextureInfo
  {
    texture : Rc::new( RefCell::new( texture ) ),
    uv_position : 0,
  };

  Some( texture_info )
}

/// Initializes the WebGL2 rendering context and canvas.
///
/// This function sets up a new HTML canvas, creates a WebGL2 rendering context with
/// antialiasing disabled, and enables the `EXT_color_buffer_float` extension.
///
/// # Returns
///
/// A tuple containing the `WebGl2RenderingContext` and the `HtmlCanvasElement`.
fn init_context() -> ( WebGl2RenderingContext, HtmlCanvasElement )
{
  gl::browser::setup( gl::browser::Config::default() );
  let options = gl::context::ContexOptions::default().antialias( false );

  let canvas = gl::canvas::make()
  .expect( "Can't create canvas" );
  let gl = gl::context::from_canvas_with( &canvas, options )
  .expect( "Can't create WebGL context" );

  let _ = gl.get_extension( "EXT_color_buffer_float" )
  .expect( "Failed to enable EXT_color_buffer_float extension" );

  ( gl, canvas )
}

/// Initializes the camera based on the scene's bounding box and canvas size.
///
/// This function computes the camera's position and orientation to frame the entire scene.
/// It calculates the distance needed to view the scene's bounding box, sets the camera's
/// `eye`, `up`, and `center` vectors, and configures the perspective projection.
///
/// # Arguments
///
/// * `canvas` - The `HtmlCanvasElement` to get the viewport size.
/// * `scenes` - A slice of `Scene` objects to calculate the bounding box from.
///
/// # Returns
///
/// A configured `Camera` object.
fn init_camera( canvas : &HtmlCanvasElement, scenes : &[ Rc< RefCell< Scene > > ] ) -> Camera
{
  let width = canvas.width() as f32;
  let height = canvas.height() as f32;

  let scene_bounding_box = scenes[ 0 ].borrow().bounding_box();
  let dist = scene_bounding_box.max.mag();

  // Camera setup
  let mut eye = gl::math::F32x3::from( [ 0.0, 0.0, 1.0 ] );
  eye *= dist;
  let up = gl::math::F32x3::from( [ 0.0, 1.0, 0.0 ] );

  let center = scene_bounding_box.center();

  let aspect_ratio = width / height;
  let fov = 70.0f32.to_radians();
  let near = 0.1;
  let far = 10_000_000.0;

  let mut camera = Camera::new( eye, up, center, aspect_ratio, fov, near, far );

  camera.set_window_size( [ width, height ].into() );

  camera
}

/// Clones a `Node` and its entire subtree, adding the new nodes, meshes, and materials to the GLTF structure.
///
/// This function creates a deep clone of a node, including its children and any associated meshes.
/// It registers all new components within the `GLTF` struct and adds the cloned node to the scene.
///
/// # Arguments
///
/// * `gltf` - A mutable reference to the `GLTF` struct.
/// * `node` - A reference to the `Rc<RefCell<Node>>` to be cloned.
///
/// # Returns
///
/// A reference-counted, mutable reference to the newly cloned `Node`.
fn clone( gltf : &mut GLTF, node : &Rc< RefCell< Node > > ) -> Rc< RefCell< Node > >
{
  let clone = node.borrow().clone_tree();
  gltf.nodes.push( clone.clone() );
  if let Object3D::Mesh( ref mesh ) = clone.borrow().object
  {
    let mesh = Rc::new( RefCell::new( mesh.borrow().clone() ) );
    for p in &mesh.borrow().primitives
    {
      //let m = Rc::new( RefCell::new( p.borrow().material.borrow().dyn_clone() ) );
      let m = p.borrow().material.clone();
      gltf.materials.push( m );
    }
    gltf.meshes.push( mesh );
  }
  gltf.scenes[ 0 ].borrow_mut().add( clone.clone() );

  clone
}

/// Sets the textures for a `Node` and its primitives using a material callback.
///
/// This function iterates through all primitives of a given `Node` (if it's a `Mesh`),
/// and applies a provided callback function to each primitive's material.
///
/// # Arguments
///
/// * `node` - A reference to the `Rc<RefCell<Node>>` to modify.
/// * `material_callback` - A closure that takes a mutable reference to a `Material` and modifies it.
fn set_texture
(
  node : &Rc< RefCell< Node > >,
<<<<<<< HEAD
  mut material_callback : impl FnMut( &mut PBRMaterial )
=======
  mut material_callback : impl FnMut( &mut PbrMaterial )
>>>>>>> 76b37b70
)
{
  if let Object3D::Mesh( ref mesh ) = &node.borrow().object
  {
    for p in &mesh.borrow().primitives
    {
      let p = p.borrow();
<<<<<<< HEAD
      let mut mat = renderer::webgl::helpers::cast_unchecked_material_to_ref_mut::< PBRMaterial >
=======
      let mut mat = renderer::webgl::helpers::cast_unchecked_material_to_ref_mut::< PbrMaterial >
>>>>>>> 76b37b70
      (
        p.material.borrow_mut()
      );
      material_callback( &mut mat );
    }
  }
}

/// Sets up the main 3D scene by loading a GLTF file and configuring objects.
///
/// This asynchronous function loads a sphere from `sphere.glb`, and then clones it to create
/// several objects: an earth, clouds, a moon, and a large environment sphere. It then
/// applies different textures and transformations to each object to create a simple solar system scene.
///
/// # Arguments
///
/// * `gl` - The `WebGl2RenderingContext`.
///
/// # Returns
///
/// A `Result` containing the configured `GLTF` scene, or a `gl::WebglError` if loading fails.
async fn setup_scene( gl : &WebGl2RenderingContext ) -> Result< GLTF, gl::WebglError >
{
  let window = web_sys::window().expect( "Can't get window" );
  let document =  window.document().expect( "Can't get document" );
  let mut gltf = renderer::webgl::loaders::gltf::load( &document, "gltf/sphere.glb", gl ).await?;

  let earth = gltf.scenes[ 0 ].borrow().children.get( 1 )
  .expect( "Scene is empty" ).clone();
  let texture = create_texture( gl, "textures/earth2.jpg" );
  set_texture( &earth, | m | { m.base_color_texture.clone_from( &texture ); } );

  earth.borrow_mut().update_local_matrix();

  let clouds = clone( &mut gltf, &earth );
  let texture = create_texture( gl, "textures/clouds2.png" );
  set_texture
  (
    &clouds,
    | m |
    {
      m.base_color_texture.clone_from( &texture );
      m.alpha_mode = renderer::webgl::AlphaMode::Blend;
    }
  );
  let scale = 1.005;
  clouds.borrow_mut().set_translation( [ 0.0, 1.0 - scale, 0.0 ] );
  clouds.borrow_mut().set_scale( [ scale; 3 ] );
  clouds.borrow_mut().set_rotation( gl::Quat::from_angle_y( 90.0 ) );
  clouds.borrow_mut().update_local_matrix();

  let moon = clone( &mut gltf, &earth );
  let texture = create_texture( gl, "textures/moon2.jpg" );
  set_texture( &moon, | m | { m.base_color_texture.clone_from( &texture ); } );
  let scale = 0.25;
  let distance = 7.0;
  moon.borrow_mut().set_translation( [ distance, ( 1.0 - scale ), 0.0 ] );
  moon.borrow_mut().set_scale( [ scale; 3 ] );
  moon.borrow_mut().update_local_matrix();

  let environment = clone( &mut gltf, &earth );
  let texture = create_texture( gl, "environment_maps/equirectangular_maps/space3.png" );
  set_texture( &environment, | m | { m.base_color_texture.clone_from( &texture ); } );
  let scale = 100_000.0;
  environment.borrow_mut().set_translation( [ 0.0, 1.0 - scale, 0.0 ] );
  environment.borrow_mut().set_scale( [ scale; 3 ] );
  environment.borrow_mut().update_local_matrix();

  Ok( gltf )
}

/// Sets up a 2D scene for text rendering on a canvas.
///
/// This asynchronous function loads a font, generates a mesh for the text `CGTools`,
/// and converts it into a `GLTF` format suitable for rendering on a separate canvas.
/// It also returns the colors used for the text primitives.
///
/// # Arguments
///
/// * `gl` - The `WebGl2RenderingContext`.
///
/// # Returns
///
/// A tuple containing the `GLTF` scene for the canvas and a `Vec` of `F32x4` colors.
async fn setup_canvas_scene( gl : &WebGl2RenderingContext ) -> ( GLTF, Vec< F32x4 > )
{
  let font_names = [ "Roboto-Regular" ];
  let fonts = text::ufo::load_fonts( &font_names ).await;

  let colors =
  [
    F32x4::from_array( [ 1.0, 1.0, 1.0, 1.0 ] ),
  ];
  let text = "CGTools".to_string();

  let mut primitives_data = vec![];
  let mut transform = primitive_generation::Transform::default();
  transform.translation.0[ 1 ] += f32::midpoint(font_names.len() as f32, 1.0) + 0.5;
  for font_name in font_names
  {
    transform.translation[ 1 ] -= 1.0;
    let mut text_mesh = text::ufo::text_to_countour_mesh
    (
      &text,
      fonts.get( font_name ).expect( "Can't find font" ),
      &transform,
      5.0
    );
    text_mesh.iter_mut()
    .for_each( | p | p.color = colors[ 0 ] );
    primitives_data.extend( text_mesh );
  }

  let colors = primitives_data.iter()
  .map( | p | p.color )
  .collect::< Vec< _ > >();
  let canvas_gltf = primitive_generation::primitives_data_to_gltf( gl, primitives_data );

  ( canvas_gltf, colors )
}

/// Calculates the mathematical modulo of two floating-point numbers.
///
/// This function ensures the result is always non-negative, which differs
/// from the standard remainder operator (`%`) for negative dividends.
///
/// # Arguments
///
/// * `dividend` - The number to be divided.
/// * `divisor` - The number to divide by.
///
/// # Returns
///
/// The non-negative remainder of the division.
pub fn modulo( dividend : f64, divisor : f64 ) -> f64
{
  let mut result = dividend % divisor;
  if result < 0.0
  {
    result += divisor.abs();
  }
  result
}

/// Sets up a complex 2D animation using the `animation` module.
///
/// This function creates a hierarchical animation model with several layers,
/// including a base layer, a circles layer, and multiple repeated rectangle layers.
/// It defines transformations and colors for each layer, resulting in a series of
/// spinning rectangles.
///
/// # Arguments
///
/// * `gl` - The `GL` context.
/// * `width` - The width of the viewport.
/// * `height` - The height of the viewport.
///
/// # Returns
///
/// An `animation::Animation` struct.
fn setup_animation( gl : &GL, width : usize, height : usize ) -> animation::Animation
{
  let points : Vec< [ f32; 2 ] > = vec!
  [
    [ -0.5, -0.5 ],
    [ -0.5, 0.5 ],
    [ 0.5, 0.5 ],
    [ 0.5, -0.5 ],
  ];

  let rect_geo = Shape::Geometry( points );

  let base = Layer::former()
  .frames( 0.0..10.0 )
  .form();

  let transform = Transform::former()
  .form();

  let circles = Layer::former()
  .parent( 0_isize )
  .frames( 0.0..10.0 )
  .transform( interpoli::Transform::Animated( transform.into() ) )
  .form();

  let mut model = Model::former()
  .width( width )
  .height( height )
  .frames( 0.0..10.0 )
  .layers()
  .add( base )
  .add( circles )
  .end()
  .form();

  let mut add_circle =
  | circle_transform : Transform, rect_transform : Transform, color : F32x4, repeats : usize |
  {
    let circle = Layer::former()
    .parent( 1_isize )
    .frames( 0.0..10.0 )
    .transform( interpoli::Transform::Animated( circle_transform.into() ) )
    .form();

    model.layers.push( circle );
    let circle_id = model.layers.len() as isize - 1;

    let offset_rect_transform = Transform::former()
    .rotation
    (
      ease
      (
        ( 0.0, 10.0 ),
        ( 0.0, 360.0 ),
        LINEAR
      )
    )
    .form();

    let offset_rect = Layer::former()
    .parent( circle_id )
    .frames( 0.0..10.0 )
    .transform( interpoli::Transform::Animated( offset_rect_transform.clone().into() ) )
    .form();

    let rect = Layer::former()
    .parent( 3_isize )
    .frames( 0.0..10.0 )
    .transform( interpoli::Transform::Animated( rect_transform.into() ) )
    .content()
    .add( Shape::Color( Color::Fixed( *color ) ) )
    .add( rect_geo.clone() )
    .end()
    .form();

    let diff = 360.0 / repeats as f64;
    for i in 0..repeats
    {
      let mut rect = rect.clone();
      let mut offset_rect = offset_rect.clone();

      let mut transform = offset_rect_transform.clone();
      transform.rotation = fixed( diff * i as f64 );
      offset_rect.transform = interpoli::Transform::Animated( transform.into() );
      model.layers.push( offset_rect );

      rect.parent = model.layers.len() as isize - 1;
      model.layers.push( rect );
    }
  };

  let circle_transform = Transform::former()
  .rotation
  (
    ease
    (
      ( 0.0, 10.0 ),
      ( -10.0, 350.0 ),
      LINEAR
    )
  )
  .scale
  (
    ease
    (
      ( 0.0, 10.0 ),
      ( kurbo::Vec2::new( 100.0, 100.0 ), kurbo::Vec2::new( 200.0, 200.0 ) ),
      EASE_IN_OUT_BACK
    )
  )
  .form();

  let rect_transform = Transform::former()
  .position( fixed( kurbo::Point::new( 1.6, 0.0 ) ) )
  .rotation( fixed( -20.0 ) )
  .scale( fixed( kurbo::Vec2::new( 60.0, 60.0 ) ) )
  .form();

  add_circle( circle_transform.clone(), rect_transform, F32x4::from_array( [ 1.0, 1.0, 1.0, 1.0 ] ), 11 );

  let circle_transform = Transform::former()
  .rotation
  (
    ease
    (
      ( 0.0, 10.0 ),
      ( 0.0, 360.0 ),
      LINEAR
    )
  )
  .scale
  (
    ease
    (
      ( 0.0, 10.0 ),
      ( kurbo::Vec2::new( 100.0, 100.0 ), kurbo::Vec2::new( 200.0, 200.0 ) ),
      EASE_IN_OUT_BACK
    )
  )
  .form();

  let rect_transform = Transform::former()
  .position( fixed( kurbo::Point::new( 2.7, 0.0 ) ) )
  .rotation( fixed( -20.0 ) )
  .scale( fixed( kurbo::Vec2::new( 80.0, 80.0 ) ) )
  .form();

  add_circle( circle_transform.clone(), rect_transform, F32x4::from_array( [ 1.0, 0.75, 0.75, 1.0 ] ), 15 );

  let circle_transform = Transform::former()
  .rotation
  (
    ease
    (
      ( 0.0, 10.0 ),
      ( 10.0, 370.0 ),
      LINEAR
    )
  )
  .scale
  (
    ease
    (
      ( 0.0, 10.0 ),
      ( kurbo::Vec2::new( 100.0, 100.0 ), kurbo::Vec2::new( 200.0, 200.0 ) ),
      EASE_IN_OUT_BACK
    )
  )
  .form();

  let rect_transform = Transform::former()
  .position( fixed( kurbo::Point::new( 4.2, 0.0 ) ) )
  .rotation( fixed( -20.0 ) )
  .form();

  add_circle( circle_transform.clone(), rect_transform, F32x4::from_array( [ 1.0, 0.5, 0.5, 1.0 ] ), 17 );

  let circle_transform = Transform::former()
  .rotation
  (
    ease
    (
      ( 0.0, 10.0 ),
      ( 20.0, 380.0 ),
      LINEAR
    )
  )
  .scale
  (
    ease
    (
      ( 0.0, 10.0 ),
      ( kurbo::Vec2::new( 100.0, 100.0 ), kurbo::Vec2::new( 200.0, 200.0 ) ),
      EASE_IN_OUT_BACK
    )
  )
  .form();

  let rect_transform = Transform::former()
  .position( fixed( kurbo::Point::new( 5.7, 0.0 ) ) )
  .rotation( fixed( -20.0 ) )
  .scale( fixed( kurbo::Vec2::new( 120.0, 120.0 ) ) )
  .form();

  add_circle( circle_transform, rect_transform, F32x4::from_array( [ 1.0, 0.25, 0.25, 1.0 ] ), 19 );

  let circle_transform = Transform::former()
  .rotation
  (
    ease
    (
      ( 0.0, 10.0 ),
      ( 30.0, 390.0 ),
      LINEAR
    )
  )
  .scale
  (
    ease
    (
      ( 0.0, 10.0 ),
      ( kurbo::Vec2::new( 100.0, 100.0 ), kurbo::Vec2::new( 200.0, 200.0 ) ),
      EASE_IN_OUT_BACK
    )
  )
  .form();

  let rect_transform = Transform::former()
  .position( fixed( kurbo::Point::new( 7.4, 0.0 ) ) )
  .rotation( fixed( -20.0 ) )
  .scale( fixed( kurbo::Vec2::new( 140.0, 140.0 ) ) )
  .form();

  add_circle( circle_transform, rect_transform, F32x4::from_array( [ 0.8, 0.0, 0.0, 1.0 ] ), 21 );

  animation::Animation::new( gl, model )
}

/// The main asynchronous function to set up and run the rendering loop.
///
/// This function orchestrates the entire application flow:
/// 1. Initializes the WebGL context and canvas.
/// 2. Sets up a 3D scene (a rotating solar system).
/// 3. Sets up a 2D canvas scene with animated text.
/// 4. Creates a `CanvasRenderer` to render the 2D scene to a texture.
/// 5. Adds a sphere to the 3D scene that uses the rendered 2D canvas texture.
/// 6. Configures the cameras for both scenes.
/// 7. Initializes the main `Renderer` and a post-processing pipeline.
/// 8. Starts the main render loop, which updates the animations and renders the scenes each frame.
async fn run() -> Result< (), gl::WebglError >
{
  let ( gl, canvas ) = init_context();

  let mut gltf = setup_scene( &gl ).await?;

  let ( canvas_gltf, _ ) = setup_canvas_scene( &gl ).await;
  canvas_gltf.scenes[ 0 ].borrow_mut().update_world_matrix();
  let animation = setup_animation( &gl, canvas.height() as usize, canvas.width() as usize );
  animation.set_world_matrix( identity() );

  let canvas_camera = init_camera( &canvas, &canvas_gltf.scenes );
  canvas_camera.bind_controls( &canvas );
  canvas_camera.get_controls().borrow_mut().window_size = [ ( canvas.width() * 4 ) as f32, ( canvas.height() * 4 ) as f32 ].into();
  canvas_camera.get_controls().borrow_mut().eye = [ 0.0, 0.0, 150.0 ].into();
  {
    let controls = canvas_camera.get_controls();
    let mut controls_ref = controls.borrow_mut();
    let center = controls_ref.center.as_mut();
    center[ 1 ] += 45.0;
    center[ 0 ] -= 25.0;
  }

  let canvas_renderer = CanvasRenderer::new( &gl, canvas.width() * 4, canvas.height() * 4 )?;
  let canvas_texture = canvas_renderer.get_texture();

  let earth = gltf.scenes[ 0 ].borrow().children.get( 1 )
  .expect( "Scene is empty" ).clone();
  let canvas_sphere = clone( &mut gltf, &earth );
  set_texture
  (
    &canvas_sphere,
    | m |
    {
      if let Some( t ) = m.base_color_texture.as_mut()
      {
        let texture = t.texture.borrow().clone();
        t.texture = Rc::new( RefCell::new( texture ) );
        t.texture.borrow_mut().source = Some( canvas_texture.clone() );
      }
      m.alpha_mode = renderer::webgl::AlphaMode::Blend;
    }
  );
  let scale = 1.01;
  canvas_sphere.borrow_mut().set_translation( [ 0.0, 1.0 - scale, 0.0 ] );
  canvas_sphere.borrow_mut().set_scale( [ scale; 3 ] );

  let scenes = gltf.scenes.clone();

  let camera = init_camera( &canvas, &scenes );
  camera.bind_controls( &canvas );
  let eye = gl::math::mat3x3h::rot( 0.0, - 73.0_f32.to_radians(), - 15.0_f32.to_radians() )
  * F32x4::from_array([ 0.0, 1.7, 1.7, 1.0 ] );
  camera.get_controls().borrow_mut().eye = [ eye.x(), eye.y(), eye.z() ].into();

  let mut renderer = Renderer::new( &gl, canvas.width(), canvas.height(), 4 )?;
  renderer.set_ibl( renderer::webgl::loaders::ibl::load( &gl, "environment_maps/gltf_viewer_ibl_unreal", None ).await );

  let mut swap_buffer = SwapFramebuffer::new( &gl, canvas.width(), canvas.height() );

  let tonemapping = post_processing::ToneMappingPass::< post_processing::ToneMappingAces >::new( &gl )?;
  let to_srgb = post_processing::ToSrgbPass::new( &gl, true )?;

  // Define the update and draw logic
  let update_and_draw =
  {
    move | t : f64 |
    {
      // If textures are of different size, gl.view_port needs to be called
      let time = t as f32 / 1000.0;

      if let Some( ( mut scene, colors ) ) = animation.frame( modulo( time as f64 * 1.0, 10.0 ) )
      {
        canvas_renderer.render( &gl, &mut scene, &canvas_camera, &colors ).expect( "Failed to render frame" );
      }

      renderer.render( &gl, &mut scenes[ 0 ].borrow_mut(), &camera )
      .expect( "Failed to render" );

      swap_buffer.reset();
      swap_buffer.bind( &gl );
      swap_buffer.set_input( renderer.get_main_texture() );
      //swap_buffer.set_input( Some( canvas_renderer.get_texture() ) );

      let t = tonemapping.render( &gl, swap_buffer.get_input(), swap_buffer.get_output() )
      .expect( "Failed to render tonemapping pass" );

      swap_buffer.set_output( t );
      swap_buffer.swap();

      let _t = to_srgb.render( &gl, swap_buffer.get_input(), swap_buffer.get_output() )
      .expect( "Failed to render to srgb pass" );

      true
    }
  };

  // Run the render loop
  gl::exec_loop::run( update_and_draw );

  Ok( () )
}

/// The main entry point of the application.
///
/// This function calls `gl::spawn_local` to execute the asynchronous `run` function,
/// which sets up and runs the entire WebGL application.
fn main()
{
  gl::spawn_local
  (
    async move
    {
      run().await.expect( "Program finish work with errors" )
    }
  );
}<|MERGE_RESOLUTION|>--- conflicted
+++ resolved
@@ -47,11 +47,7 @@
   Texture,
   TextureInfo,
   Sampler,
-<<<<<<< HEAD
-  material::PBRMaterial,
-=======
   material::PbrMaterial,
->>>>>>> 76b37b70
   Node
 };
 use std::rc::Rc;
@@ -268,11 +264,7 @@
 fn set_texture
 (
   node : &Rc< RefCell< Node > >,
-<<<<<<< HEAD
-  mut material_callback : impl FnMut( &mut PBRMaterial )
-=======
   mut material_callback : impl FnMut( &mut PbrMaterial )
->>>>>>> 76b37b70
 )
 {
   if let Object3D::Mesh( ref mesh ) = &node.borrow().object
@@ -280,11 +272,7 @@
     for p in &mesh.borrow().primitives
     {
       let p = p.borrow();
-<<<<<<< HEAD
-      let mut mat = renderer::webgl::helpers::cast_unchecked_material_to_ref_mut::< PBRMaterial >
-=======
       let mut mat = renderer::webgl::helpers::cast_unchecked_material_to_ref_mut::< PbrMaterial >
->>>>>>> 76b37b70
       (
         p.material.borrow_mut()
       );
