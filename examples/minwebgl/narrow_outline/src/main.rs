<<<<<<< HEAD
#![ doc = include_str!( "../README.md" ) ]

=======
#![ doc = "../README.md" ]
>>>>>>> 06c4774e
use mingl::{ AsBytes, CameraOrbitControls, VectorDataType };
use minwebgl::{ self as gl, WebglError, JsCast };
use gl::
{
  drawbuffers::drawbuffers,
  GL,
  web_sys::
  {
    wasm_bindgen::closure::Closure,
    WebGl2RenderingContext,
    WebGlUniformLocation,
    WebGlTexture,
    WebGlFramebuffer,
    HtmlCanvasElement,
    WebGlProgram,
    WebGlBuffer
  }
};
use std::rc::Rc;
use std::cell::RefCell;
use renderer::webgl::
{
  camera::Camera,
  loaders::gltf::{ load, GLTF },
  node::{ Node, Object3D },
  program::
  {
    NormalDepthOutlineObjectShader,
    NormalDepthOutlineShader,
    ProgramInfo
  },
  scene::Scene,
  AttributeInfo,
  IndexInfo,
  Geometry,
  Material,
  Mesh,
  Primitive
};
use ndarray_cg::
{
  mat3x3h::rot,
  F32x4,
  F32x3
};
use std::collections::HashMap;
use csgrs::CSG;
use rand::Rng;
use std::any::type_name_of_val;

const MAX_OBJECT_COUNT : usize = 1024;

/// Binds a texture to a texture unit and uploads its location to a uniform.
///
/// # Arguments
///
/// * `gl` - The WebGL2 rendering context.
/// * `texture` - The texture to bind.
/// * `location` - The uniform location in the shader for the sampler.
/// * `slot` - The texture unit to bind to ( e.g., `GL::TEXTURE0` ).
fn upload_texture
(
  gl : &gl::WebGl2RenderingContext,
  texture : &WebGlTexture,
  location : &WebGlUniformLocation,
  slot : u32,
)
{
  gl.active_texture( slot );
  gl.bind_texture( GL::TEXTURE_2D, Some( &texture ) );
  // Tell the sampler uniform in the shader which texture unit to use ( 0 for GL_TEXTURE0, 1 for GL_TEXTURE1, etc. )
  gl.uniform1i( Some( location ), ( slot - GL::TEXTURE0 ) as i32 );
}

/// Creates a WebGL2 framebuffer and a color attachment texture.
///
/// # Arguments
///
/// * `gl` - The WebGL2 rendering context.
/// * `size` - The size of the framebuffer and its attachment ( width, height ).
/// * `color_attachment` - The index of the color attachment point ( e.g., 0 for `GL::COLOR_ATTACHMENT0` ).
///
/// # Returns
///
/// An `Option< ( WebGlFramebuffer, WebGlTexture ) >` containing the created framebuffer and
/// its color attachment texture, or `None` if creation fails.
fn create_framebuffer
(
  gl : &gl::WebGl2RenderingContext,
  ( width, height ) : ( i32, i32 )
)
-> Option< ( WebGlFramebuffer, Vec< WebGlTexture > ) >
{
  let color = gl.create_texture()?;
  gl.bind_texture( GL::TEXTURE_2D, Some( &color ) );
  // Use tex_storage_2d for immutable texture storage ( WebGL2 )
  gl.tex_storage_2d( GL::TEXTURE_2D, 1, gl::RGBA8, width, height );
  gl.tex_parameteri( GL::TEXTURE_2D, GL::TEXTURE_MIN_FILTER, GL::LINEAR as i32 );
  gl.tex_parameteri( GL::TEXTURE_2D, GL::TEXTURE_WRAP_S, GL::CLAMP_TO_EDGE as i32 );
  gl.tex_parameteri( GL::TEXTURE_2D, GL::TEXTURE_WRAP_T, GL::CLAMP_TO_EDGE as i32 );

  let depthbuffer = gl.create_renderbuffer().unwrap();
  gl.bind_renderbuffer( GL::RENDERBUFFER, Some( &depthbuffer ) );
  gl.renderbuffer_storage( GL::RENDERBUFFER, GL::DEPTH_COMPONENT24, width, height );

  let depth = gl.create_texture()?;
  gl.bind_texture( GL::TEXTURE_2D, Some( &depth ) );
  gl.tex_storage_2d( GL::TEXTURE_2D, 1, GL::R32F, width, height );
  gl.tex_parameteri( GL::TEXTURE_2D, GL::TEXTURE_MIN_FILTER, GL::NEAREST as i32 );
  gl.tex_parameteri( GL::TEXTURE_2D, GL::TEXTURE_WRAP_S, GL::CLAMP_TO_EDGE as i32 );
  gl.tex_parameteri( GL::TEXTURE_2D, GL::TEXTURE_WRAP_T, GL::CLAMP_TO_EDGE as i32 );

  // Normal attachment
  // Using RGB8 for normals (each component x,y,z stored in R,G,B)
  let normal = gl.create_texture()?;
  gl.bind_texture( GL::TEXTURE_2D, Some( &normal ) );
  gl.tex_storage_2d( GL::TEXTURE_2D, 1, gl::RGB8, width, height );
  gl.tex_parameteri( GL::TEXTURE_2D, GL::TEXTURE_MIN_FILTER, GL::NEAREST as i32 );
  gl.tex_parameteri( GL::TEXTURE_2D, GL::TEXTURE_WRAP_S, GL::CLAMP_TO_EDGE as i32 );
  gl.tex_parameteri( GL::TEXTURE_2D, GL::TEXTURE_WRAP_T, GL::CLAMP_TO_EDGE as i32 );

  let framebuffer = gl.create_framebuffer()?;
  gl.bind_framebuffer( GL::FRAMEBUFFER, Some( &framebuffer ) );
  gl.framebuffer_texture_2d( GL::FRAMEBUFFER, GL::COLOR_ATTACHMENT0, GL::TEXTURE_2D, Some( &color ), 0 );
  gl.framebuffer_texture_2d( GL::FRAMEBUFFER, GL::COLOR_ATTACHMENT1, GL::TEXTURE_2D, Some( &normal ), 0 );
  gl.framebuffer_texture_2d( GL::FRAMEBUFFER, GL::COLOR_ATTACHMENT2, GL::TEXTURE_2D, Some( &depth ), 0 );
  gl.framebuffer_renderbuffer( GL::FRAMEBUFFER, GL::DEPTH_ATTACHMENT, GL::RENDERBUFFER, Some( &depthbuffer ) );

  drawbuffers( gl, &[ 0, 1, 2 ] );

  gl.bind_framebuffer( gl::FRAMEBUFFER, None );

  Some( ( framebuffer, vec![ color, depth, normal ] ) )
}

/// Binds a framebuffer for rendering and sets the viewport to its size.
///
/// # Arguments
///
/// * `gl` - The WebGL2 rendering context.
/// * `framebuffer` - The framebuffer to bind.
/// * `size` - The size of the framebuffer ( width, height ).
fn upload_framebuffer(
  gl : &gl::WebGl2RenderingContext,
  framebuffer : &WebGlFramebuffer,
  size : ( i32, i32 )
)
{
  gl.bind_framebuffer( GL::FRAMEBUFFER, Some( framebuffer ) );
  gl.viewport( 0, 0, size.0, size.1 );
}

/// Represents the different states of the camera's controls.
enum CameraState
{
  /// The user is rotating the camera.
  Rotate,
  /// The user is panning the camera.
  Pan,
  /// The user is not interacting with the camera controls.
  None
}

<<<<<<< HEAD
/// Sets up event listeners on the canvas for camera controls.
///
/// # Arguments
///
/// * `canvas` - The HTML canvas element to attach listeners to.
/// * `camera` - A shared, mutable reference to the `CameraOrbitControls` to be manipulated.
pub fn setup_controls
=======
fn setup_controls
>>>>>>> 06c4774e
(
  canvas : &HtmlCanvasElement,
  camera : &Rc< RefCell< CameraOrbitControls > >
)
{
  let state =  Rc::new( RefCell::new( CameraState::None ) );
  let prev_screen_pos = Rc::new( RefCell::new( [ 0.0, 0.0 ] ) );

  // A closure for the `pointerdown` event, which sets the camera state.
  let on_pointer_down : Closure< dyn Fn( _ ) > = Closure::new
  (
    {
      let state = state.clone();
      let prev_screen_pos = prev_screen_pos.clone();
      move | e : gl::web_sys::PointerEvent |
      {
        *prev_screen_pos.borrow_mut() = [ e.screen_x() as f32, e.screen_y() as f32 ];
        match e.button()
        {
          0 => *state.borrow_mut() = CameraState::Rotate,
          2 => *state.borrow_mut() = CameraState::Pan,
          _ => {}
        }
      }
    }
  );

  // A closure for the `mousemove` event, which rotates or pans the camera based on the current state.
  let on_mouse_move : Closure< dyn Fn( _ ) > = Closure::new
  (
    {
      let state = state.clone();
      let camera = camera.clone();
      let prev_screen_pos = prev_screen_pos.clone();
      move | e : gl::web_sys::MouseEvent |
      {
        let prev_pos = *prev_screen_pos.borrow_mut();
        let new_pos = [ e.screen_x() as f32, e.screen_y() as f32 ];
        let delta = [ new_pos[ 0 ] - prev_pos[ 0 ], new_pos[ 1 ] - prev_pos[ 1 ] ];
        *prev_screen_pos.borrow_mut() = new_pos;
        match *state.borrow_mut()
        {
          CameraState::Rotate =>
          {
            camera.borrow_mut().rotate( delta );
          },
          CameraState::Pan =>
          {
            camera.borrow_mut().pan( delta );
          }
          _ => {}
        }
      }
    }
  );

  // A closure for the `wheel` event, which zooms the camera.
  let on_wheel : Closure< dyn Fn( _ ) > = Closure::new
  (
    {
      let state = state.clone();
      let camera = camera.clone();
      move | e : gl::web_sys::WheelEvent |
      {
        match *state.borrow_mut()
        {
          CameraState::None => {
            let delta_y = e.delta_y() as f32;
            camera.borrow_mut().zoom( delta_y );
          },
          _ => {}
        }
      }
    }
  );

  // A closure for the `pointerup` event, which resets the camera state to `None`.
  let on_pointer_up : Closure< dyn Fn() > = Closure::new
  (
    {
      let state = state.clone();
      move | |
      {
        *state.borrow_mut() = CameraState::None;
      }
    }
  );

  // A closure for the `pointerout` event, which resets the camera state to `None`.
  let on_pointer_out : Closure< dyn Fn() > = Closure::new
  (
    {
      let state = state.clone();
      move | |
      {
        *state.borrow_mut() = CameraState::None;
      }
    }
  );

  // A closure for the `contextmenu` event, which prevents the default behavior.
  let on_context_menu : Closure< dyn Fn( _ ) > = Closure::new
  (
    {
      move | e : gl::web_sys::PointerEvent |
      {
        e.prevent_default();
      }
    }
  );

  canvas.set_oncontextmenu( Some( on_context_menu.as_ref().unchecked_ref() ) );
  on_context_menu.forget();

  canvas.set_onpointerdown( Some( on_pointer_down.as_ref().unchecked_ref() ) );
  on_pointer_down.forget();

  canvas.set_onmousemove( Some( on_mouse_move.as_ref().unchecked_ref() ) );
  on_mouse_move.forget();

  canvas.set_onwheel( Some( on_wheel.as_ref().unchecked_ref() ) );
  on_wheel.forget();

  canvas.set_onpointerup( Some( on_pointer_up.as_ref().unchecked_ref() ) );
  on_pointer_up.forget();

  canvas.set_onpointerout( Some( on_pointer_out.as_ref().unchecked_ref() ) );
  on_pointer_out.forget();
}

<<<<<<< HEAD
/// Uploads raw byte data to a WebGL buffer.
///
/// # Arguments
///
/// * `gl` - The WebGL2 rendering context.
/// * `buffer` - The `WebGlBuffer` to upload data to.
/// * `target` - The target buffer type ( e.g., `GL::ARRAY_BUFFER` ).
/// * `offset` - The offset in bytes within the buffer to start uploading data.
/// * `data` - The `Vec<u8>` containing the data to upload.
pub fn upload_buffer_data
( 
  gl : &gl::WebGl2RenderingContext, 
  buffer : &WebGlBuffer, 
  target : u32, 
  offset : u32, 
  data : Vec< u8 > 
) 
=======
fn upload_buffer_data
(
  gl : &gl::WebGl2RenderingContext,
  buffer : &WebGlBuffer,
  target : u32,
  offset : u32,
  data : Vec< u8 >
)
>>>>>>> 06c4774e
{
  let data = data.into_iter()
  .collect::< Vec< _ > >();

  gl.bind_buffer( target, Some( buffer ) );
  gl.buffer_data_with_js_u8_array_and_src_offset_and_length
  (
    target,
    &gl::js_sys::Uint8Array::from( data.as_bytes() ),
    gl::STATIC_DRAW,
    offset,
    data.len() as u32
  );
}

/// Simplifies new buffer initialization
pub fn add_buffer
(
  gl : &gl::WebGl2RenderingContext,
  gltf : &mut GLTF,
  buffer_data : Vec< u8 >
) -> Result< WebGlBuffer, gl::WebglError >
{
  let buffer = gl.create_buffer().ok_or( gl::WebglError::FailedToAllocateResource( "Buffer" ) )?;
  upload_buffer_data( gl, &buffer, GL::ARRAY_BUFFER, 0, buffer_data );
  gltf.gl_buffers.push( buffer.clone() );
  Ok( buffer )
}

/// Adds additional attributes and their data into [`GLTF`] and
/// returns object_id data for updating data for per object attributes
pub fn add_attributes
(
  gl : &gl::WebGl2RenderingContext,
  gltf : &mut GLTF,
) -> Result< Vec< i32 >, gl::WebglError >
{
  let mut object_id_data : Vec< i32 > = vec![];

  let mut object_id = 1;
  let mut object_vertex_count = 0;
  for mesh in &gltf.meshes
  {
    for primitive in &mesh.borrow().primitives
    {
      let primitive = primitive.borrow();
      let geometry = primitive.geometry.borrow();
      let vertex_count = geometry.vertex_count as usize;
      object_vertex_count += vertex_count;
    }

    object_id_data.extend( vec![ object_id; object_vertex_count ] );

    object_id += 1;
  }

  let object_id_bytes = object_id_data.iter().map( | i | i.to_be_bytes() ).flatten().collect::< Vec< _ > >();
  let object_id_buffer = add_buffer( gl, gltf, object_id_bytes )?;

  let object_id_info = make_buffer_attibute_info(
    &object_id_buffer,
    0,
    1,
    2,
    false,
    VectorDataType::new( mingl::DataType::F32, 1, 1 )
  )
  .unwrap();

  for mesh in &gltf.meshes
  {
    for primitive in &mesh.borrow().primitives
    {
      let primitive = primitive.borrow();
      let mut geometry = primitive.geometry.borrow_mut();
      let _ = geometry.add_attribute( gl, "object_ids", object_id_info.clone(), false );
    }
  }

  Ok( object_id_data )
}

/// Creates an `AttributeInfo` struct for a given WebGL buffer.
///
/// # Arguments
///
/// * `buffer` - The WebGL buffer containing the attribute data.
/// * `offset` - The offset in bytes to the first component of the first generic vertex attribute.
/// * `stride` - The byte offset between consecutive generic vertex attributes.
/// * `slot` - The attribute location ( slot ) in the shader program.
/// * `normalized` - Whether integer data values should be normalized.
/// * `vector` - The `VectorDataType` describing the data type and component count.
///
/// # Returns
///
/// A `Result<AttributeInfo, WebglError>` containing the attribute info or an error if the type is not supported.
fn make_buffer_attibute_info
(
  buffer : &web_sys::WebGlBuffer,
  offset : i32,
  stride : i32,
  slot : u32,
  normalized : bool,
  vector: gl::VectorDataType
) -> Result< AttributeInfo, gl::WebglError >
{
  let descriptor = match vector.scalar
  {
      gl::DataType::U8 => gl::BufferDescriptor::new::< [ u8; 1 ] >(),
      gl::DataType::I8 => gl::BufferDescriptor::new::< [ i8; 1 ] >(),
      gl::DataType::U16 => gl::BufferDescriptor::new::< [ u16; 1 ] >(),
      gl::DataType::I16 => gl::BufferDescriptor::new::< [ i16; 1 ] >(),
      gl::DataType::U32 => gl::BufferDescriptor::new::< [ u32; 1 ] >(),
      gl::DataType::F32 => gl::BufferDescriptor::new::< [ f32; 1 ] >(),
      _ => return Err( gl::WebglError::NotSupportedForType( type_name_of_val( &vector.scalar ) ) )
  };

  let descriptor = descriptor
  .offset( offset )
  .normalized( normalized )
  .stride( stride )
  .vector( vector );

  Ok
  (
    AttributeInfo
    {
      slot,
      buffer : buffer.clone(),
      descriptor,
      bounding_box : Default::default()
    }
  )
}

<<<<<<< HEAD
/// Adds a single CSG primitive's geometry data to the provided vectors.
///
/// # Arguments
///
/// * `primitive` - The CSG primitive to process.
/// * `positions` - A mutable vector to accumulate vertex position data.
/// * `normals` - A mutable vector to accumulate vertex normal data.
/// * `object_ids` - A mutable vector to accumulate object ID data for each vertex.
/// * `indices` - A mutable vector to accumulate index data.
/// * `vertex_offset` - A mutable reference to the current vertex offset, which is updated.
pub fn add_primitive
=======
fn add_primitive
>>>>>>> 06c4774e
(
  primitive : CSG< () >,
  positions: &mut Vec< [ f32; 3 ] >,
  normals: &mut Vec< [ f32; 3 ] >,
  object_ids: &mut Vec< f32 >,
  indices: &mut Vec< u32 >,
  vertex_offset: &mut u32,
)
{
  let mut last_object_id = *object_ids.last().unwrap_or( &0.0 );

  let mesh = primitive.to_trimesh().unwrap();

  let primitive_positions = mesh.vertices()
  .iter()
  .map( | p | [ p.coords.x as f32, p.coords.y as f32, p.coords.z as f32 ] )
  .collect::< Vec< _ > >();
  positions.extend( primitive_positions.clone() );

  let primitive_indices = mesh.indices()
  .iter()
  .flatten()
  .map( | i | i + *vertex_offset )
  .collect::< Vec< _ > >();
  indices.extend( primitive_indices.clone() );

  let vertices_count = mesh.vertices().len();

  // Calculating normals for primitives using this article: https://iquilezles.org/articles/normals/
  let mut primitive_normals = vec![ [ 0.0; 3 ]; vertices_count ];
  primitive_indices.chunks( 3 )
  .for_each
  (
    | ids |
    {
      let t = ( 0..3 ).map( | i | F32x3::from( positions[ ids[ i ] as usize ] ) )
      .collect::< Vec< _ > >();
      let e1 = t[ 0 ] - t[ 1 ];
      let e2 = t[ 2 ] - t[ 1 ];
      let c = ndarray_cg::vector::cross( &e1, &e2 );
      ( 0..3 ).for_each
      (
        | i |
        {
          primitive_normals[ ( ids[ i ] - *vertex_offset ) as usize ] = [ c[ 0 ], c[ 1 ], c[ 2 ] ];
        }
      );
    }
  );

  primitive_normals.iter_mut()
  .for_each(
    | n |
    {
      *n = *F32x3::from_array( *n ).normalize();
    }
  );

  normals.extend( primitive_normals );

  last_object_id += 1.0;
  object_ids.extend( vec![ last_object_id as f32; vertices_count ] );

  *vertex_offset += vertices_count as u32;
}

/// Generates a vector of CSG primitives and random transformations for each.
///
/// # Returns
///
/// A `Vec<(CSG<()>, [f32; 9])>` where each tuple contains a primitive and an array of
/// 9 floats representing its translation, rotation, and scale.
fn get_primitives_and_transform() -> Vec< ( CSG< () >, [ f32; 9 ] ) >
{
  let meshes: Vec< CSG< () > > = vec![
    {
      // Cone is constructed using frustum with one radius near zero.
      // Parameters: radius1, radius2, height, segments
      CSG::frustum( 1.0, 0.001, 2.0, 32, None )
    },
    {
      // Torus is constructed by revolving a 2D circle.
      // A circle with minor_radius is translated by major_radius along X, then revolved.
      let minor_radius = 0.5;
      let major_radius = 1.5;
      let segments = 32; // Segments for the circle cross-section
      let revolve_segments = 64; // Segments for the revolution

      let circle_2d = CSG::circle( minor_radius, segments, None );
      // Translate the circle away from the origin to define the major radius.
      // The `rotate_extrude` revolves around the Y-axis.
      circle_2d
      .translate_vector( [ major_radius, 0.0, 0.0 ].into() )
      .rotate_extrude( 360.0, revolve_segments )
    },
    {
      // Direct cylinder primitive.
      // Parameters: radius, height, segments
      CSG::cylinder( 1.0, 2.0, 32, None )
    },
    {
      // Direct sphere primitive.
      // Parameters: radius, segments, stacks
      CSG::sphere( 1.0, 32, 16, None )
    },
    {
      // Direct cube/cuboid primitive.
      // Parameters: width, length, height
      CSG::cube( 1.0, None )
    },
    {
      // Capsule3d is constructed by unioning a cylinder with two hemispheres (spheres).
      let radius = 0.5;
      let height = 1.0;
      let segments = 32;
      let stacks = 16;

      let cylinder = CSG::cylinder( radius, height, segments, None );
      let top_sphere = CSG::sphere( radius, segments, stacks, None )
      .translate_vector( [ 0.0, 0.0, height ].into() );
      let bottom_sphere = CSG::sphere( radius, segments, stacks, None );

      cylinder.union( &top_sphere )
      .union( &bottom_sphere )
    }
  ];

  let mut position = F32x4::new( 2.0, 0.0, 1.0, 1.0 );

  // Generate random transformation parameters for each mesh.
  let mut rng = rand::rng();
  let count = meshes.len();
  let rot_matrix = rot(  0.0, ( 360.0 / count as f32 ).to_radians(), 0.0 );
  let primitives = ( 0..count )
  .into_iter()
  .map(
    | i |
    {
      // t[ 0 - 2 ]: translation ( x, y, z )
      // t[ 3 - 5 ]: rotation ( Euler XYZ, in degrees )
      // t[ 6 - 8 ]: scale ( x, y, z )
      let mut t = [ 0.0; 9 ];

      position = rot_matrix * position;

      for j in 0..3
      {
        t[ j ] = position.0[ j ];
      }

      for j in 3..6
      {
        t[ j ] = ( rng.random_range( 0.0..360.0 ) as f32 ).to_radians();
      }

      for j in 6..9
      {
        t[ j ] = rng.random_range( 0.35..0.6 );
      }

      ( meshes[ i ].clone(), t )
    }
  )
  .collect::< Vec<( CSG< () >, [ f32; 9 ] ) > >();

  primitives
}

/// Converts a collection of CSG primitives into a GLTF object with WebGL resources.
///
/// # Arguments
///
/// * `gl` - The WebGL2 rendering context.
///
/// # Returns
///
/// A `GLTF` struct containing scenes, nodes, buffers, and other resources derived from the CSG primitives.
fn primitives_csgrs_gltf
(
  gl : &gl::WebGl2RenderingContext,
) -> GLTF
{
  let mut gltf = GLTF
  {
    scenes : vec![],
    nodes : vec![],
    gl_buffers : vec![],
    images : Rc::new( RefCell::new( vec![] ) ),
    textures : vec![],
    materials : vec![],
    meshes : vec![]
  };

  gltf.scenes.push( Rc::new( RefCell::new( Scene::new() ) ) );

  let mut positions : Vec< [ f32; 3 ] > = vec![];
  let mut normals : Vec< [ f32; 3 ] > = vec![];
  let mut object_ids : Vec< f32 > = vec![];
  let mut indices : Vec< u32 > = vec![];
  let mut vertex_offset : u32 = 0;

  let position_buffer = gl.create_buffer().unwrap();
  let normal_buffer = gl.create_buffer().unwrap();
  let object_id_buffer = gl.create_buffer().unwrap();

  for buffer in
  [
    position_buffer.clone(),
    normal_buffer.clone(),
    object_id_buffer.clone()
  ]
  {
    gltf.gl_buffers.push( buffer );
  }

  let primitives = get_primitives_and_transform();

  let material = Rc::new( RefCell::new( Material::default() ) );
  gltf.materials.push( material.clone() );

  let attribute_infos =
  [
    (
      "positions",
      make_buffer_attibute_info(
        &position_buffer,
        0,
        3,
        0,
        false,
        VectorDataType::new( mingl::DataType::F32, 3, 1 )
      ).unwrap()
    ),
    (
      "normals",
      make_buffer_attibute_info(
        &normal_buffer,
        0,
        3,
        1,
        false,
        VectorDataType::new( mingl::DataType::F32, 3, 1 )
      ).unwrap()
    ),
    (
      "object_ids",
      make_buffer_attibute_info(
        &object_id_buffer,
        0,
        1,
        2,
        false,
        VectorDataType::new( mingl::DataType::F32, 1, 1 )
      ).unwrap()
    ),
  ];

  let index_buffer = gl.create_buffer().unwrap();
  gltf.gl_buffers.push( index_buffer.clone() );

  let mut index_info = IndexInfo
  {
    buffer : index_buffer.clone(),
    count : 0,
    offset : 0,
    data_type : GL::UNSIGNED_INT
  };

  for ( primitive, t ) in primitives
  {
    let last_indices_count = indices.len() as u32;
    let last_vertex_offset = vertex_offset;

    add_primitive
    (
      primitive,
      &mut positions,
      &mut normals,
      &mut object_ids,
      &mut indices,
      &mut vertex_offset
    );

    index_info.offset = last_indices_count * 4;
    index_info.count = indices.len() as u32 - last_indices_count;

    let Ok( mut geometry ) = Geometry::new( gl ) else
    {
      continue;
    };

    for ( name, info ) in &attribute_infos
    {
      geometry.add_attribute( gl, *name, info.clone(), false ).unwrap();
    }

    geometry.add_index( gl, index_info.clone() ).unwrap();
    geometry.vertex_count = vertex_offset - last_vertex_offset;

    let primitive = Primitive
    {
      geometry : Rc::new( RefCell::new( geometry ) ),
      material : material.clone()
    };

    let mesh = Rc::new( RefCell::new( Mesh::new() ) );
    mesh.borrow_mut().add_primitive( Rc::new( RefCell::new( primitive ) ) );

    let node = Rc::new( RefCell::new( Node::new() ) );
    {
      let mut node_mut = node.borrow_mut();
      node_mut.object = Object3D::Mesh( mesh );

      node_mut.set_translation( [ t[ 0 ], t[ 1 ], t[ 2 ] ] );
      let q = gl::QuatF32::from_euler_xyz( [ t[ 3 ], t[ 4 ], t[ 5 ] ] );
      node_mut.set_rotation( q );
      node_mut.set_scale( [ t[ 6 ], t[ 7 ], t[ 8 ] ] );
      node_mut.update_local_matrix();
    }
    gltf.nodes.push( node.clone() );
    gltf.scenes[ 0 ].borrow_mut().children.push( node );
  }

  gl::buffer::upload( &gl, &position_buffer, &positions, GL::STATIC_DRAW );
  gl::buffer::upload( &gl, &normal_buffer, &normals, GL::STATIC_DRAW );
  gl::buffer::upload( &gl, &object_id_buffer, &object_ids, GL::STATIC_DRAW );
  gl::index::upload( &gl, &index_buffer, &indices, GL::STATIC_DRAW );

  gltf
}

/// A collection of shader programs used for rendering.
struct Programs
{
  /// The shader program for the initial object rendering pass.
  object : ProgramInfo< NormalDepthOutlineObjectShader >,
  /// The shader program for the final outline pass.
  outline : ProgramInfo< NormalDepthOutlineShader >,
  /// The raw WebGL program for the outline shader.
  outline_program : WebGlProgram
}

impl Programs
{
  /// Creates a new `Programs` instance, compiling and linking the necessary shaders.
  ///
  /// # Arguments
  ///
  /// * `gl` - The WebGL2 rendering context.
  ///
  /// # Returns
  ///
  /// A `Programs` struct with the compiled and linked shader programs.
  fn new( gl : &gl::WebGl2RenderingContext ) -> Self
  {
    // --- Load and Compile Shaders ---

    let object_vs_src = include_str!( "../resources/shaders/object.vert" );
    let object_fs_src = include_str!( "../resources/shaders/object.frag" );
    let fullscreen_vs_src = include_str!( "../resources/shaders/fullscreen.vert" );
    let outline_fs_src = include_str!( "../resources/shaders/outline.frag" );

    // Compile and link shader programs and store them
    let object_program = gl::ProgramFromSources::new( object_vs_src, object_fs_src ).compile_and_link( gl ).unwrap();
    let outline_program = gl::ProgramFromSources::new( fullscreen_vs_src, outline_fs_src ).compile_and_link( gl ).unwrap();

    let object = ProgramInfo::< NormalDepthOutlineObjectShader >::new( gl, object_program );
    let outline = ProgramInfo::< NormalDepthOutlineShader >::new( gl, outline_program.clone() );

    Self
    {
      object,
      outline,
      outline_program
    }
  }
}

/// Manages WebGL resources and rendering passes.
struct Renderer
{
  /// The WebGL2 rendering context.
  gl : WebGl2RenderingContext,
  /// The compiled and linked shader programs.
  programs : Programs,
  /// A hash map to store WebGL buffers by name.
  buffers : HashMap< String, WebGlBuffer >,
  /// A hash map to store WebGL textures by name.
  textures : HashMap< String, WebGlTexture >,
  /// A hash map to store WebGL framebuffers by name.
  framebuffers : HashMap< String, WebGlFramebuffer >,
  /// The current viewport size ( width, height ).
  viewport : ( i32, i32 ),
  /// The main camera for the scene.
  camera : Camera,
  /// A vector of random colors for each object, used in the outline pass.
  object_colors : Vec< f32 >
}

impl Renderer
{
  /// Creates a new Renderer instance, initializes WebGL, loads resources,
  /// and prepares the scene for rendering.
  async fn new() -> Self
  {
    gl::browser::setup( Default::default() );
    let canvas = gl::canvas::make().unwrap();
    let gl = gl::context::from_canvas( &canvas ).unwrap();

    // --- Initialization ---

    let viewport = ( gl.drawing_buffer_width(), gl.drawing_buffer_height() );

    let eye = F32x3::from_array( [ 0.0, 1.4, 2.5 ] ) * 1.5;
    let up = F32x3::Y;

    let aspect_ratio = viewport.0 as f32 / viewport.1 as f32;
    let fov =  70.0f32.to_radians();
    let near = 0.1;
    let far = 1000.0;

    let camera = Camera::new(
      eye,
      up,
      F32x3::new( 0.0, 0.4, 0.0 ),
      aspect_ratio,
      fov,
      near,
      far
    );

    setup_controls( &canvas, &camera.get_controls() );

    let programs = Programs::new( &gl );

    // Create and store renderer instance
    let mut renderer = Self
    {
      gl,
      programs,
      buffers : HashMap::new(),
      textures : HashMap::new(),
      framebuffers : HashMap::new(),
      viewport,
      camera,
      object_colors : vec![]
    };

    let gl = &renderer.gl;

    // --- Create Framebuffers and Textures ---

    // Framebuffer for rendering the initial object silhouette
    let ( object_fb, t ) = create_framebuffer( gl, viewport ).unwrap();
    let object_fb_color = t[ 0 ].clone();
    let object_fb_depth = t[ 1 ].clone();
    let object_fb_norm = t[ 2 ].clone();

    // Store the color attachment textures
    renderer.textures.insert( "object_fb_color".to_string(), object_fb_color );
    renderer.textures.insert( "object_fb_depth".to_string(), object_fb_depth );
    renderer.textures.insert( "object_fb_norm".to_string(), object_fb_norm );

    // Store the framebuffers
    renderer.framebuffers.insert( "object_fb".to_string(), object_fb );

    let mut object_colors = vec![ [ 0.0; 4 ]; MAX_OBJECT_COUNT ];
    let mut rng = rand::rng();

    let range = 0.2..1.0;
    ( 0..MAX_OBJECT_COUNT ).for_each
    (
      | i |
      {
        object_colors[ i ] = F32x4::from(
          [
            rng.random_range( range.clone() ),
            rng.random_range( range.clone() ),
            rng.random_range( range.clone() ),
            1.0
          ]
        )
        .0;
      }
    );

    let object_color_buffer = gl::buffer::create( &gl ).unwrap();
    renderer.buffers.insert( "object_color_buffer".to_string(), object_color_buffer.clone() );
    let u_object_colors_loc = gl.get_uniform_block_index( &renderer.programs.outline_program, "ObjectColorBlock" );
    gl.uniform_block_binding( &renderer.programs.outline_program, u_object_colors_loc, 0 );
    gl.bind_buffer_base( GL::UNIFORM_BUFFER, 0, Some( &object_color_buffer ) );
    gl.bind_buffer( GL::UNIFORM_BUFFER, Some( &object_color_buffer ) );
    gl.buffer_data_with_i32( GL::UNIFORM_BUFFER, MAX_OBJECT_COUNT as i32 * 16, GL::STATIC_DRAW );
    renderer.object_colors = object_colors.into_iter().flatten().collect::< Vec< _ > >();
    gl::ubo::upload( &gl, &object_color_buffer, 0, &renderer.object_colors[ .. ], GL::STATIC_DRAW );

    renderer
  }

  /// Executes all rendering passes for a single frame.
  ///
  /// # Arguments
  ///
  /// * `t` - The current time in milliseconds ( used for animation ).
  fn render( &self, scenes : Vec< Rc< RefCell< Scene > > >, _t : f64 )
  {
    // 1. Object Rendering Pass: Render the object silhouette to a texture
    let _ = self.object_pass( scenes );
    self.outline_pass();
  }

  /// Renders the 3D object silhouette to the `object_fb`.
  ///
  /// Sets up the model-view-projection matrices and draws the loaded mesh.
  /// The fragment shader for this pass simply outputs white.
  ///
  /// # Arguments
  ///
  /// * `t` - The current time in milliseconds ( used for rotating the camera/view ).
  fn object_pass( &self, scenes : Vec< Rc< RefCell< Scene > > > ) -> Result<(), WebglError >
  {
    let gl = &self.gl;

    let object_fb = self.framebuffers.get( "object_fb" ).unwrap();

    let locations = self.programs.object.get_locations();

    let u_projection_loc = locations.get( "u_projection" ).unwrap().clone().unwrap();
    let u_view_loc = locations.get( "u_view" ).unwrap().clone().unwrap();
    let u_model_loc = locations.get( "u_model" ).unwrap().clone().unwrap();
    let u_normal_matrix_loc = locations.get( "u_normal_matrix" ).unwrap().clone().unwrap();
    let u_near_loc = locations.get( "near" ).unwrap().clone().unwrap();
    let u_far_loc = locations.get( "far" ).unwrap().clone().unwrap();

    upload_framebuffer( gl, object_fb, self.viewport );
    //gl.bind_framebuffer( GL::FRAMEBUFFER, None );

    gl.clear_color( 0.0, 0.0, 0.0, 0.0 );
    gl.clear_depth( 1.0 );
    gl.clear( GL::COLOR_BUFFER_BIT | GL::DEPTH_BUFFER_BIT );
    gl.enable( GL::DEPTH_TEST );

    // Define a closure to handle the drawing of each node in the scene.
    let mut draw_node =
    |
      node : Rc< RefCell< Node > >
    | -> Result< (), gl::WebglError >
    {
      // If the node contains a mesh...
      if let Object3D::Mesh( ref mesh ) = node.borrow().object
      {
        // Iterate over each primitive in the mesh.
        for primitive_rc in mesh.borrow().primitives.iter()
        {
          let primitive = primitive_rc.borrow();

          self.programs.object.bind( gl );

          gl::uniform::upload( gl, Some( u_near_loc.clone() ), &[ 0.1 ] ).unwrap();
          gl::uniform::upload( gl, Some( u_far_loc.clone() ), &[ 1000.0 ] ).unwrap();

          gl::uniform::matrix_upload( gl, Some( u_projection_loc.clone() ), &self.camera.get_projection_matrix().to_array(), true ).unwrap();
          gl::uniform::matrix_upload( gl, Some( u_view_loc.clone() ), &self.camera.get_view_matrix().to_array(), true ).unwrap();
          gl::uniform::matrix_upload( gl, Some( u_model_loc.clone() ), &node.borrow().get_world_matrix().to_array(), true ).unwrap();
          let normal_matrix = self.camera.get_view_matrix() * node.borrow().get_world_matrix();
          gl::uniform::matrix_upload( gl, Some( u_normal_matrix_loc.clone() ), &normal_matrix.to_array(), true ).unwrap();

          primitive.bind( gl );
          primitive.draw( gl );
        }
      }

      Ok( () )
    };

    // Traverse the scene and draw all opaque objects.
    for scene in scenes
    {
      scene.borrow().traverse( &mut draw_node )?;
    }

    Ok( () )
  }

  /// Performs the final outline pass.
  ///
  /// Reads the original object silhouette texture and the final JFA result texture
  /// to draw the final scene with object color, outline color, or background color.
  /// Renders to the default framebuffer ( screen ).
  ///
  /// # Arguments
  ///
  /// * `t` - The current time in milliseconds ( used for animating outline thickness ).
  /// * `num_passes` - The total number of JFA step passes performed. Used to determine
  ///                 which of the ping-pong textures ( `jfa_step_fb_color_0` or `jfa_step_fb_color_1` )
  ///                 holds the final JFA result.
  fn outline_pass( &self )
  {
    let gl = &self.gl;

    let object_fb_color = self.textures.get( "object_fb_color" ).unwrap();
    let object_fb_depth = self.textures.get( "object_fb_depth" ).unwrap();
    let object_fb_norm = self.textures.get( "object_fb_norm" ).unwrap();

    self.programs.outline.bind( gl );
    let locations = self.programs.outline.get_locations();

    let u_color_texture_loc = locations.get( "u_color_texture" ).unwrap().clone().unwrap();
    let u_depth_texture_loc = locations.get( "u_depth_texture" ).unwrap().clone().unwrap();
    let u_norm_texture_loc = locations.get( "u_norm_texture" ).unwrap().clone().unwrap();
    //let u_projection_loc = locations.get( "u_projection" ).unwrap().clone().unwrap();
    let u_resolution_loc = locations.get( "u_resolution" ).unwrap().clone().unwrap();
    let u_outline_thickness_loc = locations.get( "u_outline_thickness" ).unwrap().clone().unwrap();
    let u_background_color_loc = locations.get( "u_background_color" ).unwrap().clone().unwrap();

    let outline_thickness = [ 1.0 as f32 ]; //[ ( 2.0 * ( t / 1000.0 ).sin().abs() ) as f32 ]; // Example animation
    let background_color = [ 0.0, 0.0, 0.0, 1.0 ];

    // Bind the default framebuffer ( render to canvas )
    gl.bind_framebuffer( GL::FRAMEBUFFER, None );

    gl.clear_color( background_color[ 0 ], background_color[ 1 ], background_color[ 2 ], background_color[ 3 ] );

    upload_texture( gl, object_fb_color, &u_color_texture_loc, GL::TEXTURE0 );
    upload_texture( gl, object_fb_depth, &u_depth_texture_loc, GL::TEXTURE1 );
    upload_texture( gl, object_fb_norm, &u_norm_texture_loc, GL::TEXTURE2 );
    //gl::uniform::matrix_upload( gl, Some( u_projection_loc.clone() ), &self.camera.get_projection_matrix().to_array()[ .. ], true ).unwrap();
    gl::uniform::upload( gl, Some( u_resolution_loc.clone() ), &[ self.viewport.0 as f32, self.viewport.1 as f32 ] ).unwrap();
    gl::uniform::upload( gl, Some( u_outline_thickness_loc.clone() ), &outline_thickness ).unwrap();
    gl::uniform::upload( gl, Some( u_background_color_loc.clone() ), &background_color ).unwrap();

    gl.draw_arrays( GL::TRIANGLES, 0, 3 );
  }
}

/// Sets up the application and runs the main rendering loop.
///
/// Initializes the renderer and defines the update/draw function that is called
/// by the `gl::exec_loop::run`.
///
/// # Returns
///
/// A `Result` indicating success or a WebGL error.
async fn run() -> Result< (), gl::WebglError >
{
  let renderer = Renderer::new().await;

  let _ = renderer.gl.get_extension( "EXT_color_buffer_float" )
  .expect( "Failed to enable EXT_color_buffer_float extension" );

  let window = gl::web_sys::window().unwrap();
  let document = window.document().unwrap();

  let gltf_path = "bike.glb";
  let mut gltf = load( &document, gltf_path, &renderer.gl ).await?;
  let _ = add_attributes( &renderer.gl, &mut gltf );

  let scenes = gltf.scenes.clone();
  scenes[ 0 ].borrow_mut().update_world_matrix();

  let primitive_gltf = primitives_csgrs_gltf( &renderer.gl );
  let primitive_scenes = primitive_gltf.scenes.clone();
  primitive_scenes[ 0 ].borrow_mut().update_world_matrix();

  let s = vec![ scenes[ 0 ].clone(), primitive_scenes[ 0 ].clone() ];

  let update_and_draw =
  {
    move | t : f64 |
    {
      renderer.render( s.clone(), t );
      true
    }
  };

  gl::exec_loop::run( update_and_draw );

  Ok( () )
}

/// The main entry point of the application.
///
/// Spawns the asynchronous `run` function using `gl::spawn_local` which is
/// suitable for WebAssembly targets in a browser environment.
fn main()
{
  gl::spawn_local( async move { run().await.unwrap() } );
}<|MERGE_RESOLUTION|>--- conflicted
+++ resolved
@@ -1,9 +1,5 @@
-<<<<<<< HEAD
-#![ doc = include_str!( "../README.md" ) ]
-
-=======
 #![ doc = "../README.md" ]
->>>>>>> 06c4774e
+
 use mingl::{ AsBytes, CameraOrbitControls, VectorDataType };
 use minwebgl::{ self as gl, WebglError, JsCast };
 use gl::
@@ -167,17 +163,13 @@
   None
 }
 
-<<<<<<< HEAD
 /// Sets up event listeners on the canvas for camera controls.
 ///
 /// # Arguments
 ///
 /// * `canvas` - The HTML canvas element to attach listeners to.
 /// * `camera` - A shared, mutable reference to the `CameraOrbitControls` to be manipulated.
-pub fn setup_controls
-=======
 fn setup_controls
->>>>>>> 06c4774e
 (
   canvas : &HtmlCanvasElement,
   camera : &Rc< RefCell< CameraOrbitControls > >
@@ -308,7 +300,6 @@
   on_pointer_out.forget();
 }
 
-<<<<<<< HEAD
 /// Uploads raw byte data to a WebGL buffer.
 ///
 /// # Arguments
@@ -326,16 +317,6 @@
   offset : u32, 
   data : Vec< u8 > 
 ) 
-=======
-fn upload_buffer_data
-(
-  gl : &gl::WebGl2RenderingContext,
-  buffer : &WebGlBuffer,
-  target : u32,
-  offset : u32,
-  data : Vec< u8 >
-)
->>>>>>> 06c4774e
 {
   let data = data.into_iter()
   .collect::< Vec< _ > >();
@@ -471,7 +452,6 @@
   )
 }
 
-<<<<<<< HEAD
 /// Adds a single CSG primitive's geometry data to the provided vectors.
 ///
 /// # Arguments
@@ -483,9 +463,6 @@
 /// * `indices` - A mutable vector to accumulate index data.
 /// * `vertex_offset` - A mutable reference to the current vertex offset, which is updated.
 pub fn add_primitive
-=======
-fn add_primitive
->>>>>>> 06c4774e
 (
   primitive : CSG< () >,
   positions: &mut Vec< [ f32; 3 ] >,
