--- conflicted
+++ resolved
@@ -808,12 +808,8 @@
   use std::collections::HashMap;
   use csgrs::traits::CSG;
 
-  type Sketch = csgrs::sketch::Sketch<()>;
-<<<<<<< HEAD
+  type Sketch = csgrs::sketch::Sketch< () >;
   type ProcedureMesh = csgrs::mesh::Mesh< () >;
-=======
-  type ProcedureMesh = csgrs::mesh::Mesh<()>;
->>>>>>> a170e875
 
   #[ derive( Clone ) ]
   struct Glyph3D
