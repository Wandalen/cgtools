// pub mod webgl_render;

use mingl::F32x2;
use tiles_tools::
{
  coordinates::*, 
  layout::{ HexLayout, Orientation }, 
  mesh::{ grid_triangle_mesh, hex_line_loop_mesh, hex_triangle_fan_mesh },
  patterns::{ Parity, ShiftedRectangleIter }
};

use minwebgl as gl;
use gl::
{
  GL,
  math::{ d2::mat2x2h, U32x2, F32x2, IntoVector },
  Program,
  JsCast,
  canvas::HtmlCanvasElement,
  geometry,
  // web::log::info,
  // qqq : this import does not work, but not clear why
  // make it working please
};
use web_sys::{ wasm_bindgen::prelude::Closure, MouseEvent };

fn main() -> Result< (), gl::WebglError >
{
  draw_hexes()
}

fn draw_hexes() -> Result< (), minwebgl::WebglError >
{
  gl::browser::setup( Default::default() );
  let context = gl::context::retrieve_or_make_with( gl::context::ReducedDprBuilder )?;
  // qqq : Instead of this function, please introduce the function `retrieve_or_make_with( o )` where `o` is a structure containing options and a builder for them.
  // qqq : add to structure Options other relevant options of retreiving context

  let canvas = context.canvas().unwrap().dyn_into::< HtmlCanvasElement >().unwrap();

  // qqq : use vector or tuple
<<<<<<< HEAD
  let canvas_size : U32x2 = [ canvas.width(), canvas.height() ].into();
=======
  let canvas_size : U32x2 = ( canvas.width(), canvas.height() ).into_vector();
>>>>>>> 1d46c1b4

  // qqq : explain why does it required
  // used to scale cursor coordinates to properly map on the resized canvas
  let dpr = web_sys::window().unwrap().device_pixel_ratio();
  // gl::log::info!( "dpr : {:#?}", dpr );
  // gl::web::log::info!( "dpr : {:#?}", dpr );

  context.clear_color( 0.9, 0.9, 0.9, 1.0 );

  // qqq : collect all parameters into a single block of code
  // qqq : what are units? not clear
  // just size in world space, it may be any units
  // size of a hexagon (from center to vertex)
  let size = 0.1;
  // how to shift the hexagons to form a rectangle
  let shift_type = Parity::Even;
  // orientation of hex can be either pointing upword or flat upword
  let orientation = Orientation::Pointy;
  // orientation of the hexagons
  let layout = HexLayout { orientation, size };
  // grid size
  let grid_size = [ 9, 11 ];
  // let rows = 9;
  // let columns = 11;
  // determine the center of the grid
  // to shift it to the center of the canvas
  // qqq : use vector or tuple
  // let center = layout.grid_center( ShiftedRectangleIter::new( grid_size, shift_type, layout ) );
  
  // let hex_shader = HexShader::new( &context )?;
  // let grid_mesh = webgl_render::geometry2d
  // (
  //   &context, 
  //   &grid_triangle_mesh( ShiftedRectangleIter::new( grid_size, shift_type, layout ), 
  //   &layout,
  //   None )
  // )?;

  // let ( center_x, center_y ) = layout.grid_center( ShiftedRectangleIter::new( grid_size, shift_type, layout ) );
  let grid_center : F32x2 = layout.grid_center( ShiftedRectangleIter::new( grid_size, shift_type, layout ) ).into();

  // let hex_shader = HexShader::new( &context )?;
  let vert = include_str!( "shaders/main.vert" );
  let frag = include_str!( "shaders/main.frag" );
  let hex_shader = Program::new( context.clone(), vert, frag )?;
  hex_shader.activate();
  // triangular fan mesh for of a hexagon
  let triangle_geometry = geometry::Positions::new( context.clone(), &hex_triangle_fan_mesh( &layout ), 2 )?;

  // line loop mesh for the outline of a hexagon
  let line_geometry = geometry::Positions::new( context.clone(), &hex_line_loop_mesh( &layout ), 2 )?;

  // let aspect = width_height.1 as f32 / width_height.0 as f32;

  let aspect = canvas_size[ 1 ] as f32 / canvas_size[ 0 ] as f32;

  let scale = 1.0;
  let aspect_scale : [ f32 ; 2 ] = [ aspect * scale, 1.0 * scale ].into();
  let scale_m = mat2x2h::scale( aspect_scale );

  let translation = mat2x2h::translate( [ -grid_center.x(), grid_center.y() ] );
  let mvp = scale_m * translation;
  // hex_shader.draw
  // (
  //   &context,
  //   gl::TRIANGLES, // qqq : avoid using fan, it's too specific mesh primitive type
  //   &grid_mesh,
  //   mvp.raw_slice(),
  //   [ 0.3, 0.75, 0.3, 1.0 ].as_slice(), // qqq : parametrize
  // ).unwrap();

  let mut selected_hex = None;

  let mouse_move =
  {
    let context = context.clone();
    let canvas = canvas.clone();
    move | e : MouseEvent |
    {
      let rect = canvas.get_bounding_client_rect();
      let canvas_pos : F32x2 = F32x2::new( rect.left(), rect.top() ).try_into().unwrap();
      // let canvas_x = rect.left();
      // let canvas_y = rect.top();

      // transform mouse coordinates from pixels to world coordinates
      // where the center of the canvas is ( 0.0, 0.0 )
      // qqq : use vector
<<<<<<< HEAD

      let half_width = ( 0.5 * canvas_size[ 0 ] as f64 / dpr ) as f32;
      let half_height = ( 0.5 * canvas_size[ 1 ] as f64 / dpr ) as f32;
      // let x = ( e.client_x() as f64 - canvas_x ) as f32;
      // let y = ( e.client_y() as f64 - canvas_y ) as f32;
      // normalize then multiply by inverse aspect_scale
      // and offset by center of the grid
      // let x = ( x - half_width ) / half_width * ( 1.0 / aspect_scale[ 0 ] ) + center.0;
      // let y = ( y - half_height ) / half_height * ( 1.0 / aspect_scale[ 1 ] ) + center.1;

      // qqq : put bounds on arguments so that it was not possible to pass () as parameter value
      // let cursor_coord : Coordinate< Axial, PointyTopped, OddParity > = layout.hex_coord( ( x, y ).into() );
      let canvas_size : F64x2 = [ canvas_size[ 0 ] as f64, canvas_size[ 1 ] as f64 ].into();
      let canvas_half_size : F64x2 = 0.5 * canvas_size / dpr;
      // let half_width = ( 0.5 * width as f64 / dpr ) as f32;
      // let half_height = ( 0.5 * height as f64 / dpr ) as f32;

      let mouse_pos = F64x2::new( e.client_x() as f64, e.client_y() as f64 ) - canvas_pos;
      // let x = ( e.client_x() as f64 - canvas_x ) as f32;
      // let y = ( e.client_y() as f64 - canvas_y ) as f32;
=======
      let canvas_half_size : F32x2 = 0.5 * canvas_size.into() / dpr;
      // let half_width = ( 0.5 * width as f32 / dpr ) as f32;
      // let half_height = ( 0.5 * height as f32 / dpr ) as f32;

      let mouse_pos = F32x2::new( e.client_x().into(), e.client_y().into() ) - canvas_pos;
      // let x = ( e.client_x() as f32 - canvas_x ) as f32;
      // let y = ( e.client_y() as f32 - canvas_y ) as f32;
>>>>>>> 1d46c1b4
      // qqq : buy why you do that? name all coordinates
      // normalize then multiply by inverse aspect_scale
      // and offset by center of the grid
      // let x = ( x - half_width ) / half_width * ( 1.0 / aspect_scale[ 0 ] ) + center_x;
      // let y = ( y - half_height ) / half_height * ( 1.0 / aspect_scale[ 1 ] ) + center_y;
      let aspect_scale : F64x2 =  [ aspect_scale[ 0 ].into(), aspect_scale[ 1 ].into() ].into(); 
      let grid_center : F64x2 = [ grid_center[ 0 ].into(), grid_center[ 1 ].into() ].into(); 
      let mouse_pos: F64x2 = ( ( mouse_pos - canvas_half_size ) / canvas_half_size / aspect_scale ) + grid_center;

      // qqq : put bounds on parameters so that it was not possible to pass () as parameter value
      let cursor_coord : Coordinate< Axial, PointyTopped, OddParity > = layout.hex_coord( mouse_pos.into() );


      // qqq : currently it's borken and don't draw grid until mouse move
      // fixed
      // rerender only if the selected hexagon has changed
      if selected_hex.is_some_and( | hex | hex == cursor_coord )
      {
        return;
      }

      selected_hex = Some( cursor_coord );

      context.clear( gl::COLOR_BUFFER_BIT );

      // qqq : too many draw calls!
      // draw hexes
      // let translation = mat2x2h::translate( [ -center.0, center.1 ] );
      // let mvp = scale_m * translation;
      // hex_shader.draw
      // (
      //   &context,
      //   gl::TRIANGLES, // qqq : avoid using fan, it's too specific mesh primitive type
      //   &grid_mesh,
      //   mvp.raw_slice(),
      //   [ 0.3, 0.75, 0.3, 1.0 ].as_slice(), // qqq : parametrize
      // ).unwrap();

      // draw outline
      // hexagon center in world coords
      let pixel_coord = layout.pixel_coord( cursor_coord );
      // offset by center of the grid

      // let translation = mat2x2h::translate( [ x - grid_center.x(), -y + grid_center.y() ] );
      // let scale = mat2x2h::scale( [ size, size ] );
      // let mvp = scale_m * translation;
      // hex_shader.draw( &context, gl::LINE_LOOP, &line_geometry, mvp.raw_slice(), [ 0.3, 0.3, 0.3, 1.0 ].as_slice() ).unwrap();

      let translation = mat2x2h::translate( [ pixel_coord[ 0 ] - grid_center[ 0 ], -pixel_coord[ 1 ] + grid_center[ 1 ] ] );
      // let scale = mat2x2h::scale( [ size, size ] );
      let mvp = scale_m * translation;

      // qqq : too many draw calls!
      // draw hexes
      for coord in ShiftedRectangleIter::new( grid_size, shift_type, layout )
      {
        // hexagon center in world coords
        let pixel_coord = layout.pixel_coord( coord );

        let position = [ pixel_coord[ 0 ] - grid_center[ 0 ], -pixel_coord[ 1 ] + grid_center[ 1 ] ];
        let translation = mat2x2h::translate( position );
        let scale = mat2x2h::scale( [ 0.95, 0.95 ] );
        let mvp = scale_m * translation * scale;
        hex_shader.uniform_matrix_upload( "u_mvp", mvp.raw_slice(), true );
        hex_shader.uniform_upload( "u_color", &[ 0.3, 0.3, 0.3, 1.0 ] );
        triangle_geometry.activate();
        context.draw_arrays( GL::TRIANGLE_FAN, 0, triangle_geometry.nvertices );
        // gl::log::info!( "triangle_geometry.nvertices : {}", triangle_geometry.nvertices );
        // context.draw_arrays( GL::TRIANGLE_FAN, 0, 6 );
        // qqq : avoid using fan, it's too specific mesh primitive type
        // hex_shader.draw
        // (
        //   &context,
        //   gl::TRIANGLE_FAN,
        //   &triangle_geometry,
        //   mvp.raw_slice(),
        //   [ 0.3, 0.75, 0.3, 1.0 ], // qqq : parametrize
        // ).unwrap();
      }

      hex_shader.uniform_matrix_upload( "u_mvp", mvp.raw_slice(), true );
      hex_shader.uniform_upload( "u_color", &[ 0.1, 0.9, 0.1, 1.0 ] );
      line_geometry.activate();
      context.draw_arrays( GL::LINE_LOOP, 0, line_geometry.nvertices );
      // hex_shader.draw( gl::LINE_LOOP, &line_geometry ).unwrap();
      // hex_shader.draw( &context, gl::LINE_LOOP, &line_geometry, mvp.raw_slice(), [ 0.3, 0.3, 0.3, 1.0 ] ).unwrap();

    }
  };
  let mouse_move = Closure::< dyn FnMut( _ ) >::new( Box::new( mouse_move ) );
  canvas.set_onmousemove( Some( mouse_move.as_ref().unchecked_ref() ) );
  mouse_move.forget();

  Ok( () )
}<|MERGE_RESOLUTION|>--- conflicted
+++ resolved
@@ -39,11 +39,7 @@
   let canvas = context.canvas().unwrap().dyn_into::< HtmlCanvasElement >().unwrap();
 
   // qqq : use vector or tuple
-<<<<<<< HEAD
-  let canvas_size : U32x2 = [ canvas.width(), canvas.height() ].into();
-=======
   let canvas_size : U32x2 = ( canvas.width(), canvas.height() ).into_vector();
->>>>>>> 1d46c1b4
 
   // qqq : explain why does it required
   // used to scale cursor coordinates to properly map on the resized canvas
@@ -131,28 +127,6 @@
       // transform mouse coordinates from pixels to world coordinates
       // where the center of the canvas is ( 0.0, 0.0 )
       // qqq : use vector
-<<<<<<< HEAD
-
-      let half_width = ( 0.5 * canvas_size[ 0 ] as f64 / dpr ) as f32;
-      let half_height = ( 0.5 * canvas_size[ 1 ] as f64 / dpr ) as f32;
-      // let x = ( e.client_x() as f64 - canvas_x ) as f32;
-      // let y = ( e.client_y() as f64 - canvas_y ) as f32;
-      // normalize then multiply by inverse aspect_scale
-      // and offset by center of the grid
-      // let x = ( x - half_width ) / half_width * ( 1.0 / aspect_scale[ 0 ] ) + center.0;
-      // let y = ( y - half_height ) / half_height * ( 1.0 / aspect_scale[ 1 ] ) + center.1;
-
-      // qqq : put bounds on arguments so that it was not possible to pass () as parameter value
-      // let cursor_coord : Coordinate< Axial, PointyTopped, OddParity > = layout.hex_coord( ( x, y ).into() );
-      let canvas_size : F64x2 = [ canvas_size[ 0 ] as f64, canvas_size[ 1 ] as f64 ].into();
-      let canvas_half_size : F64x2 = 0.5 * canvas_size / dpr;
-      // let half_width = ( 0.5 * width as f64 / dpr ) as f32;
-      // let half_height = ( 0.5 * height as f64 / dpr ) as f32;
-
-      let mouse_pos = F64x2::new( e.client_x() as f64, e.client_y() as f64 ) - canvas_pos;
-      // let x = ( e.client_x() as f64 - canvas_x ) as f32;
-      // let y = ( e.client_y() as f64 - canvas_y ) as f32;
-=======
       let canvas_half_size : F32x2 = 0.5 * canvas_size.into() / dpr;
       // let half_width = ( 0.5 * width as f32 / dpr ) as f32;
       // let half_height = ( 0.5 * height as f32 / dpr ) as f32;
@@ -160,7 +134,6 @@
       let mouse_pos = F32x2::new( e.client_x().into(), e.client_y().into() ) - canvas_pos;
       // let x = ( e.client_x() as f32 - canvas_x ) as f32;
       // let y = ( e.client_y() as f32 - canvas_y ) as f32;
->>>>>>> 1d46c1b4
       // qqq : buy why you do that? name all coordinates
       // normalize then multiply by inverse aspect_scale
       // and offset by center of the grid
