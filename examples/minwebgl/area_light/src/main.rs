//! Polygonal light demo

#![ allow( clippy::similar_names ) ]
#![ allow( clippy::implicit_return ) ]
#![ allow( clippy::cast_possible_wrap ) ]
#![ allow( clippy::needless_borrow ) ]
#![ allow( clippy::cast_possible_truncation ) ]
#![ allow( clippy::cast_sign_loss ) ]
#![ allow( clippy::cast_lossless ) ]
#![ allow( clippy::default_trait_access ) ]
#![ allow( clippy::cast_precision_loss ) ]
#![ allow( clippy::too_many_lines ) ]
#![ allow( clippy::min_ident_chars ) ]
#![ allow( clippy::wildcard_imports ) ]

mod plane;
mod lil_gui;
mod light;

use light::*;
use minwebgl as gl;
use gl::{ math::mat3x3h, JsCast as _, GL, AsBytes as _ };
<<<<<<< HEAD
use renderer::webgl::{ loaders::gltf, helpers, material::PBRMaterial };
=======
use renderer::webgl::{ loaders::gltf, helpers, material::PbrMaterial };
>>>>>>> 76b37b70
use web_sys::{ js_sys::Float32Array, HtmlCanvasElement, WebGlTexture };

static LTC1 : &[ u8 ] = include_bytes!( "../ltc1" );
static LTC2 : &[ u8 ] = include_bytes!( "../ltc2" );

fn main()
{
  gl::browser::setup( Default::default() );
  gl::spawn_local( async { gl::info!( "{:?}", run().await ) } );
}

async fn run() -> Result< (), gl::WebglError >
{
  let window = web_sys::window().unwrap();
  let document = window.document().unwrap();

  let params = GuiParams
  {
    rot_x : 0.0,
    rot_y : 0.0,
    rot_z : 0.0,
    scale_x : 1.0,
    scale_y : 1.0,
    color : [ 1.0; 3 ],
    intensity : 20.0,
    two_sided : false,
  };
  let params_obj = serde_wasm_bindgen::to_value( &params ).unwrap();

  let gui = lil_gui::new_gui();
  lil_gui::add( &gui, &params_obj, "rot_x", Some( 0.0 ), Some( 180.0 ), Some( 0.1 ) );
  lil_gui::add( &gui, &params_obj, "rot_y", Some( 0.0 ), Some( 360.0 ), Some( 0.1 ) );
  lil_gui::add( &gui, &params_obj, "rot_z", Some( 0.0 ), Some( 360.0 ), Some( 0.1 ) );
  lil_gui::add( &gui, &params_obj, "scale_x", Some( 0.1 ), None, Some( 0.1 ) );
  lil_gui::add( &gui, &params_obj, "scale_y", Some( 0.1 ), None, Some( 0.1 ) );
  lil_gui::add( &gui, &params_obj, "intensity", Some( 0.1 ), Some( 500.0 ), Some( 0.1 ) );
  lil_gui::add_color( &gui, &params_obj, "color" );
  lil_gui::add( &gui, &params_obj, "two_sided", None, None, None );

  let fwidth = window.inner_width().unwrap().as_f64().unwrap();
  let fheight = window.inner_height().unwrap().as_f64().unwrap();
  let dpr = window.device_pixel_ratio();
  let width = ( fwidth * dpr ) as i32;
  let height = ( fheight * dpr ) as i32;
  let aspect = width as f32 / height as f32;

  let gl = gl::context::retrieve_or_make().expect( "Failed to retrieve WebGl context" );
  let canvas = gl.canvas().unwrap().dyn_into::< HtmlCanvasElement >().unwrap();
  canvas.set_width( width as u32 );
  canvas.set_height( height as u32 );
  gl.enable( gl::DEPTH_TEST );
  gl.clear_color( 0.0, 0.0, 0.0, 1.0 );
  gl.viewport( 0, 0, width, height );
  gl.get_extension( "EXT_color_buffer_float" ).unwrap().unwrap();
  gl.get_extension( "OES_texture_float_linear" ).unwrap().unwrap();

  let vertex_src = include_str!( "../shaders/light_body.vert" );
  let fragment_src = include_str!( "../shaders/light_body.frag" );
  let light_body_shader = gl::Program::new( gl.clone(), vertex_src, fragment_src )?;

  let vertex_src = include_str!( "../shaders/main.vert" );
  let fragment_src = include_str!( "../shaders/area_light.frag" );
  let area_light_shader = gl::Program::new( gl.clone(), vertex_src, fragment_src )?;
  area_light_shader.activate();
  area_light_shader.uniform_upload( "u_base_color", &0 );
  area_light_shader.uniform_upload( "u_arm", &1 );
  area_light_shader.uniform_upload( "u_LTC1", &2 );
  area_light_shader.uniform_upload( "u_LTC2", &3 );

  let light_position = [ 0.0, 0.0, -7.0 ];
  let mut light = RectangularLight
  {
    vertices : Default::default(),
    color : [ 1.0, 0.95, 0.9 ],
    intensity : 20.0,
    two_sided : true,
  };

  let ( light_body_mesh, light_body_vertex_buffer ) = light_body_vao( &gl, &light )?;
  let plane_mesh = plane::plane_vao( &gl )?;
  let ( plane_base_color, plane_arm ) = plane::plane_material( &gl, [ 55, 57, 65, 255 ], 1.0, 0.1, 0.0 );
  let plane_model = mat3x3h::scale( [ 10.0, 1.0, 10.0 ] );

  let ltc1 = load_table( &gl, LTC1 );
  let ltc2 = load_table( &gl, LTC2 );

  let skull_mesh = gltf::load( &document, "skull_salazar_downloadable.glb", &gl ).await?;
  let skull_model = mat3x3h::translation( [ 0.0, 1.0, 0.0 ] );

  let mut camera = renderer::webgl::Camera::new
  (
    [ 0.0, 0.0, 10.0 ].into(),
    [ 0.0, 1.0, 0.0 ].into(),
    [ 0.0, 0.0, 0.0 ].into(),
    aspect,
    45.0_f32.to_radians(),
    0.1,
    100.0
  );
  camera.set_window_size( [ width as f32, height as f32 ].into() );
  camera.bind_controls( &canvas );

  let update = move | _time |
  {
    let view = camera.get_view_matrix();
    let projection = camera.get_projection_matrix();
    let view_projection = projection * view;
    let skull_mvp = view_projection * skull_model;
    let plane_mvp = view_projection * plane_model;

    let params : GuiParams = serde_wasm_bindgen::from_value( params_obj.clone() ).unwrap();
    light.color = params.color;
    light.two_sided = params.two_sided;
    light.intensity = params.intensity;

    let pos_rot_y = rotate_point( light_position.into(), gl::F32x3::Y, params.rot_y.to_radians() );
    let local_x = rotate_point( gl::F32x3::X, gl::F32x3::Y, params.rot_y.to_radians() );
    let pos_rot_x = rotate_point( pos_rot_y, local_x, params.rot_x.to_radians() );
    let light_transform = mat3x3h::translation( pos_rot_x )
    * mat3x3h::rot( 0.0, params.rot_y.to_radians(), 0.0 )
    * mat3x3h::rot( params.rot_x.to_radians(), 0.0, 0.0 )
    * mat3x3h::rot( 0.0, 0.0, params.rot_z.to_radians() )
    * mat3x3h::scale( [ params.scale_x, params.scale_y, 1.0 ] );
    light.apply_transform( &light_transform );

    gl.bind_buffer( gl::ARRAY_BUFFER, Some( &light_body_vertex_buffer ) );
    gl.buffer_sub_data_with_f64_and_u8_array
    (
      gl::ARRAY_BUFFER,
      0.0,
      light.vertices().as_flattened().as_bytes()
    );

    gl.clear( gl::COLOR_BUFFER_BIT | gl::DEPTH_BUFFER_BIT );

    gl.active_texture( gl::TEXTURE2 );
    gl.bind_texture( gl::TEXTURE_2D, ltc1.as_ref() );
    gl.active_texture( gl::TEXTURE3 );
    gl.bind_texture( gl::TEXTURE_2D, ltc2.as_ref() );

    area_light_shader.activate();
    area_light_shader.uniform_upload( "u_points", light.vertices().as_slice() );
    area_light_shader.uniform_upload( "u_light_intensity", &light.intensity );
    area_light_shader.uniform_upload( "u_light_color", &light.color );
    area_light_shader.uniform_upload( "u_two_sided", &( light.two_sided as u32 ) );
    area_light_shader.uniform_upload( "u_view_position", camera.get_eye().as_slice() );

    gl.enable( gl::CULL_FACE );
    area_light_shader.uniform_matrix_upload( "u_model", skull_model.raw_slice(), true );
    area_light_shader.uniform_matrix_upload( "u_mvp", skull_mvp.raw_slice(), true );
    for mesh in &skull_mesh.meshes
    {
      for primitive in &mesh.borrow().primitives
      {
        let primitive = primitive.borrow();
        let material = primitive.material.borrow();
<<<<<<< HEAD
        let material = helpers::cast_unchecked_material_to_ref::< PBRMaterial >( material );
=======
        let material = helpers::cast_unchecked_material_to_ref::< PbrMaterial >( material );
>>>>>>> 76b37b70

        let base_color = material.base_color_texture.as_ref().unwrap();
        let metallic_roughness = material.metallic_roughness_texture.as_ref().unwrap();
        gl.active_texture( gl::TEXTURE0 );
        base_color.bind( &gl );
        gl.active_texture( gl::TEXTURE1 );
        metallic_roughness.bind( &gl );
        primitive.geometry.borrow().bind( &gl );
        primitive.draw( &gl );
      }
    }
    gl.disable( gl::CULL_FACE );

    area_light_shader.uniform_matrix_upload( "u_model", plane_model.raw_slice(), true );
    area_light_shader.uniform_matrix_upload( "u_mvp", plane_mvp.raw_slice(), true );
    gl.active_texture( gl::TEXTURE0 );
    gl.bind_texture( GL::TEXTURE_2D, plane_base_color.as_ref() );
    gl.active_texture( gl::TEXTURE1 );
    gl.bind_texture( GL::TEXTURE_2D, plane_arm.as_ref() );
    gl.bind_vertex_array( Some( &plane_mesh ) );
    gl.draw_arrays( gl::TRIANGLE_STRIP, 0, 4 );

    light_body_shader.activate();
    light_body_shader.uniform_matrix_upload( "u_view_projection", view_projection.raw_slice(), true );
    light_body_shader.uniform_upload( "u_color", &light.color );
    gl.bind_vertex_array( Some( &light_body_mesh ) );
    gl.draw_arrays( gl::TRIANGLE_STRIP, 0, 4 );

    true
  };

  gl::exec_loop::run( update );

  Ok( () )
}

fn light_body_vao( gl : &GL, light : &RectangularLight )
-> Result< ( web_sys::WebGlVertexArrayObject, web_sys::WebGlBuffer ), gl::WebglError >
{
  let light_body_vao = gl::vao::create( gl )?;
  gl.bind_vertex_array( Some( &light_body_vao ) );
  let vbo = gl::buffer::create( gl )?;
  gl::buffer::upload( gl, &vbo, light.vertices().as_flattened(), gl::DYNAMIC_DRAW );
  gl::BufferDescriptor::new::< [ f32; 3 ] >().attribute_pointer( gl, 0, &vbo )?;
  Ok( ( light_body_vao, vbo ) )
}

fn load_table( gl : &GL, table : &[ u8 ] ) -> Option< WebGlTexture >
{
  let table = table.to_vec(); // collect to vec because of alignment
  let table : &[ f32 ] = asbytes::cast_slice( &table );
  let array = Float32Array::from( table );
  let texture = gl.create_texture();
  gl.bind_texture( gl::TEXTURE_2D, texture.as_ref() );
  gl.tex_image_2d_with_i32_and_i32_and_i32_and_format_and_type_and_array_buffer_view_and_src_offset
  (
    gl::TEXTURE_2D,
    0,
    gl::RGBA32F as i32,
    64,
    64,
    0,
    gl::RGBA,
    gl::FLOAT,
    &array,
    0
  ).expect( "Failed to load data" );
  gl::texture::d2::filter_linear( gl );
  gl::texture::d2::wrap_clamp( gl );

  texture
}

fn rotate_point( point : gl::F32x3, axis : gl::F32x3, angle : f32 ) -> gl::F32x3
{
  let k = axis.normalize();
  let cos_theta = angle.cos();
  let sin_theta = angle.sin();

  // v_rot = v*cos(θ) + (k×v)*sin(θ) + k*(k·v)*(1-cos(θ))
  point * cos_theta
  + k.cross( point ) * sin_theta
  + k * ( k.dot( &point ) * ( 1.0 - cos_theta ) )
}<|MERGE_RESOLUTION|>--- conflicted
+++ resolved
@@ -20,11 +20,7 @@
 use light::*;
 use minwebgl as gl;
 use gl::{ math::mat3x3h, JsCast as _, GL, AsBytes as _ };
-<<<<<<< HEAD
-use renderer::webgl::{ loaders::gltf, helpers, material::PBRMaterial };
-=======
 use renderer::webgl::{ loaders::gltf, helpers, material::PbrMaterial };
->>>>>>> 76b37b70
 use web_sys::{ js_sys::Float32Array, HtmlCanvasElement, WebGlTexture };
 
 static LTC1 : &[ u8 ] = include_bytes!( "../ltc1" );
@@ -181,11 +177,7 @@
       {
         let primitive = primitive.borrow();
         let material = primitive.material.borrow();
-<<<<<<< HEAD
-        let material = helpers::cast_unchecked_material_to_ref::< PBRMaterial >( material );
-=======
         let material = helpers::cast_unchecked_material_to_ref::< PbrMaterial >( material );
->>>>>>> 76b37b70
 
         let base_color = material.base_color_texture.as_ref().unwrap();
         let metallic_roughness = material.metallic_roughness_texture.as_ref().unwrap();
