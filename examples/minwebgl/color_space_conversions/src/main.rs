--- conflicted
+++ resolved
@@ -45,7 +45,7 @@
         color_element : get_element( document, &format!( "{name}-rectangle" ) )?,
         color_coord_label : get_element( document, &format!( "{name}-value" ) )?
       }
-    );
+    )
   }
 }
 
@@ -60,11 +60,7 @@
   .map_err
   (
     | _ | gl::WebglError::NotSupportedForType( "Element can't be converted to HtmlInputElement" )
-<<<<<<< HEAD
-  );
-=======
   )
->>>>>>> 800e3c9c
 }
 
 fn get_element( document: &web_sys::Document, id: &str ) -> Result< HtmlElement, gl::WebglError >
@@ -78,16 +74,10 @@
   .map_err
   (
     | _ | gl::WebglError::NotSupportedForType( "Element can't be converted to HtmlElement" )
-<<<<<<< HEAD
-  );
-}
-
-=======
   )
 }
 
 #[ allow( clippy::too_many_lines ) ]
->>>>>>> 800e3c9c
 fn run() -> Result< (), gl::WebglError >
 {
   let window = gl::web_sys::window().expect( "no global `window` exists" );
