--- conflicted
+++ resolved
@@ -51,17 +51,8 @@
   Object3D,
   program::
   {
-<<<<<<< HEAD
-    ProgramInfo,
-    ShaderProgram,
-    JfaOutlineObjectShader,
-    JfaOutlineInitShader,
-    JfaOutlineStepShader,
-    JfaOutlineShader
-=======
     ShaderProgram,
     ProgramInfo
->>>>>>> 76b37b70
   }
 };
 use renderer::impl_locations;
@@ -203,15 +194,9 @@
 (
   gl : &gl::WebGl2RenderingContext,
   size : ( i32, i32 ),
-<<<<<<< HEAD
   enable_normal_target : bool
 )
 -> Option< ( WebGlFramebuffer, WebGlTexture, Option< WebGlTexture > ) >
-=======
-  color_attachment : u32
-)
--> Option< ( WebGlFramebuffer, WebGlTexture ) >
->>>>>>> 76b37b70
 {
   let color = gl.create_texture()?;
 
@@ -279,17 +264,10 @@
 
 struct Programs
 {
-<<<<<<< HEAD
-  object : ProgramInfo,
-  jfa_init : ProgramInfo,
-  jfa_step : ProgramInfo,
-  outline : ProgramInfo
-=======
   object : JfaOutlineObjectShader,
   jfa_init : JfaOutlineInitShader,
   jfa_step : JfaOutlineStepShader,
   outline : JfaOutlineShader
->>>>>>> 76b37b70
 }
 
 impl Programs
@@ -311,17 +289,10 @@
     let jfa_step_program = gl::ProgramFromSources::new( fullscreen_vs_src, jfa_step_fs_src ).compile_and_link( gl ).unwrap();
     let outline_program = gl::ProgramFromSources::new( fullscreen_vs_src, outline_fs_src ).compile_and_link( gl ).unwrap();
 
-<<<<<<< HEAD
-    let object = ProgramInfo::new( gl, &object_program, JfaOutlineObjectShader.dyn_clone() );
-    let jfa_init = ProgramInfo::new( gl, &jfa_init_program, JfaOutlineInitShader.dyn_clone() );
-    let jfa_step = ProgramInfo::new( gl, &jfa_step_program, JfaOutlineStepShader.dyn_clone() );
-    let outline = ProgramInfo::new( gl, &outline_program, JfaOutlineShader.dyn_clone() );
-=======
     let object = JfaOutlineObjectShader::new( gl, &object_program );
     let jfa_init = JfaOutlineInitShader::new( gl, &jfa_init_program );
     let jfa_step = JfaOutlineStepShader::new( gl, &jfa_step_program );
     let outline = JfaOutlineShader::new( gl, &outline_program );
->>>>>>> 76b37b70
 
     Self
     {
@@ -468,15 +439,9 @@
 
     upload_framebuffer( gl, object_fb, self.viewport );
 
-<<<<<<< HEAD
     gl::drawbuffers::drawbuffers( gl, &[ 0, 1 ] );
     gl.clear_bufferfv_with_f32_array( gl::COLOR, 0, &[ 0.0, 0.0, 0.0, 0.0 ] );
     gl.clear_bufferfv_with_f32_array( gl::COLOR, 1, &[ 0.0, 0.0, 0.0, 0.0 ] );
-=======
-    gl.clear_color( 0.0, 0.0, 0.0, 0.0 );
-    gl.clear_depth( 1.0 );
-    gl.clear( GL::COLOR_BUFFER_BIT | GL::DEPTH_BUFFER_BIT );
->>>>>>> 76b37b70
     gl.enable( GL::DEPTH_TEST );
     gl.clear( GL::DEPTH_BUFFER_BIT );
     gl.depth_mask( true );
@@ -633,13 +598,9 @@
     let u_outline_thickness = locations.get( "u_outline_thickness" ).unwrap().clone().unwrap();
     let u_outline_color = locations.get( "u_outline_color" ).unwrap().clone().unwrap();
     let u_object_color = locations.get( "u_object_color" ).unwrap().clone().unwrap();
-<<<<<<< HEAD
     let u_equirect_map = locations.get( "u_equirect_map" ).unwrap().clone().unwrap();
     let u_inv_projection = locations.get( "u_inv_projection" ).unwrap().clone().unwrap();
     let u_inv_view = locations.get( "u_inv_view" ).unwrap().clone().unwrap();
-=======
-    let u_background_color = locations.get( "u_background_color" ).unwrap().clone().unwrap();
->>>>>>> 76b37b70
 
     // Define outline parameters ( thickness animated with time )
     let outline_thickness = 30.0;
