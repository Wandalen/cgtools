--- conflicted
+++ resolved
@@ -1,9 +1,5 @@
-<<<<<<< HEAD
-#![ doc = include_str!( "../README.md" ) ]
-
-=======
 #![ doc = "../README.md" ]
->>>>>>> 06c4774e
+
 use std::collections::HashMap;
 use mingl::F32x4;
 use minwebgl::
