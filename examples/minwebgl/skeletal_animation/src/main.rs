--- conflicted
+++ resolved
@@ -120,18 +120,9 @@
         let delta_time = time - *last_time.borrow();
         *last_time.borrow_mut() = time;
 
-<<<<<<< HEAD
-        if current_animation.borrow().animation.as_any()
-        .downcast_ref::< animation::Sequencer >().unwrap().is_completed()
-        {
-          current_animation.borrow_mut().animation
-          .as_any_mut()
-          .downcast_mut::< animation::Sequencer >()
-=======
         if current_animation.borrow().inner_get::< Sequencer >().unwrap().is_completed()
         {
           current_animation.borrow_mut().inner_get_mut::< Sequencer >()
->>>>>>> 51fddcf5
           .unwrap()
           .reset();
         }
