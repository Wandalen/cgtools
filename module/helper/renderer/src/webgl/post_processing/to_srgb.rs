
mod private
{
  use minwebgl as gl;
<<<<<<< HEAD
  use crate::webgl::{ ProgramInfo, ShaderProgram, post_processing::{Pass, VS_TRIANGLE}, program::EmptyShader };
=======
  use crate::webgl::{ ShaderProgram, post_processing::{Pass, VS_TRIANGLE}, program::EmptyShader };
>>>>>>> 76b37b70

  /// A post-processing pass responsible for converting a linear color space texture
  /// to the sRGB color space.
  pub struct ToSrgbPass
  {
    /// The WebGL program used for the sRGB conversion.
<<<<<<< HEAD
    material : ProgramInfo,
=======
    material : EmptyShader,
>>>>>>> 76b37b70
    /// A boolean flag indicating whether the output of this pass should be
    /// rendered directly to the screen's default framebuffer or
    /// to an offscreen `output_texture`.
    render_to_screen : bool
  }

  impl ToSrgbPass
  {
    /// Sets whether the pass should render its output directly to the screen.
    pub fn set_render_to_screen( &mut self, render_to_screen : bool )
    {
      self.render_to_screen = render_to_screen;
    }

    /// Creates a new `ToSrgbPass` instance.
    pub fn new( gl : &gl::WebGl2RenderingContext, render_to_screen : bool ) -> Result< Self, gl::WebglError >
    {
      let fs_shader = include_str!( "../shaders/post_processing/to_srgb.frag" );
      let material = gl::ProgramFromSources::new( VS_TRIANGLE, fs_shader ).compile_and_link( gl )?;
<<<<<<< HEAD
      let material = ProgramInfo::new( gl, &material, EmptyShader.dyn_clone() );
=======
      let material = EmptyShader::new( gl, &material );
>>>>>>> 76b37b70

      Ok
      (
        Self
        {
          material,
          render_to_screen
        }
      )
    }
  }

  impl Pass for ToSrgbPass
  {
    fn renders_to_input( &self ) -> bool
    {
      false
    }

    fn render
    (
      &self,
      gl : &minwebgl::WebGl2RenderingContext,
      input_texture : Option< minwebgl::web_sys::WebGlTexture >,
      output_texture : Option< minwebgl::web_sys::WebGlTexture >
    ) -> Result< Option< minwebgl::web_sys::WebGlTexture >, minwebgl::WebglError >
    {
      // Disable depth testing
      gl.disable( gl::DEPTH_TEST );
      gl.disable( gl::BLEND );
      gl.clear_color( 0.0, 0.0, 0.0, 1.0 );

      // Bind the sRGB conversion shader program.
      self.material.bind( gl );
      gl.active_texture( gl::TEXTURE0 );
      gl.bind_texture( gl::TEXTURE_2D, input_texture.as_ref() );

      // Determine the rendering target: screen or offscreen texture.
      if self.render_to_screen
      {
        gl.bind_framebuffer( gl::FRAMEBUFFER, None );
      }
      else
      {
        gl.framebuffer_texture_2d
        (
          gl::FRAMEBUFFER,
          gl::COLOR_ATTACHMENT0,
          gl::TEXTURE_2D,
          output_texture.as_ref(),
          0
        );
      }

      // Clear the color buffer of the currently bound framebuffer.
      gl.clear( gl::COLOR_BUFFER_BIT );
      gl.draw_arrays( gl::TRIANGLES, 0, 3 );

      // --- Cleanup ---
      // Unbind the texture and framebuffer attachment to restore default state.
      gl::clean::texture_2d( gl );
      if !self.render_to_screen
      {
        gl::clean::framebuffer_texture_2d( gl );
      }

      Ok
      (
        output_texture
      )
    }
  }
}

crate::mod_interface!
{
  orphan use
  {
    ToSrgbPass
  };
}<|MERGE_RESOLUTION|>--- conflicted
+++ resolved
@@ -2,22 +2,14 @@
 mod private
 {
   use minwebgl as gl;
-<<<<<<< HEAD
-  use crate::webgl::{ ProgramInfo, ShaderProgram, post_processing::{Pass, VS_TRIANGLE}, program::EmptyShader };
-=======
   use crate::webgl::{ ShaderProgram, post_processing::{Pass, VS_TRIANGLE}, program::EmptyShader };
->>>>>>> 76b37b70
 
   /// A post-processing pass responsible for converting a linear color space texture
   /// to the sRGB color space.
   pub struct ToSrgbPass
   {
     /// The WebGL program used for the sRGB conversion.
-<<<<<<< HEAD
-    material : ProgramInfo,
-=======
     material : EmptyShader,
->>>>>>> 76b37b70
     /// A boolean flag indicating whether the output of this pass should be
     /// rendered directly to the screen's default framebuffer or
     /// to an offscreen `output_texture`.
@@ -37,11 +29,7 @@
     {
       let fs_shader = include_str!( "../shaders/post_processing/to_srgb.frag" );
       let material = gl::ProgramFromSources::new( VS_TRIANGLE, fs_shader ).compile_and_link( gl )?;
-<<<<<<< HEAD
-      let material = ProgramInfo::new( gl, &material, EmptyShader.dyn_clone() );
-=======
       let material = EmptyShader::new( gl, &material );
->>>>>>> 76b37b70
 
       Ok
       (
