--- conflicted
+++ resolved
@@ -2,11 +2,7 @@
 mod private
 {
   use minwebgl as gl;
-<<<<<<< HEAD
-  use crate::webgl::{ ProgramInfo, ShaderProgram, post_processing::{ Pass, VS_TRIANGLE }, program::EmptyShader };
-=======
   use crate::webgl::{ ShaderProgram, post_processing::{ Pass, VS_TRIANGLE }, program::EmptyShader };
->>>>>>> 76b37b70
 
   /// A post-processing pass designed to blend a source texture (`blend_texture`)
   /// onto a destination texture (`output_texture`) using specified blending parameters.
@@ -19,11 +15,7 @@
     /// The blending equation, specifying how source and destination components are combined.
     pub equation : u32,
     /// The WebGL program used for the blending operation.
-<<<<<<< HEAD
-    material : ProgramInfo,
-=======
     material : EmptyShader,
->>>>>>> 76b37b70
     /// The texture that will be blended onto the `output_texture`. This is the source
     pub blend_texture : Option< gl::web_sys::WebGlTexture >
   }
@@ -49,11 +41,7 @@
 
       let fs_shader = include_str!( "../shaders/copy.frag" );
       let material = gl::ProgramFromSources::new( VS_TRIANGLE, fs_shader ).compile_and_link( gl )?;
-<<<<<<< HEAD
-      let material = ProgramInfo::new( gl, &material, EmptyShader.dyn_clone() );
-=======
       let material = EmptyShader::new( gl, &material );
->>>>>>> 76b37b70
 
       Ok
       (
