--- conflicted
+++ resolved
@@ -2,10 +2,6 @@
 mod private
 {
   use minwebgl as gl;
-<<<<<<< HEAD
-  use gl::GL;
-  use crate::webgl::{ ProgramInfo, ShaderProgram, post_processing::{ Pass, VS_TRIANGLE }, program::NarrowOutlineShader };
-=======
   use gl::{ GL, web_sys::WebGlProgram };
   use crate::webgl::{ ShaderProgram, post_processing::{ Pass, VS_TRIANGLE }, ProgramInfo };
   use crate::webgl::impl_locations;
@@ -21,17 +17,12 @@
     "resolution",
     "outlineThickness"
   );
->>>>>>> 76b37b70
 
   /// A struct representing a rendering pass for drawing narrow outlines.
   pub struct NarrowOutlinePass
   {
     /// `ProgramInfo` holds the WebGL program and its uniform/attribute locations.
-<<<<<<< HEAD
-    program_info : ProgramInfo,
-=======
     shader_program : NarrowOutlineShader,
->>>>>>> 76b37b70
     /// The texture containing position data from the G-Buffer.
     position_texture : Option< gl::web_sys::WebGlTexture >,
     /// The texture containing object color or ID data from the G-Buffer.
@@ -58,19 +49,11 @@
     {
       let fs_shader = include_str!( "../../shaders/post_processing/outline/narrow_outline.frag" );
       let program = gl::ProgramFromSources::new( VS_TRIANGLE, fs_shader ).compile_and_link( gl )?;
-<<<<<<< HEAD
-      let program_info = ProgramInfo::new( gl, &program, NarrowOutlineShader.dyn_clone() );
-
-      {
-        program_info.bind( gl );
-        let locations = program_info.get_locations();
-=======
       let shader_program = NarrowOutlineShader::new( gl, &program );
 
       {
         shader_program.bind( gl );
         let locations = shader_program.locations();
->>>>>>> 76b37b70
 
         let source_texture_loc = locations.get( "sourceTexture" ).unwrap().clone();
         let position_texture_loc = locations.get( "positionTexture" ).unwrap().clone();
@@ -84,11 +67,7 @@
 
       let pass = Self
       {
-<<<<<<< HEAD
-        program_info,
-=======
         shader_program,
->>>>>>> 76b37b70
         position_texture,
         object_color_texture,
         outline_thickness,
@@ -121,15 +100,9 @@
       output_texture : Option< minwebgl::web_sys::WebGlTexture >
     ) -> Result< Option< minwebgl::web_sys::WebGlTexture >, minwebgl::WebglError >
     {
-<<<<<<< HEAD
-      self.program_info.bind( gl );
-
-      let locations = self.program_info.get_locations();
-=======
       self.shader_program.bind( gl );
 
       let locations = self.shader_program.locations();
->>>>>>> 76b37b70
 
       let resolution_loc = locations.get( "resolution" ).unwrap().clone();
       let outline_thickness_loc = locations.get( "outlineThickness" ).unwrap().clone();
