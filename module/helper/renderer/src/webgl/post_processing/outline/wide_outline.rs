//! Implementation of JFA outline using WebGL2 and web_sys.
//!
//! This example demonstrates how to render a 3D object and generate a real-time
//! outline around it using the Jump Flooding Algorithm ( JFA ).
//!
//! The process involves several rendering passes:
//! 1. **Object Pass:** Render the 3D object to a texture ( framebuffer ) to get a silhouette.
//!    Object pixels are marked ( e.g., white ), background is clear.
//! 2. **JFA Initialization Pass:** Initialize a JFA texture. Pixels corresponding
//!    to the object silhouette store their own texture coordinates ( these are the "seeds" ).
//!    Background pixels store a sentinel value ( e.g., ( -1.0, -1.0 ) ).
//! 3. **JFA Step Passes:** Repeatedly apply the JFA step shader. In each pass,
//!    each pixel samples its neighbors at an decreasing jump distance. It updates
//!    its stored coordinate to the one belonging to the *nearest* "seed" found so far.
//!    This propagates the nearest seed coordinate outwards from the object silhouette.
//!    A ping-pong rendering strategy is used between two framebuffers.
//! 4. **Outline Pass:** Render a final screen-filling quad. Sample the original object
//!    silhouette texture and the final JFA texture. For background pixels, calculate
//!    the distance to the nearest seed ( using the coordinate stored in the JFA texture ).
//!    If this distance is within a defined thickness, draw the outline color; otherwise,
//!    draw the background color. Object pixels are drawn with the object color.

mod private
{
  use minwebgl as gl;
  use gl::
  {
    GL,
    web_sys::
    {
      WebGlUniformLocation,
      WebGlTexture,
      WebGlFramebuffer,
      WebGlProgram
    }
  };
  use crate::webgl::
  {
<<<<<<< HEAD
    ProgramInfo, ShaderProgram, post_processing::{ Pass, VS_TRIANGLE }, program::
    {
      WideOutlineInitShader, WideOutlineShader, WideOutlineStepShader
    }
=======
    ShaderProgram,
    ProgramInfo,
    post_processing::{ Pass, VS_TRIANGLE },
>>>>>>> 76b37b70
  };
  use crate::webgl::impl_locations;
  use rustc_hash::FxHashMap;

  // A public struct for the initialization step of a wide outline.
  //
  // This shader is part of a multi-pass technique to create thick, wide outlines.
  impl_locations!
  (
    WideOutlineInitShader,
    "objectColorTexture"
  );

  // A public struct for the stepping pass of a wide outline.
  //
  // This is the iterative pass that propagates information for a wide outline.
  impl_locations!
  (
    WideOutlineStepShader,
    "jfaTexture",
    "resolution",
    "stepSize"
  );

  // A public struct representing the final wide outline shader.
  //
  // This shader combines the results of the previous passes to draw the final wide outline.
  impl_locations!
  (
    WideOutlineShader,
    "sourceTexture",
    "objectColorTexture",
    "jfaTexture",
    "resolution"
  );

  /// Binds a texture to a texture unit and uploads its location to a uniform.
  ///
  /// # Arguments
  ///
  /// * `gl` - The WebGL2 rendering context.
  /// * `texture` - The texture to bind.
  /// * `location` - The uniform location in the shader for the sampler.
  /// * `slot` - The texture unit to bind to ( e.g., `GL::TEXTURE0` ).
  fn upload_texture
  (
    gl : &gl::WebGl2RenderingContext,
    texture : &WebGlTexture,
    location : &WebGlUniformLocation,
    slot : u32,
  )
  {
    gl.active_texture( slot );
    gl.bind_texture( GL::TEXTURE_2D, Some( &texture ) );
    // Tell the sampler uniform in the shader which texture unit to use ( 0 for GL_TEXTURE0, 1 for GL_TEXTURE1, etc. )
    gl.uniform1i( Some( location ), ( slot - GL::TEXTURE0 ) as i32 );
  }

  /// Creates a WebGL2 framebuffer and a color attachment texture.
  ///
  /// # Arguments
  ///
  /// * `gl` - The WebGL2 rendering context.
  /// * `size` - The size of the framebuffer and its attachment ( width, height ).
  /// * `color_attachment` - The index of the color attachment point ( e.g., 0 for `GL::COLOR_ATTACHMENT0` ).
  ///
  /// # Returns
  ///
  /// An `Option< ( WebGlFramebuffer, WebGlTexture ) >` containing the created framebuffer and
  /// its color attachment texture, or `None` if creation fails.
  fn create_framebuffer
  (
    gl : &gl::WebGl2RenderingContext,
    width : i32,
    height : i32,
    color_texture : Option< WebGlTexture >
  )
  -> Option< ( WebGlFramebuffer, WebGlTexture ) >
  {
    let color = if let Some( color ) = color_texture
    {
      color
    }
    else
    {
      let color = gl.create_texture()?;
      gl.bind_texture( GL::TEXTURE_2D, Some( &color ) );
      // Use tex_storage_2d for immutable texture storage ( WebGL2 )
      gl.tex_storage_2d( GL::TEXTURE_2D, 1, gl::RGBA8, width, height );
      // Configure texture parameters (filtering, wrapping)
      gl.tex_parameteri( GL::TEXTURE_2D, GL::TEXTURE_MIN_FILTER, GL::NEAREST as i32 );
      gl.tex_parameteri( GL::TEXTURE_2D, GL::TEXTURE_WRAP_S, GL::CLAMP_TO_EDGE as i32 );
      gl.tex_parameteri( GL::TEXTURE_2D, GL::TEXTURE_WRAP_T, GL::CLAMP_TO_EDGE as i32 );
      color
    };

    let framebuffer = gl.create_framebuffer()?;
    gl.bind_framebuffer( GL::FRAMEBUFFER, Some( &framebuffer ) );
    // Attach the texture to the framebuffer's color attachment point
    gl.framebuffer_texture_2d( GL::FRAMEBUFFER, GL::COLOR_ATTACHMENT0, GL::TEXTURE_2D, Some( &color ), 0 );
    gl.bind_framebuffer( gl::FRAMEBUFFER, None );

    Some( ( framebuffer, color ) )
  }

  fn set_framebuffer_color
  (
    gl : &gl::WebGl2RenderingContext,
    framebuffer : &WebGlFramebuffer,
    color_texture : Option< WebGlTexture >
  )
  {
    gl.bind_framebuffer( GL::FRAMEBUFFER, Some( framebuffer ) );
    // Attach the texture to the framebuffer's color attachment point
    gl.framebuffer_texture_2d( GL::FRAMEBUFFER, GL::COLOR_ATTACHMENT0, GL::TEXTURE_2D, color_texture.as_ref(), 0 );
    gl.bind_framebuffer( gl::FRAMEBUFFER, None );
  }

  /// Binds a framebuffer for rendering and sets the viewport to its size.
  ///
  /// # Arguments
  ///
  /// * `gl` - The WebGL2 rendering context.
  /// * `framebuffer` - The framebuffer to bind.
  /// * `width`, `height` - The size of the framebuffer.
  fn upload_framebuffer(
    gl : &gl::WebGl2RenderingContext,
    framebuffer : &WebGlFramebuffer,
    width : i32,
    height : i32
  )
  {
    gl.bind_framebuffer( GL::FRAMEBUFFER, Some( framebuffer ) );
    gl.viewport( 0, 0, width, height );
  }

  struct ShaderPrograms
  {
<<<<<<< HEAD
    jfa_init : ProgramInfo,
    jfa_step : ProgramInfo,
    outline : ProgramInfo
=======
    jfa_init : WideOutlineInitShader,
    jfa_step : WideOutlineStepShader,
    outline : WideOutlineShader
>>>>>>> 76b37b70
  }

  impl ShaderPrograms
  {
    fn new( gl : &gl::WebGl2RenderingContext ) -> Self
    {
      // --- Load and Compile Shaders ---

      let jfa_init_fs_src = include_str!( "../../shaders/post_processing/outline/wide_outline/jfa_init.frag" );
      let jfa_step_fs_src = include_str!( "../../shaders/post_processing/outline/wide_outline/jfa_step.frag" );
      let outline_fs_src = include_str!( "../../shaders/post_processing/outline/wide_outline/outline.frag" );

      // Compile and link shader programs and store them
      let jfa_init_program = gl::ProgramFromSources::new( VS_TRIANGLE, jfa_init_fs_src ).compile_and_link( gl ).unwrap();
      let jfa_step_program = gl::ProgramFromSources::new( VS_TRIANGLE, jfa_step_fs_src ).compile_and_link( gl ).unwrap();
      let outline_program = gl::ProgramFromSources::new( VS_TRIANGLE, outline_fs_src ).compile_and_link( gl ).unwrap();

<<<<<<< HEAD
      let jfa_init = ProgramInfo::new( gl, &jfa_init_program, WideOutlineInitShader.dyn_clone() );
      let jfa_step = ProgramInfo::new( gl, &jfa_step_program, WideOutlineStepShader.dyn_clone() );
      let outline = ProgramInfo::new( gl, &outline_program, WideOutlineShader.dyn_clone() );
=======
      let jfa_init = WideOutlineInitShader::new( gl, &jfa_init_program );
      let jfa_step = WideOutlineStepShader::new( gl, &jfa_step_program );
      let outline = WideOutlineShader::new( gl, &outline_program );
>>>>>>> 76b37b70

      Self
      {
        jfa_init,
        jfa_step,
        outline
      }
    }
  }

  /// A struct representing a multi-pass rendering technique for creating wide outlines.
  ///
  /// This pass uses an algorithm like the Jump Flood Algorithm (JFA) to generate
  /// a distance field, which allows for rendering thick, smooth outlines. Because
  /// this is a multi-pass process, it requires multiple framebuffers and textures
  /// to store intermediate results.
  pub struct WideOutlinePass
  {
    /// A collection of WebGL program information structs, one for each shader used
    /// in the multi-pass process (e.g., initialization, stepping, and final rendering).
    shader_programs : ShaderPrograms,
    /// A hash map to manage multiple WebGL framebuffers. These are used to render
    /// to different textures in each pass of the algorithm.
    framebuffers : FxHashMap< String, WebGlFramebuffer >,
    /// A hash map to store the textures used by the different passes. This includes
    /// the initial data texture and the textures used to store intermediate distance
    /// field results.
    textures : FxHashMap< String, WebGlTexture >,
    /// The desired thickness of the final outline. This value influences the number
    /// of passes and the final rendering stage.
    outline_thickness : f32,
    /// The width of the rendering surface. This is used to size the framebuffers and
    /// textures correctly.
    width : u32,
    /// The height of the rendering surface.
    height : u32,
    /// The number of rendering passes required for the algorithm. This is typically
    /// related to the outline thickness and the power-of-two size of the textures.
    num_passes : u32
  }

  impl WideOutlinePass
  {
    /// Creates a new `NarrowOutlinePass` instance.
    pub fn new(
      gl : &gl::WebGl2RenderingContext,
      object_color_texture : WebGlTexture,
      outline_thickness : f32,
      width : u32,
      height : u32
    ) -> Result< Self, gl::WebglError >
    {
      let shader_programs = ShaderPrograms::new( gl );

      // --- Create Framebuffers and Textures ---

      // Framebuffer for the JFA initialization pass
      let ( jfa_init_fb, jfa_init_fb_color ) = create_framebuffer( gl, width as i32, height as i32, None ).unwrap();
      // Framebuffers for the JFA step passes ( ping-pong )
      let ( jfa_step_fb_0, jfa_step_fb_color_0 ) = create_framebuffer( gl, width as i32, height as i32, None ).unwrap();
      let ( jfa_step_fb_1, jfa_step_fb_color_1 ) = create_framebuffer( gl, width as i32, height as i32, None ).unwrap();
      let ( outline_fb, output_color ) = create_framebuffer( gl, width as i32, height as i32, None ).unwrap();

      let mut textures = FxHashMap::default();

      // Store the color attachment textures
      textures.insert( "object_color".to_string(), object_color_texture );
      textures.insert( "jfa_init_fb_color".to_string(), jfa_init_fb_color );
      textures.insert( "jfa_step_fb_color_0".to_string(), jfa_step_fb_color_0 );
      textures.insert( "jfa_step_fb_color_1".to_string(), jfa_step_fb_color_1 );
      textures.insert( "output_color".to_string(), output_color );

      let mut framebuffers = FxHashMap::default();

      // Store the framebuffers
      framebuffers.insert( "jfa_init_fb".to_string(), jfa_init_fb );
      framebuffers.insert( "jfa_step_fb_0".to_string(), jfa_step_fb_0 );
      framebuffers.insert( "jfa_step_fb_1".to_string(), jfa_step_fb_1 );
      framebuffers.insert( "outline_fb".to_string(), outline_fb );

      let num_passes = 4;//( width.max( height ) as f32 ).log2().ceil() as u32;

      let pass = Self
      {
        shader_programs,
        framebuffers,
        textures,
        outline_thickness,
        width,
        height,
        num_passes
      };

      Ok( pass )
    }

    /// Sets the thickness of the outline.
    pub fn set_outline_thickness( &mut self, new_value : f32 )
    {
      self.outline_thickness = new_value;
    }

    /// Sets the number of passes for the wide outline algorithm.
    pub fn set_num_passes( &mut self, new_value : u32 )
    {
      self.num_passes = new_value;
    }

    /// Performs the JFA initialization pass.
    ///
    /// Reads the object silhouette texture and writes texture coordinates for
    /// object pixels and a sentinel value for background pixels to the
    /// `jfa_init_fb`.
    fn jfa_init_pass( &self, gl : &gl::WebGl2RenderingContext )
    {
<<<<<<< HEAD
      let jfa_init_program = &self.program_infos.jfa_init.get_program();
      let jfa_init_fb = self.framebuffers.get( "jfa_init_fb" ).unwrap();
      let object_color = self.textures.get( "object_color" ).unwrap();

      let jfa_init_locs = self.program_infos.jfa_init.get_locations();
=======
      let jfa_init = &self.shader_programs.jfa_init;
      let jfa_init_fb = self.framebuffers.get( "jfa_init_fb" ).unwrap();
      let object_color = self.textures.get( "object_color" ).unwrap();

      let jfa_init_locs = self.shader_programs.jfa_init.locations();
>>>>>>> 76b37b70

      let object_color_loc = jfa_init_locs.get( "objectColorTexture" ).unwrap().clone().unwrap();

      jfa_init.bind( gl );

      upload_framebuffer( gl, jfa_init_fb, self.width as i32, self.height as i32 );

      upload_texture( gl, object_color, &object_color_loc, GL::TEXTURE0 );

      gl.draw_arrays( GL::TRIANGLES, 0, 3 );
    }

    /// Performs one step of the Jump Flooding Algorithm.
    ///
    /// Reads from the JFA texture of the previous step and writes to one of the
    /// ping-pong JFA framebuffers ( `jfa_step_fb_0` or `jfa_step_fb_1` ).
    ///
    /// # Arguments
    ///
    /// * `i` - The current JFA step index ( 0, 1, 2, ... ).
    /// * `last` - A boolean flag. If true, the result of this step is rendered
    ///            directly to the default framebuffer ( screen ) for debugging.
    fn jfa_step_pass( &self, gl : &gl::WebGl2RenderingContext, i : u32 )
    {
<<<<<<< HEAD
      let jfa_step_program = &self.program_infos.jfa_step.get_program();
=======
      let jfa_step = &self.shader_programs.jfa_step;
>>>>>>> 76b37b70
      let jfa_step_fb_0 = self.framebuffers.get( "jfa_step_fb_0" ).unwrap();
      let jfa_step_fb_1 = self.framebuffers.get( "jfa_step_fb_1" ).unwrap();
      let jfa_init_fb_color = self.textures.get( "jfa_init_fb_color" ).unwrap(); // Initial JFA texture
      let jfa_step_fb_color_0 = self.textures.get( "jfa_step_fb_color_0" ).unwrap(); // Color texture for FB 0
      let jfa_step_fb_color_1 = self.textures.get( "jfa_step_fb_color_1" ).unwrap(); // Color texture for FB 1

<<<<<<< HEAD
      let jfa_step_locs = self.program_infos.jfa_step.get_locations();
=======
      let jfa_step_locs = self.shader_programs.jfa_step.locations();
>>>>>>> 76b37b70

      let resolution = jfa_step_locs.get( "resolution" ).unwrap().clone().unwrap();
      let u_step_size = jfa_step_locs.get( "stepSize" ).unwrap().clone().unwrap();
      let jfa_init_loc = jfa_step_locs.get( "jfaTexture" ).unwrap().clone().unwrap();

      jfa_step.bind( gl );

      // Ping-pong rendering: Determine input texture and output framebuffer based on step index `i`
      if i == 0 // First step uses the initialization result
      {
        upload_framebuffer( gl, jfa_step_fb_0, self.width as i32, self.height as i32 ); // Render to FB 0
        upload_texture( gl, jfa_init_fb_color, &jfa_init_loc, GL::TEXTURE0 ); // Input is JFA init texture
      }
      else if i % 2 == 0 // Even steps ( 2, 4, ... ) read from FB 1, render to FB 0
      {
        upload_framebuffer( gl, jfa_step_fb_0, self.width as i32, self.height as i32 ); // Render to FB 0
        upload_texture( gl, &jfa_step_fb_color_1, &jfa_init_loc, GL::TEXTURE0 ); // Input is texture from FB 1
      }
      else // Odd steps ( 1, 3, ... ) read from FB 0, render to FB 1
      {
        upload_framebuffer( gl, jfa_step_fb_1, self.width as i32, self.height as i32 ); // Render to FB 1
        upload_texture( gl, jfa_step_fb_color_0, &jfa_init_loc, GL::TEXTURE0 ); // Input is texture from FB 0
      }

      // Upload resolution uniform ( needed for distance calculations in the shader )
      gl::uniform::upload( gl, Some( resolution.clone() ), &[ self.width as f32, self.height as f32 ] ).unwrap();

      let aspect_ratio = self.width as f32 / self.height as f32;
      let step_size =  self.outline_thickness / ( 2.0_f32 ).powf( i as f32 );
      let step_size = [ step_size * aspect_ratio, step_size ];

      gl::uniform::upload( gl, Some( u_step_size.clone() ), &step_size ).unwrap();

      gl.draw_arrays( GL::TRIANGLES, 0, 3 );
    }

    /// Performs the final outline pass.
    ///
    /// Reads the original object silhouette texture and the final JFA result texture
    /// to draw the final scene with object color, outline color, or background color.
    /// Renders to the default framebuffer ( screen ).
    ///
    /// # Arguments
    ///
    /// * `t` - The current time in milliseconds ( used for animating outline thickness ).
    /// * `num_passes` - The total number of JFA step passes performed. Used to determine
    ///                which of the ping-pong textures ( `jfa_step_fb_color_0` or `jfa_step_fb_color_1` )
    ///                holds the final JFA result.
    fn outline_pass
    (
      &self,
      gl : &gl::WebGl2RenderingContext,
      input_texture : Option< minwebgl::web_sys::WebGlTexture >,
      output_texture : Option< minwebgl::web_sys::WebGlTexture >
    )
    {
<<<<<<< HEAD
      let outline_program = &self.program_infos.outline.get_program();
=======
      let outline = &self.shader_programs.outline;
>>>>>>> 76b37b70
      let outline_fb = self.framebuffers.get( "outline_fb" ).unwrap();
      let source = input_texture.unwrap();
      let object_color = self.textures.get( "object_color" ).unwrap();
      let jfa_step_fb_color_0 = self.textures.get( "jfa_step_fb_color_0" ).unwrap(); // JFA ping-pong texture 0
      let jfa_step_fb_color_1 = self.textures.get( "jfa_step_fb_color_1" ).unwrap(); // JFA ping-pong texture 1

<<<<<<< HEAD
      let outline_locs = self.program_infos.outline.get_locations();
=======
      let outline_locs = self.shader_programs.outline.locations();
>>>>>>> 76b37b70

      let source_loc = outline_locs.get( "sourceTexture" ).unwrap().clone().unwrap();
      let object_color_loc = outline_locs.get( "objectColorTexture" ).unwrap().clone().unwrap();
      let jfa_step_loc = outline_locs.get( "jfaTexture" ).unwrap().clone().unwrap();
      let resolution = outline_locs.get( "resolution" ).unwrap().clone().unwrap();

      set_framebuffer_color( gl, &outline_fb, Some( output_texture.unwrap() ) );

      outline.bind( gl );

      // Bind the default framebuffer ( render to canvas )
      gl.bind_framebuffer( GL::FRAMEBUFFER, Some( outline_fb ) );

      gl::uniform::upload( gl, Some( resolution.clone() ), &[ self.width as f32, self.height as f32 ] ).unwrap();

      upload_texture( gl, &source, &source_loc, GL::TEXTURE0 );
      upload_texture( gl, object_color, &object_color_loc, GL::TEXTURE1 );
      // The final JFA result is in jfa_step_fb_color_0 if num_passes is even, otherwise in jfa_step_fb_color_1
      if self.num_passes % 2 == 0
      {
        upload_texture( gl, jfa_step_fb_color_0, &jfa_step_loc, GL::TEXTURE2 );
      }
      else
      {
        upload_texture( gl, jfa_step_fb_color_1, &jfa_step_loc, GL::TEXTURE2 );
      }

      gl.draw_arrays( GL::TRIANGLES, 0, 3 );
    }
  }

  impl Pass for WideOutlinePass
  {
    fn renders_to_input( &self ) -> bool
    {
      false
    }

    fn render
    (
      &self,
      gl : &minwebgl::WebGl2RenderingContext,
      input_texture : Option< minwebgl::web_sys::WebGlTexture >,
      output_texture : Option< minwebgl::web_sys::WebGlTexture >
    ) -> Result< Option< minwebgl::web_sys::WebGlTexture >, minwebgl::WebglError >
    {
      // 2. JFA Initialization Pass: Initialize JFA texture from the silhouette
      self.jfa_init_pass( gl );

      // 3. JFA Step Passes: Perform Jump Flooding Algorithm steps
      // The number of passes required is log2( max( width, height ) ).
      for i in 0..self.num_passes
      {
        self.jfa_step_pass( gl, i );
      }

      // 4. Outline Pass: Generate and render the final scene with the outline
      self.outline_pass( gl, input_texture, output_texture.clone() );

      Ok
      (
        output_texture
      )
    }
  }
}

crate::mod_interface!
{
  orphan use
  {
    WideOutlinePass
  };
}<|MERGE_RESOLUTION|>--- conflicted
+++ resolved
@@ -36,16 +36,9 @@
   };
   use crate::webgl::
   {
-<<<<<<< HEAD
-    ProgramInfo, ShaderProgram, post_processing::{ Pass, VS_TRIANGLE }, program::
-    {
-      WideOutlineInitShader, WideOutlineShader, WideOutlineStepShader
-    }
-=======
     ShaderProgram,
     ProgramInfo,
     post_processing::{ Pass, VS_TRIANGLE },
->>>>>>> 76b37b70
   };
   use crate::webgl::impl_locations;
   use rustc_hash::FxHashMap;
@@ -184,15 +177,9 @@
 
   struct ShaderPrograms
   {
-<<<<<<< HEAD
-    jfa_init : ProgramInfo,
-    jfa_step : ProgramInfo,
-    outline : ProgramInfo
-=======
     jfa_init : WideOutlineInitShader,
     jfa_step : WideOutlineStepShader,
     outline : WideOutlineShader
->>>>>>> 76b37b70
   }
 
   impl ShaderPrograms
@@ -210,15 +197,9 @@
       let jfa_step_program = gl::ProgramFromSources::new( VS_TRIANGLE, jfa_step_fs_src ).compile_and_link( gl ).unwrap();
       let outline_program = gl::ProgramFromSources::new( VS_TRIANGLE, outline_fs_src ).compile_and_link( gl ).unwrap();
 
-<<<<<<< HEAD
-      let jfa_init = ProgramInfo::new( gl, &jfa_init_program, WideOutlineInitShader.dyn_clone() );
-      let jfa_step = ProgramInfo::new( gl, &jfa_step_program, WideOutlineStepShader.dyn_clone() );
-      let outline = ProgramInfo::new( gl, &outline_program, WideOutlineShader.dyn_clone() );
-=======
       let jfa_init = WideOutlineInitShader::new( gl, &jfa_init_program );
       let jfa_step = WideOutlineStepShader::new( gl, &jfa_step_program );
       let outline = WideOutlineShader::new( gl, &outline_program );
->>>>>>> 76b37b70
 
       Self
       {
@@ -334,19 +315,11 @@
     /// `jfa_init_fb`.
     fn jfa_init_pass( &self, gl : &gl::WebGl2RenderingContext )
     {
-<<<<<<< HEAD
-      let jfa_init_program = &self.program_infos.jfa_init.get_program();
-      let jfa_init_fb = self.framebuffers.get( "jfa_init_fb" ).unwrap();
-      let object_color = self.textures.get( "object_color" ).unwrap();
-
-      let jfa_init_locs = self.program_infos.jfa_init.get_locations();
-=======
       let jfa_init = &self.shader_programs.jfa_init;
       let jfa_init_fb = self.framebuffers.get( "jfa_init_fb" ).unwrap();
       let object_color = self.textures.get( "object_color" ).unwrap();
 
       let jfa_init_locs = self.shader_programs.jfa_init.locations();
->>>>>>> 76b37b70
 
       let object_color_loc = jfa_init_locs.get( "objectColorTexture" ).unwrap().clone().unwrap();
 
@@ -371,22 +344,14 @@
     ///            directly to the default framebuffer ( screen ) for debugging.
     fn jfa_step_pass( &self, gl : &gl::WebGl2RenderingContext, i : u32 )
     {
-<<<<<<< HEAD
-      let jfa_step_program = &self.program_infos.jfa_step.get_program();
-=======
       let jfa_step = &self.shader_programs.jfa_step;
->>>>>>> 76b37b70
       let jfa_step_fb_0 = self.framebuffers.get( "jfa_step_fb_0" ).unwrap();
       let jfa_step_fb_1 = self.framebuffers.get( "jfa_step_fb_1" ).unwrap();
       let jfa_init_fb_color = self.textures.get( "jfa_init_fb_color" ).unwrap(); // Initial JFA texture
       let jfa_step_fb_color_0 = self.textures.get( "jfa_step_fb_color_0" ).unwrap(); // Color texture for FB 0
       let jfa_step_fb_color_1 = self.textures.get( "jfa_step_fb_color_1" ).unwrap(); // Color texture for FB 1
 
-<<<<<<< HEAD
-      let jfa_step_locs = self.program_infos.jfa_step.get_locations();
-=======
       let jfa_step_locs = self.shader_programs.jfa_step.locations();
->>>>>>> 76b37b70
 
       let resolution = jfa_step_locs.get( "resolution" ).unwrap().clone().unwrap();
       let u_step_size = jfa_step_locs.get( "stepSize" ).unwrap().clone().unwrap();
@@ -443,22 +408,14 @@
       output_texture : Option< minwebgl::web_sys::WebGlTexture >
     )
     {
-<<<<<<< HEAD
-      let outline_program = &self.program_infos.outline.get_program();
-=======
       let outline = &self.shader_programs.outline;
->>>>>>> 76b37b70
       let outline_fb = self.framebuffers.get( "outline_fb" ).unwrap();
       let source = input_texture.unwrap();
       let object_color = self.textures.get( "object_color" ).unwrap();
       let jfa_step_fb_color_0 = self.textures.get( "jfa_step_fb_color_0" ).unwrap(); // JFA ping-pong texture 0
       let jfa_step_fb_color_1 = self.textures.get( "jfa_step_fb_color_1" ).unwrap(); // JFA ping-pong texture 1
 
-<<<<<<< HEAD
-      let outline_locs = self.program_infos.outline.get_locations();
-=======
       let outline_locs = self.shader_programs.outline.locations();
->>>>>>> 76b37b70
 
       let source_loc = outline_locs.get( "sourceTexture" ).unwrap().clone().unwrap();
       let object_color_loc = outline_locs.get( "objectColorTexture" ).unwrap().clone().unwrap();
