
mod private
{
  use minwebgl as gl;
  use gl::GL;
<<<<<<< HEAD
  use crate::webgl::{ ProgramInfo, ShaderProgram, post_processing::{ Pass, VS_TRIANGLE }, program::NormalDepthOutlineBaseShader };
=======
  use gl::web_sys::WebGlProgram;
  use rustc_hash::FxHashMap;
  use crate::webgl::{ ShaderProgram, post_processing::{ Pass, VS_TRIANGLE }, ProgramInfo };
  use crate::webgl::impl_locations;

  // A public struct for the base Normal/Depth outline shader.
  //
  // This is likely the first pass that generates the necessary data for the final
  // Normal/Depth outline.
  impl_locations!
  (
    NormalDepthOutlineBaseShader,
    "sourceTexture",
    "positionTexture",
    "normalTexture",
    "objectColorTexture",
    "projection",
    "resolution",
    "outlineThickness"
  );
>>>>>>> 76b37b70

  /// A struct representing a rendering pass for creating outlines based on normal and depth information.
  pub struct NormalDepthOutlinePass
  {
    /// Holds the WebGL program and its uniform/attribute locations. The `NormalDepthOutlineBaseShader`
    /// type parameter ensures that the correct shader is used.
<<<<<<< HEAD
    program_info : ProgramInfo,
=======
    shader_program : NormalDepthOutlineBaseShader,
>>>>>>> 76b37b70
    /// The texture containing per-pixel position data, typically from a G-Buffer. This is
    /// used to calculate depth differences between pixels.
    position_texture : Option< gl::web_sys::WebGlTexture >,
    /// The texture containing per-pixel normal vectors, also from a G-Buffer. This is
    /// used to detect sharp changes in surface orientation.
    normal_texture : Option< gl::web_sys::WebGlTexture >,
    /// The texture containing per-pixel object color or an object ID. This can be used to
    /// detect edges between different objects.
    object_color_texture : Option< gl::web_sys::WebGlTexture >,
    /// A floating-point value that controls the thickness of the rendered outline.
    outline_thickness : f32,
    /// The width of the viewport or texture being rendered to.
    width : u32,
    /// The height of the viewport or texture being rendered to.
    height : u32
  }

  impl NormalDepthOutlinePass
  {
    /// Creates a new `NormalDepthOutlinePass` instance.
    pub fn new(
      gl : &gl::WebGl2RenderingContext,
      position_texture : Option< gl::web_sys::WebGlTexture >,
      normal_texture : Option< gl::web_sys::WebGlTexture >,
      object_color_texture : Option< gl::web_sys::WebGlTexture >,
      outline_thickness : f32,
      width : u32,
      height : u32
    ) -> Result< Self, gl::WebglError >
    {
      let fs_shader = include_str!( "../../shaders/post_processing/outline/normal_depth_outline.frag" );
      let program = gl::ProgramFromSources::new( VS_TRIANGLE, fs_shader ).compile_and_link( gl )?;
<<<<<<< HEAD
      let program_info = ProgramInfo::new( gl, &program, NormalDepthOutlineBaseShader.dyn_clone() );

      {
        program_info.bind( gl );
        let locations = program_info.get_locations();
=======
      let shader_program = NormalDepthOutlineBaseShader::new( gl, &program );

      {
        shader_program.bind( gl );
        let locations = shader_program.locations();
>>>>>>> 76b37b70

        let source_texture_loc = locations.get( "sourceTexture" ).unwrap().clone();
        let position_texture_loc = locations.get( "positionTexture" ).unwrap().clone();
        let normal_texture_loc = locations.get( "normalTexture" ).unwrap().clone();
        let object_color_texture_loc = locations.get( "objectColorTexture" ).unwrap().clone();

        gl.uniform1i( source_texture_loc.as_ref(), 0 );
        gl.uniform1i( position_texture_loc.as_ref(), 1 );
        gl.uniform1i( normal_texture_loc.as_ref(), 2 );
        gl.uniform1i( object_color_texture_loc.as_ref(), 3 );
        gl.use_program( None );
      }

      let pass = Self
      {
<<<<<<< HEAD
        program_info,
=======
        shader_program,
>>>>>>> 76b37b70
        position_texture,
        normal_texture,
        object_color_texture,
        outline_thickness,
        width,
        height
      };

      Ok( pass )
    }

    /// Sets the thickness of the outline.
    pub fn set_outline_thickness( &mut self, new_value : f32 )
    {
      self.outline_thickness = new_value;
    }
  }

  impl Pass for NormalDepthOutlinePass
  {
    fn renders_to_input( &self ) -> bool
    {
      false
    }

    fn render
    (
      &self,
      gl : &minwebgl::WebGl2RenderingContext,
      input_texture : Option< minwebgl::web_sys::WebGlTexture >,
      output_texture : Option< minwebgl::web_sys::WebGlTexture >
    ) -> Result< Option< minwebgl::web_sys::WebGlTexture >, minwebgl::WebglError >
    {
<<<<<<< HEAD
      self.program_info.bind( gl );

      let locations = self.program_info.get_locations();
=======
      self.shader_program.bind( gl );

      let locations = self.shader_program.locations();
>>>>>>> 76b37b70

      let resolution_loc = locations.get( "resolution" ).unwrap().clone();
      let outline_thickness_loc = locations.get( "outlineThickness" ).unwrap().clone();

      gl::uniform::upload( gl, resolution_loc, &[ self.width as f32, self.height as f32 ] ).unwrap();
      gl::uniform::upload( gl, outline_thickness_loc, &[ self.outline_thickness ] ).unwrap();

      gl.framebuffer_texture_2d
      (
        gl::FRAMEBUFFER,
        gl::COLOR_ATTACHMENT0,
        gl::TEXTURE_2D,
        output_texture.as_ref(),
        0
      );

      gl.active_texture( gl::TEXTURE0 );
      gl.bind_texture( gl::TEXTURE_2D, input_texture.as_ref() );

      gl.active_texture( gl::TEXTURE1 );
      gl.bind_texture( gl::TEXTURE_2D, self.position_texture.as_ref() );

      gl.active_texture( gl::TEXTURE2 );
      gl.bind_texture( gl::TEXTURE_2D, self.normal_texture.as_ref() );

      gl.active_texture( gl::TEXTURE3 );
      gl.bind_texture( gl::TEXTURE_2D, self.object_color_texture.as_ref() );

      gl.clear( GL::COLOR_BUFFER_BIT );
      gl.clear_bufferfv_with_f32_array( gl::COLOR, 0, [ -1.0, -1.0, -1.0, 1.0 ].as_slice() );

      gl.draw_arrays( GL::TRIANGLES, 0, 3 );

      Ok
      (
        output_texture
      )
    }
  }
}

crate::mod_interface!
{
  orphan use
  {
    NormalDepthOutlinePass
  };
}<|MERGE_RESOLUTION|>--- conflicted
+++ resolved
@@ -3,9 +3,6 @@
 {
   use minwebgl as gl;
   use gl::GL;
-<<<<<<< HEAD
-  use crate::webgl::{ ProgramInfo, ShaderProgram, post_processing::{ Pass, VS_TRIANGLE }, program::NormalDepthOutlineBaseShader };
-=======
   use gl::web_sys::WebGlProgram;
   use rustc_hash::FxHashMap;
   use crate::webgl::{ ShaderProgram, post_processing::{ Pass, VS_TRIANGLE }, ProgramInfo };
@@ -26,18 +23,13 @@
     "resolution",
     "outlineThickness"
   );
->>>>>>> 76b37b70
 
   /// A struct representing a rendering pass for creating outlines based on normal and depth information.
   pub struct NormalDepthOutlinePass
   {
     /// Holds the WebGL program and its uniform/attribute locations. The `NormalDepthOutlineBaseShader`
     /// type parameter ensures that the correct shader is used.
-<<<<<<< HEAD
-    program_info : ProgramInfo,
-=======
     shader_program : NormalDepthOutlineBaseShader,
->>>>>>> 76b37b70
     /// The texture containing per-pixel position data, typically from a G-Buffer. This is
     /// used to calculate depth differences between pixels.
     position_texture : Option< gl::web_sys::WebGlTexture >,
@@ -70,19 +62,11 @@
     {
       let fs_shader = include_str!( "../../shaders/post_processing/outline/normal_depth_outline.frag" );
       let program = gl::ProgramFromSources::new( VS_TRIANGLE, fs_shader ).compile_and_link( gl )?;
-<<<<<<< HEAD
-      let program_info = ProgramInfo::new( gl, &program, NormalDepthOutlineBaseShader.dyn_clone() );
-
-      {
-        program_info.bind( gl );
-        let locations = program_info.get_locations();
-=======
       let shader_program = NormalDepthOutlineBaseShader::new( gl, &program );
 
       {
         shader_program.bind( gl );
         let locations = shader_program.locations();
->>>>>>> 76b37b70
 
         let source_texture_loc = locations.get( "sourceTexture" ).unwrap().clone();
         let position_texture_loc = locations.get( "positionTexture" ).unwrap().clone();
@@ -98,11 +82,7 @@
 
       let pass = Self
       {
-<<<<<<< HEAD
-        program_info,
-=======
         shader_program,
->>>>>>> 76b37b70
         position_texture,
         normal_texture,
         object_color_texture,
@@ -136,15 +116,9 @@
       output_texture : Option< minwebgl::web_sys::WebGlTexture >
     ) -> Result< Option< minwebgl::web_sys::WebGlTexture >, minwebgl::WebglError >
     {
-<<<<<<< HEAD
-      self.program_info.bind( gl );
-
-      let locations = self.program_info.get_locations();
-=======
       self.shader_program.bind( gl );
 
       let locations = self.shader_program.locations();
->>>>>>> 76b37b70
 
       let resolution_loc = locations.get( "resolution" ).unwrap().clone();
       let outline_thickness_loc = locations.get( "outlineThickness" ).unwrap().clone();
