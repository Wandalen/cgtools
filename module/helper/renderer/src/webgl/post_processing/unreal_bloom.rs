
mod private
{
  use minwebgl as gl;
  use gl::web_sys::WebGlProgram;
  use rustc_hash::FxHashMap;
  use crate::webgl::
  {
<<<<<<< HEAD
    ProgramInfo, ShaderProgram, post_processing::{ Pass, VS_TRIANGLE }, program
=======
    ShaderProgram, post_processing::{ Pass, VS_TRIANGLE }, ProgramInfo
>>>>>>> 76b37b70
  };
  use crate::webgl::impl_locations;

  // Defines the number of mipmap levels to use for the blur effect.
  const MIPS : usize = 5;

  // A Gaussian filter shader
  //
  // This type of shader is commonly used for post-processing effects like
  // blurring, often as part of a bloom effect.
  impl_locations!
  (
    GaussianFilterShader,
    "sourceTexture",
    "invSize",
    "blurDir",
    "kernel"
  );

  // An Unreal Bloom shader
  //
  // This shader implements a bloom effect similar to the one used in the
  // Unreal Engine, which simulates a camera's lens reacting to bright light.
  impl_locations!
  (
    UnrealBloomShader,
    "blurTexture0",
    "blurTexture1",
    "blurTexture2",
    "blurTexture3",
    "blurTexture4",

    "bloomStrength",
    "bloomRadius",

    "bloomFactors",
    "bloomTintColors"
  );

  /// Implements an Unreal Bloom post-processing effect from here:
  /// https://github.com/mrdoob/three.js/blob/master/examples/jsm/postprocessing/UnrealBloomPass.js
  ///
  /// This pass blurs the image it takes as input
  pub struct UnrealBloomPass
  {
    /// Intermediate targets for the horizontal blur passes at different mipmap levels.
    horizontal_targets : Vec< Option< gl::web_sys::WebGlTexture > >,
    /// Intermediate targets for the vertical blur passes at different mipmap levels.
    vertical_targets : Vec< Option< gl::web_sys::WebGlTexture > >,
    /// A collection of `GaussianFilterShader` for blurring. There's one program for
    /// each mip level, with different kernel radii.
<<<<<<< HEAD
    blur_materials : Vec< ProgramInfo >,
    /// Composites all the blurred mipmap levels together to create the final bloom effect.
    composite_material : ProgramInfo,
=======
    blur_materials : Vec< GaussianFilterShader >,
    /// Composites all the blurred mipmap levels together to create the final bloom effect.
    composite_material : UnrealBloomShader,
>>>>>>> 76b37b70
    /// The width of the texture to blur
    width : u32,
    /// The hegiht of the textuer to blur
    height : u32,
    /// Bloom radius
    bloom_radius : f32,
    /// Bloom strength
    bloom_strength : f32
  }

  impl UnrealBloomPass
  {
    /// Creates a new `UnrealBloomPass` instance, initializing all the
    /// necessary WebGL resources for the bloom effect.
    ///
    /// This involves creating multiple textures at decreasing resolutions (mip levels)
    /// for the blur passes, compiling the Gaussian blur and Unreal Bloom shaders,
    /// and setting up their initial uniform values.
    ///
    /// # Arguments
    ///
    /// * `gl` - A reference to the WebGl2RenderingContext.
    /// * `width` - The initial width of the input texture for the bloom pass.
    /// * `height` - The initial height of the input texture for the bloom pass.
    /// * `format` - The internal format of the textures to be created (e.g., `gl::RGBA16F`).
    ///   This should match the format of the input texture.
    pub fn new
    (
      gl : &gl::WebGl2RenderingContext,
      width : u32,
      height : u32,
      format : u32
    ) -> Result< Self, gl::WebglError >
    {
      let mut horizontal_targets = Vec::new();
      let mut vertical_targets = Vec::new();

      // Helper closure to allocate and configure a 2D texture.
      let allocate = | t : Option< &gl::web_sys::WebGlTexture >, width, height |
      {
        gl.bind_texture( gl::TEXTURE_2D, t );
        gl.tex_storage_2d( gl::TEXTURE_2D, 1, format, width as i32, height as i32 );
        gl::texture::d2::filter_linear( gl );
        gl::texture::d2::wrap_clamp( gl );
      };

      // Define the kernel radii for the Gaussian blur at each mip level.
      let kernel_radius = [ 3, 5, 7, 9, 11 ];

      // Start with half resolution for the first mip.
      // Generate textures for blur passes at different mipmap levels.
      // The blur process will typically involve two passes: horizontal then vertical.
      let mut size = [ width / 2, height / 2 ];

      for _ in 0..MIPS
      {
        let horizontal = gl.create_texture();
        let vertical = gl.create_texture();

        // Allocate storage for both horizontal and vertical blur textures at the current mip size.
        allocate( horizontal.as_ref(), size[ 0 ], size[ 1 ] );
        allocate( vertical.as_ref(), size[ 0 ], size[ 1 ] );

        horizontal_targets.push( horizontal );
        vertical_targets.push( vertical );

        // Halve the size for the next mip level.
        size[ 0 ] /= 2;
        size[ 1 ] /= 2;
      }

      // Load Gaussian fragment shader source.
      let fs_shader = include_str!( "../shaders/filters/gaussian.frag" );

      let mut size = [ width / 2, height / 2 ];
      //let mut size = [ width, height ];
      let mut blur_materials = Vec::new();

      // Compile and configure a Gaussian blur shader for each mip level.
      for i in 0..MIPS
      {
        // Dynamically inject the KERNEL_RADIUS define into the shader for the current mip.
        let fs_shader = format!( "#version 300 es\n#define KERNEL_RADIUS {}\n{}", kernel_radius[ i ], fs_shader );
        let blur_material = gl::ProgramFromSources::new( VS_TRIANGLE, &fs_shader ).compile_and_link( gl )?;
<<<<<<< HEAD
        let blur_material = ProgramInfo::new( gl, &blur_material, program::GaussianFilterShader.dyn_clone() );
=======
        let blur_material = GaussianFilterShader::new( gl, &blur_material );
>>>>>>> 76b37b70

        let locations = blur_material.locations();
        // Calculate Gaussian coefficients based on the kernel radius.
        let coefficients = get_gaussian_coefficients( kernel_radius[ i ] );
        let inv_size = [ 1.0 / size[ 0 ] as f32, 1.0 / size[ 1 ] as f32 ];
        blur_material.bind( gl );
        gl.uniform1fv_with_f32_array( locations.get( "kernel" ).unwrap().as_ref(), coefficients.as_slice() );
        gl::uniform::upload( gl, locations.get( "invSize" ).unwrap().clone(), &inv_size[ .. ] )?;

        blur_materials.push( blur_material );

        // Update size for the next mip.
        size[ 0 ] /= 2;
        size[ 1 ] /= 2;
      }

      // --- Setup Composite Material ---
      let fs_shader = include_str!( "../shaders/post_processing/unreal_bloom.frag" );
      // Dynamically inject the NUM_MIPS define into the bloom composite shader.
      let fs_shader = format!( "#version 300 es\n#define NUM_MIPS {}\n{}", MIPS, fs_shader );
      let composite_material = gl::ProgramFromSources::new( VS_TRIANGLE, &fs_shader ).compile_and_link( gl )?;
<<<<<<< HEAD
      let composite_material = ProgramInfo::new( gl, &composite_material, program::UnrealBloomShader.dyn_clone() );
=======
      let composite_material = UnrealBloomShader::new( gl, &composite_material );
>>>>>>> 76b37b70

      // Define bloom factors and tint colors for each mip level.
      const BLOOM_FACTORS : [ f32; 5 ] = [ 1.0, 0.8, 0.6, 0.4, 0.2 ];
      const BLOOM_TINT : [ [ f32; 3 ]; 5 ] = [ [ 1.0; 3 ]; 5 ];
      let locations = composite_material.locations();
      composite_material.bind( gl );

      gl.uniform1fv_with_f32_array( locations.get( "bloomFactors" ).unwrap().as_ref(), &BLOOM_FACTORS[ .. ] );
      gl.uniform3fv_with_f32_array( locations.get( "bloomTintColors" ).unwrap().as_ref(), BLOOM_TINT.as_flattened() );
      // Assign texture units to the blur textures.
      gl.uniform1i( locations.get( "blurTexture0" ).unwrap().clone().as_ref() , 0 );
      gl.uniform1i( locations.get( "blurTexture1" ).unwrap().clone().as_ref() , 1 );
      gl.uniform1i( locations.get( "blurTexture2" ).unwrap().clone().as_ref() , 2 );
      gl.uniform1i( locations.get( "blurTexture3" ).unwrap().clone().as_ref() , 3 );
      gl.uniform1i( locations.get( "blurTexture4" ).unwrap().clone().as_ref() , 4 );

      let bloom_radius = 0.5;
      let bloom_strength = 1.5;

      Ok
      (
        Self
        {
          horizontal_targets,
          vertical_targets,
          blur_materials,
          composite_material,
          width,
          height,
          bloom_radius,
          bloom_strength
        }
      )
    }

    /// Sets the bloom radius.
    pub fn set_bloom_radius( &mut self, radius : f32 )
    {
      self.bloom_radius = radius.clamp( 0.0, 1.0 );
    }

    /// Returns the current bloom radius.
    pub fn get_bloom_radius( &self ) -> f32
    {
      self.bloom_radius
    }

    /// Sets the bloom strength.
    pub fn set_bloom_strength( &mut self, strength : f32 )
    {
      self.bloom_strength = strength;
    }

    /// Returns the current bloom strength.
    pub fn get_bloom_strength( &self ) -> f32
    {
      self.bloom_strength
    }
  }

  impl Pass for UnrealBloomPass
  {
    fn renders_to_input( &self ) -> bool
    {
      false
    }

    fn render
    (
      &self,
      gl : &gl::WebGl2RenderingContext,
      input_texture : Option< gl::web_sys::WebGlTexture >,
      output_texture : Option< minwebgl::web_sys::WebGlTexture >
    ) -> Result< Option< gl::web_sys::WebGlTexture >, gl::WebglError >
    {
      gl.disable( gl::DEPTH_TEST );
      gl.disable( gl::BLEND );
      gl.clear_color( 0.0, 0.0, 0.0, 1.0 );
      // --- Multi-Pass Gaussian Blur ---
      // Iterate through mip levels to apply horizontal and vertical Gaussian blur.
      let mut blur_input = input_texture.as_ref();
      let mut size = [ self.width / 2, self.height / 2 ];
      for i in 0..MIPS
      {
        gl.viewport( 0, 0, size[ 0 ] as i32, size[ 1 ] as i32 );

        let mat = &self.blur_materials[ i ];
        mat.bind( gl );
        let locations = mat.locations();

        gl.active_texture( gl::TEXTURE0 );

        // Horizontal blur pass:
        gl::uniform::upload( gl, locations.get( "blurDir" ).unwrap().clone(), gl::F32x2::X.as_slice() )?;
        gl.bind_texture( gl::TEXTURE_2D, blur_input );
        gl.framebuffer_texture_2d
        (
          gl::FRAMEBUFFER,
          gl::COLOR_ATTACHMENT0,
          gl::TEXTURE_2D,
          self.horizontal_targets[ i ].as_ref(),
          0
        );
        gl.clear( gl::COLOR_BUFFER_BIT );
        gl.draw_arrays( gl::TRIANGLES, 0, 3 );

        // Vertical blur pass:
        gl::uniform::upload( gl, locations.get( "blurDir" ).unwrap().clone(), gl::F32x2::Y.as_slice() )?;
        gl.bind_texture( gl::TEXTURE_2D, self.horizontal_targets[ i ].as_ref() );
        gl.framebuffer_texture_2d
        (
          gl::FRAMEBUFFER,
          gl::COLOR_ATTACHMENT0,
          gl::TEXTURE_2D,
          self.vertical_targets[ i ].as_ref(),
          0
        );
        gl.clear( gl::COLOR_BUFFER_BIT );
        gl.draw_arrays( gl::TRIANGLES, 0, 3 );

        // gl.bind_texture( gl::TEXTURE_2D, None );
        // gl.framebuffer_texture_2d( gl::FRAMEBUFFER, gl::COLOR_ATTACHMENT0, gl::TEXTURE_2D, None, 0 );

        blur_input = self.vertical_targets[ i ].as_ref();
        // Update size for the next mip.
        size[ 0 ] /= 2;
        size[ 1 ] /= 2;
      }

      // --- Bloom Composite Pass ---
      gl.viewport( 0, 0, self.width as i32, self.height as i32 );
      let locations = self.composite_material.locations();
      self.composite_material.bind( gl );
      for i in 0..MIPS
      {
        gl.active_texture( gl::TEXTURE0 + i as u32 );
        gl.bind_texture( gl::TEXTURE_2D, self.vertical_targets[ i ].as_ref() );
      }
      gl::uniform::upload( gl, locations.get( "bloomStrength" ).unwrap().clone(), &self.bloom_strength )?;
      gl::uniform::upload( gl, locations.get( "bloomRadius" ).unwrap().clone(), &self.bloom_radius )?;
      gl.framebuffer_texture_2d
      (
        gl::FRAMEBUFFER,
        gl::COLOR_ATTACHMENT0,
        gl::TEXTURE_2D,
        output_texture.as_ref(),
        0
      );
      gl.clear( gl::COLOR_BUFFER_BIT );
      gl.draw_arrays( gl::TRIANGLES, 0, 3 );

      // Unbind the attachment
      gl::clean::texture_2d_array( gl, 0..MIPS );
      gl::clean::framebuffer_texture_2d( gl );

      Ok( output_texture )
    }
  }

  /// Calculates Gaussian blur coefficients (weights) for a given kernel radius.
  ///
  /// # Arguments
  ///
  /// * `radius` - The radius of the Gaussian kernel (e.g., 3 means a 7x7 kernel).
  fn get_gaussian_coefficients( radius : usize ) -> Vec< f32 >
  {
    let mut c = Vec::with_capacity( radius );

    let sigma = radius as f32;
    for i in 0..radius
    {
      let e = ( -0.5 * ( i as f32 ).powi( 2 ) / sigma.powi( 2 ) ).exp();
      let denom = sigma * ( std::f32::consts::PI * 2.0 ).sqrt();
      let k = e / denom;
      c.push( k );
    }

    c
  }
}

crate::mod_interface!
{
  orphan use
  {
    UnrealBloomPass
  };
}<|MERGE_RESOLUTION|>--- conflicted
+++ resolved
@@ -6,11 +6,7 @@
   use rustc_hash::FxHashMap;
   use crate::webgl::
   {
-<<<<<<< HEAD
-    ProgramInfo, ShaderProgram, post_processing::{ Pass, VS_TRIANGLE }, program
-=======
     ShaderProgram, post_processing::{ Pass, VS_TRIANGLE }, ProgramInfo
->>>>>>> 76b37b70
   };
   use crate::webgl::impl_locations;
 
@@ -62,15 +58,9 @@
     vertical_targets : Vec< Option< gl::web_sys::WebGlTexture > >,
     /// A collection of `GaussianFilterShader` for blurring. There's one program for
     /// each mip level, with different kernel radii.
-<<<<<<< HEAD
-    blur_materials : Vec< ProgramInfo >,
-    /// Composites all the blurred mipmap levels together to create the final bloom effect.
-    composite_material : ProgramInfo,
-=======
     blur_materials : Vec< GaussianFilterShader >,
     /// Composites all the blurred mipmap levels together to create the final bloom effect.
     composite_material : UnrealBloomShader,
->>>>>>> 76b37b70
     /// The width of the texture to blur
     width : u32,
     /// The hegiht of the textuer to blur
@@ -155,11 +145,7 @@
         // Dynamically inject the KERNEL_RADIUS define into the shader for the current mip.
         let fs_shader = format!( "#version 300 es\n#define KERNEL_RADIUS {}\n{}", kernel_radius[ i ], fs_shader );
         let blur_material = gl::ProgramFromSources::new( VS_TRIANGLE, &fs_shader ).compile_and_link( gl )?;
-<<<<<<< HEAD
-        let blur_material = ProgramInfo::new( gl, &blur_material, program::GaussianFilterShader.dyn_clone() );
-=======
         let blur_material = GaussianFilterShader::new( gl, &blur_material );
->>>>>>> 76b37b70
 
         let locations = blur_material.locations();
         // Calculate Gaussian coefficients based on the kernel radius.
@@ -181,11 +167,7 @@
       // Dynamically inject the NUM_MIPS define into the bloom composite shader.
       let fs_shader = format!( "#version 300 es\n#define NUM_MIPS {}\n{}", MIPS, fs_shader );
       let composite_material = gl::ProgramFromSources::new( VS_TRIANGLE, &fs_shader ).compile_and_link( gl )?;
-<<<<<<< HEAD
-      let composite_material = ProgramInfo::new( gl, &composite_material, program::UnrealBloomShader.dyn_clone() );
-=======
       let composite_material = UnrealBloomShader::new( gl, &composite_material );
->>>>>>> 76b37b70
 
       // Define bloom factors and tint colors for each mip level.
       const BLOOM_FACTORS : [ f32; 5 ] = [ 1.0, 0.8, 0.6, 0.4, 0.2 ];
