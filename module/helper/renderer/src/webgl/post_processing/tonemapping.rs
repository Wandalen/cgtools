--- conflicted
+++ resolved
@@ -4,11 +4,7 @@
   use minwebgl as gl;
   use crate::webgl::
   {
-<<<<<<< HEAD
-    ProgramInfo, ShaderProgram, post_processing::{ Pass, VS_TRIANGLE }, program::EmptyShader
-=======
     ShaderProgram, post_processing::{ Pass, VS_TRIANGLE }, program::EmptyShader
->>>>>>> 76b37b70
   };
 
   /// Represents the ACES (Academy Color Encoding System) tone mapping algorithm.
@@ -18,11 +14,7 @@
   pub struct ToneMappingPass< T >
   {
     /// The WebGL program used for the tone mapping operation.
-<<<<<<< HEAD
-    material : ProgramInfo,
-=======
     material : EmptyShader,
->>>>>>> 76b37b70
     phantom : std::marker::PhantomData< T >
   }
 
@@ -85,11 +77,7 @@
     {
       let fs_shader = include_str!( "../shaders/tonemapping/aces.frag" );
       let material = gl::ProgramFromSources::new(  VS_TRIANGLE, fs_shader ).compile_and_link( gl )?;
-<<<<<<< HEAD
-      let material = ProgramInfo::new( gl, &material, EmptyShader.dyn_clone() );
-=======
       let material = EmptyShader::new( gl, &material );
->>>>>>> 76b37b70
 
       Ok
       (
