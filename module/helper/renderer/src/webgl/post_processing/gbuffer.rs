mod private
{
  use std::{ cell::RefCell, rc::Rc };
  use rustc_hash::{ FxHashMap, FxHashSet };
  use minwebgl as gl;
<<<<<<< HEAD
  use web_sys::{ WebGlTexture, WebGlBuffer, WebGlFramebuffer, WebGlUniformLocation, WebGlVertexArrayObject };
  use gl::{ F32x4, GL, VectorDataType, drawbuffers::drawbuffers };
  use crate::webgl::
  {
    AttributeInfo, Camera, Material, Node, Object3D, ProgramInfo, Scene, ShaderProgram, material::PBRMaterial, program
  };
=======
  use web_sys::{ WebGlTexture, WebGlBuffer, WebGlFramebuffer, WebGlUniformLocation, WebGlVertexArrayObject, WebGlProgram };
  use gl::{ F32x4, GL, VectorDataType, drawbuffers::drawbuffers };
  use crate::webgl::
  {
    AttributeInfo,
    Camera,
    Material,
    Node,
    Object3D,
    Scene,
    ShaderProgram,
    material::PbrMaterial,
    ProgramInfo
  };
  use crate::webgl::impl_locations;
>>>>>>> 76b37b70

  /// The source code for the gbuffer vertex shader.
  const GBUFFER_VERTEX_SHADER : &'static str = include_str!( "../shaders/post_processing/gbuffer.vert" );
  /// The source code for the gbuffer fragment shader.
  const GBUFFER_FRAGMENT_SHADER : &'static str = include_str!( "../shaders/post_processing/gbuffer.frag" );

  pub const ALL : [ GBufferAttachment; 7 ] = [
    GBufferAttachment::Position,
    GBufferAttachment::Color,
    GBufferAttachment::Uv1,
    GBufferAttachment::Albedo,
    GBufferAttachment::Normal,
    GBufferAttachment::PbrInfo,
    GBufferAttachment::ObjectColor
  ];

<<<<<<< HEAD
=======
  // A public struct for a Geometry Buffer (GBuffer) shader.
  impl_locations!
  (
    GBufferShader,
    "worldMatrix",
    "viewMatrix",
    "projectionMatrix",
    "normalMatrix",
    "near_far",
    "albedoTexture",
    "objectId",
    "materialId",
    "objectColor"
  );

>>>>>>> 76b37b70
  #[ derive( Debug, Copy, Clone, Eq, PartialEq, Hash ) ]
  pub enum GBufferAttachment
  {
    Position,
    Color,
    Uv1,
    Albedo,
    Normal,
    PbrInfo,
    ObjectColor
  }

  impl GBufferAttachment
  {
    fn attribute_info( &self, buffers : &[ web_sys::WebGlBuffer ] ) -> Vec< AttributeInfo >
    {
      if buffers.is_empty()
      {
        return vec![];
      }

      let mut descriptors = match self
      {
        GBufferAttachment::Position =>
        {
          let d0 = gl::BufferDescriptor::new::< [ f32; 3 ] >()
          .normalized( false )
          .vector( VectorDataType::new( mingl::DataType::F32, 3, 1 ) );
          vec![ ( 0, d0 ) ]
        },
        GBufferAttachment::Color =>
        {
          let d1 = gl::BufferDescriptor::new::< [ f32; 4 ] >()
          .normalized( true )
          .vector( VectorDataType::new( mingl::DataType::F32, 4, 1 ) );
          vec![ ( 1, d1 ) ]
        },
        GBufferAttachment::Normal =>
        {
          let d2 = gl::BufferDescriptor::new::< [ f32; 3 ] >()
          .normalized( true )
          .vector( VectorDataType::new( mingl::DataType::F32, 3, 1 ) );
          vec![ ( 2, d2 ) ]
        },
        GBufferAttachment::Uv1 =>
        {
          let d3 = gl::BufferDescriptor::new::< [ f32; 2 ] >()
          .normalized( true )
          .vector( VectorDataType::new( mingl::DataType::F32, 2, 1 ) );
          vec![ ( 3, d3 ) ]
        },
        _ => vec![]
      };

      for ( _, d ) in descriptors.iter_mut()
      {
        *d = d
        .offset( 0 )
        .stride( 0 );
      }

      let mut attribute_infos = vec![];

      for ( i, ( slot, descriptor ) ) in descriptors.into_iter().enumerate()
      {
        let a = AttributeInfo
        {
          slot,
          buffer : buffers.get( i ).expect( "Some GbufferAttachment hasn't enough buffers" ).clone(),
          descriptor,
          bounding_box : Default::default()
        };

        attribute_infos.push( a );
      }

      attribute_infos
    }

    fn define_const( &self ) -> String
    {
      match self
      {
        GBufferAttachment::Position => "POSITION",
        GBufferAttachment::Color => "COLOR",
        GBufferAttachment::Uv1 => "UV_1",
        GBufferAttachment::Albedo => "ALBEDO",
        GBufferAttachment::Normal => "NORMAL",
        GBufferAttachment::PbrInfo => "PBR_INFO",
        GBufferAttachment::ObjectColor => "OBJECT_COLOR",
      }
      .to_string()
    }
  }

  fn into_defines( attachments : &FxHashSet< GBufferAttachment > ) -> String
  {
    let mut defines = String::new();

    for attachment in attachments
    {
      defines = format!( "{defines} #define {}\n", &attachment.define_const() );
    }

    defines
  }

  /// Binds a texture to a texture unit and uploads its location to a uniform.
  ///
  /// # Arguments
  ///
  /// * `gl` - The WebGL2 rendering context.
  /// * `texture` - The texture to bind.
  /// * `location` - The uniform location in the shader for the sampler.
  /// * `slot` - The texture unit to bind to ( e.g., `GL::TEXTURE0` ).
  fn upload_texture
  (
    gl : &gl::WebGl2RenderingContext,
    texture : &WebGlTexture,
    location : &WebGlUniformLocation,
    slot : u32,
  )
  {
    gl.active_texture( slot );
    gl.bind_texture( GL::TEXTURE_2D, Some( &texture ) );
    // Tell the sampler uniform in the shader which texture unit to use ( 0 for GL_TEXTURE0, 1 for GL_TEXTURE1, etc. )
    gl.uniform1i( Some( location ), ( slot - GL::TEXTURE0 ) as i32 );
  }

  fn upload_camera
  (
    gl : &gl::WebGl2RenderingContext,
    camera : &Camera,
    locations : &FxHashMap< String, Option< WebGlUniformLocation > >
  )
  {
    camera.upload( gl, locations );

    let [ near, far ] = camera.get_near_far().0;

    gl::uniform::upload
    (
      gl,
      locations.get( "near_far" ).unwrap().clone(),
      &[ near, far ]
    ).unwrap();
  }

  pub struct GBuffer
  {
<<<<<<< HEAD
    program_info : ProgramInfo,
=======
    shader_program : GBufferShader,
>>>>>>> 76b37b70
    attachment_buffers: FxHashMap< GBufferAttachment, Vec< WebGlBuffer > >,
    vao : WebGlVertexArrayObject,
    width : u32,
    height : u32,
    framebuffer : WebGlFramebuffer,
    textures: FxHashMap< String, WebGlTexture >,
    color_attachments : Vec< u32 >
  }

  impl GBuffer
  {
    /// Creates a new `GBuffer` instance.
    pub fn new
    (
      gl : &gl::WebGl2RenderingContext,
      width : u32,
      height : u32,
      attachment_buffers: FxHashMap< GBufferAttachment, Vec< WebGlBuffer > >
    ) -> Result< Self, gl::WebglError >
    {
      let attachments_set = attachment_buffers.iter()
      .map( | ( a, _ ) | *a )
      .collect::< FxHashSet< _ > >();
      let defines = into_defines( &attachments_set );
      let program = gl::ProgramFromSources::new
      (
        &format!( "#version 300 es\n{}\n{}", &defines, GBUFFER_VERTEX_SHADER ),
        &format!( "#version 300 es\n{}\n{}", &defines, GBUFFER_FRAGMENT_SHADER ),
      ).compile_and_link( gl )?;
<<<<<<< HEAD
      let program_info = ProgramInfo::new( gl, &program, program::GBufferShader.dyn_clone() );
=======
      let shader_program = GBufferShader::new( gl, &program );
>>>>>>> 76b37b70

      let vao = gl.create_vertex_array().ok_or( gl::WebglError::FailedToAllocateResource( "VAO" ) )?;
      gl.bind_vertex_array( Some( &vao ) );

      for ( attachment, buffers ) in &attachment_buffers
      {
        for attribute_info in attachment.attribute_info( buffers )
        {
          attribute_info.upload( gl )?;
        }
      }

      let mut textures = FxHashMap::default();

      let framebuffer = gl.create_framebuffer().ok_or( gl::WebglError::FailedToAllocateResource( "Framebuffer" ) )?;
      gl.bind_framebuffer( GL::FRAMEBUFFER, Some( &framebuffer ) );
      gl.viewport( 0, 0, width as i32, height as i32 );

      let mut color_attachments = vec![];

      let mut setup_texture = | gb_attachment : &GBufferAttachment, attachment, internal_format, filter, wrap |
      {
        let texture = gl.create_texture().ok_or( gl::WebglError::FailedToAllocateResource( "Texture" ) )?;
        gl.bind_texture( GL::TEXTURE_2D, Some( &texture ) );
        gl.tex_storage_2d( GL::TEXTURE_2D, 1, internal_format, width as i32, height as i32 );
        gl.tex_parameteri( GL::TEXTURE_2D, GL::TEXTURE_MIN_FILTER, filter as i32 );
        gl.tex_parameteri( GL::TEXTURE_2D, GL::TEXTURE_WRAP_S, wrap as i32 );
        gl.tex_parameteri( GL::TEXTURE_2D, GL::TEXTURE_WRAP_T, wrap as i32 );
        gl.framebuffer_texture_2d( GL::FRAMEBUFFER, attachment, GL::TEXTURE_2D, Some( &texture ), 0 );
        if attachment != GL::DEPTH_ATTACHMENT
        {
          color_attachments.push( attachment - GL::COLOR_ATTACHMENT0 );
        }
        textures.insert( gb_attachment.define_const(), texture );
        Ok::< (), gl::WebglError >( () )
      };

      for ( attachment, _) in &attachment_buffers
      {
        match attachment
        {
          GBufferAttachment::Position => setup_texture( attachment, GL::COLOR_ATTACHMENT0, gl::RGBA16F, GL::NEAREST, GL::CLAMP_TO_EDGE )?,
          GBufferAttachment::Albedo => setup_texture( attachment, GL::COLOR_ATTACHMENT1, gl::RGBA8, GL::NEAREST, GL::CLAMP_TO_EDGE )?,
          GBufferAttachment::Normal => setup_texture( attachment, GL::COLOR_ATTACHMENT2, gl::RGBA16F, GL::NEAREST, GL::CLAMP_TO_EDGE )?,
          GBufferAttachment::PbrInfo => setup_texture( attachment, GL::COLOR_ATTACHMENT3, gl::RGBA8, GL::NEAREST, GL::CLAMP_TO_EDGE )?,
          GBufferAttachment::ObjectColor => setup_texture( attachment, GL::COLOR_ATTACHMENT4, gl::RGBA16F, GL::NEAREST, GL::CLAMP_TO_EDGE )?,
          _ => ()
        }
      }

      let depthbuffer = gl.create_renderbuffer().ok_or( gl::WebglError::FailedToAllocateResource( "Renderbuffer" ) )?;
      gl.bind_renderbuffer( GL::RENDERBUFFER, Some( &depthbuffer ) );
      gl.renderbuffer_storage( GL::RENDERBUFFER, GL::DEPTH_COMPONENT24, width as i32, height as i32 );
      gl.framebuffer_renderbuffer( GL::FRAMEBUFFER, GL::DEPTH_ATTACHMENT, GL::RENDERBUFFER, Some( &depthbuffer ) );

      gl.bind_vertex_array( None );
      gl.bind_framebuffer( gl::FRAMEBUFFER, None );

      let gbuffer = Self
      {
<<<<<<< HEAD
        program_info,
=======
        shader_program,
>>>>>>> 76b37b70
        attachment_buffers,
        vao,
        width,
        height,
        framebuffer,
        textures,
        color_attachments
      };

      Ok( gbuffer )
    }

    /// Binds the gbuffer's program, VAO, framebuffer and set drawbuffers
    pub fn bind( &self, gl : &gl::WebGl2RenderingContext )
    {
<<<<<<< HEAD
      self.program_info.bind( gl );
=======
      self.shader_program.bind( gl );
>>>>>>> 76b37b70
      gl.bind_vertex_array( Some( &self.vao ) );
      gl.bind_framebuffer( GL::FRAMEBUFFER, Some( &self.framebuffer ) );
      gl.viewport( 0, 0, self.width as i32, self.height as i32 );
      drawbuffers( gl, &self.color_attachments );
    }

    pub fn get_texture( &self, attachment : GBufferAttachment ) -> Option< WebGlTexture >
    {
      self.textures.get( &attachment.define_const() ).clone().cloned()
    }

    pub fn render
    (
      &mut self,
      gl : &gl::WebGl2RenderingContext,
      scene : &mut Scene,
      object_colors: Option< &[ F32x4 ] >,
      camera : &Camera
    ) -> Result< (), gl::WebglError >
    {
      self.bind( gl );

<<<<<<< HEAD
      let locations = self.program_info.get_locations();
=======
      let locations = self.shader_program.locations();
>>>>>>> 76b37b70

      gl.enable( gl::DEPTH_TEST );
      gl.disable( gl::BLEND );
      gl.depth_mask( true );
      gl.front_face( gl::CCW );
      gl.cull_face( gl::BACK );
      gl.depth_func( gl::LESS );
      gl.clear_depth( 1.0 );
      gl.clear( GL::DEPTH_BUFFER_BIT );

      gl.clear_bufferfv_with_f32_array( gl::COLOR, 0, [ -1.0, -1.0, -1.0, 1.0 ].as_slice() );
      gl.clear_bufferfv_with_f32_array( gl::COLOR, 1, [ -1.0, -1.0, -1.0, 1.0 ].as_slice() );
      gl.clear_bufferfv_with_f32_array( gl::COLOR, 2, [ -1.0, -1.0, -1.0, 1.0 ].as_slice() );
      gl.clear_bufferfv_with_f32_array( gl::COLOR, 3, [ -1.0, -1.0, -1.0, 1.0 ].as_slice() );
      gl.clear_bufferfv_with_f32_array( gl::COLOR, 4, [ -1.0, -1.0, -1.0, 1.0 ].as_slice() );

      upload_camera( gl, &camera, locations );

<<<<<<< HEAD
      let albedo_texture_loc = &self.program_info.get_locations()
      .get( "albedoTexture" ).unwrap().clone().unwrap();

      let object_id_loc = &self.program_info.get_locations()
      .get( "objectId" ).unwrap().clone();

      let material_id_loc = &self.program_info.get_locations()
      .get( "materialId" ).unwrap().clone();

      let object_color_loc = &self.program_info.get_locations()
=======
      let albedo_texture_loc = &self.shader_program.locations()
      .get( "albedoTexture" ).unwrap().clone().unwrap();

      let object_id_loc = &self.shader_program.locations()
      .get( "objectId" ).unwrap().clone();

      let material_id_loc = &self.shader_program.locations()
      .get( "materialId" ).unwrap().clone();

      let object_color_loc = &self.shader_program.locations()
>>>>>>> 76b37b70
      .get( "objectColor" ).unwrap().clone();

      let object_id = Rc::new( RefCell::new( 1_u32 ) );

      // Define a closure to handle the drawing of each node in the scene.
      let mut draw_node =
      |
        node : Rc< RefCell< Node > >
      | -> Result< (), gl::WebglError >
      {
        // If the node contains a mesh...
        if let Object3D::Mesh( ref mesh ) = node.borrow().object
        {
          if self.attachment_buffers.contains_key( &GBufferAttachment::PbrInfo )
          {
            gl::uniform::upload( &gl, object_id_loc.as_ref().cloned(), &*object_id.borrow() ).unwrap();
          }

          if self.attachment_buffers.contains_key( &GBufferAttachment::ObjectColor )
          {
            let object_color = if let Some( oc ) = object_colors
            {
              ( oc.get( ( *object_id.borrow() - 1 ) as usize ) ).cloned().unwrap_or( F32x4::default() )
            }
            else
            {
              F32x4::default()
            };
            gl::uniform::upload( &gl, object_color_loc.as_ref().cloned(), object_color.as_slice() ).unwrap();
          }

          // Iterate over each primitive in the mesh.
          for primitive_rc in mesh.borrow().primitives.iter()
          {
            let primitive = primitive_rc.borrow();
            let material = primitive.material.borrow();
<<<<<<< HEAD
            let material = ( material.as_ref() as &dyn std::any::Any  ).downcast_ref::< PBRMaterial >().expect( "GBuffer only supports PBRMaterial" );
=======
            let material = ( material.as_ref() as &dyn std::any::Any  ).downcast_ref::< PbrMaterial >().expect( "GBuffer only supports PbrMaterial" );
>>>>>>> 76b37b70

            if self.attachment_buffers.contains_key( &GBufferAttachment::Albedo )
            && self.attachment_buffers.contains_key( &GBufferAttachment::PbrInfo )
            {
              let albedo_texture = material.base_color_texture.as_ref()
              .map( | t | t.texture.borrow().source.clone() ).flatten();

              if let Some( albedo_texture ) = albedo_texture
              {
                upload_texture( gl, &albedo_texture, &albedo_texture_loc, GL::TEXTURE0 );
              }
            }

            if self.attachment_buffers.contains_key( &GBufferAttachment::PbrInfo )
            {
              let material_id = &material.get_id().to_fields_le().0;
              gl::uniform::upload( &gl, material_id_loc.as_ref().cloned(), material_id ).unwrap();
            }

            upload_camera( gl, &camera, locations );
            node.borrow().upload( gl, locations );
            primitive.geometry.borrow().bind( gl );
            primitive.draw( gl );
          }

          *object_id.borrow_mut() += 1;
        }

        Ok( () )
      };

      // Traverse the scene and draw all opaque objects.
      scene.traverse( &mut draw_node )?;

      Ok( () )
    }
  }
}

crate::mod_interface!
{
  orphan use
  {
    GBuffer,
    GBufferAttachment,
    ALL
  };
}<|MERGE_RESOLUTION|>--- conflicted
+++ resolved
@@ -3,14 +3,6 @@
   use std::{ cell::RefCell, rc::Rc };
   use rustc_hash::{ FxHashMap, FxHashSet };
   use minwebgl as gl;
-<<<<<<< HEAD
-  use web_sys::{ WebGlTexture, WebGlBuffer, WebGlFramebuffer, WebGlUniformLocation, WebGlVertexArrayObject };
-  use gl::{ F32x4, GL, VectorDataType, drawbuffers::drawbuffers };
-  use crate::webgl::
-  {
-    AttributeInfo, Camera, Material, Node, Object3D, ProgramInfo, Scene, ShaderProgram, material::PBRMaterial, program
-  };
-=======
   use web_sys::{ WebGlTexture, WebGlBuffer, WebGlFramebuffer, WebGlUniformLocation, WebGlVertexArrayObject, WebGlProgram };
   use gl::{ F32x4, GL, VectorDataType, drawbuffers::drawbuffers };
   use crate::webgl::
@@ -26,7 +18,6 @@
     ProgramInfo
   };
   use crate::webgl::impl_locations;
->>>>>>> 76b37b70
 
   /// The source code for the gbuffer vertex shader.
   const GBUFFER_VERTEX_SHADER : &'static str = include_str!( "../shaders/post_processing/gbuffer.vert" );
@@ -43,8 +34,6 @@
     GBufferAttachment::ObjectColor
   ];
 
-<<<<<<< HEAD
-=======
   // A public struct for a Geometry Buffer (GBuffer) shader.
   impl_locations!
   (
@@ -60,7 +49,6 @@
     "objectColor"
   );
 
->>>>>>> 76b37b70
   #[ derive( Debug, Copy, Clone, Eq, PartialEq, Hash ) ]
   pub enum GBufferAttachment
   {
@@ -211,11 +199,7 @@
 
   pub struct GBuffer
   {
-<<<<<<< HEAD
-    program_info : ProgramInfo,
-=======
     shader_program : GBufferShader,
->>>>>>> 76b37b70
     attachment_buffers: FxHashMap< GBufferAttachment, Vec< WebGlBuffer > >,
     vao : WebGlVertexArrayObject,
     width : u32,
@@ -245,11 +229,7 @@
         &format!( "#version 300 es\n{}\n{}", &defines, GBUFFER_VERTEX_SHADER ),
         &format!( "#version 300 es\n{}\n{}", &defines, GBUFFER_FRAGMENT_SHADER ),
       ).compile_and_link( gl )?;
-<<<<<<< HEAD
-      let program_info = ProgramInfo::new( gl, &program, program::GBufferShader.dyn_clone() );
-=======
       let shader_program = GBufferShader::new( gl, &program );
->>>>>>> 76b37b70
 
       let vao = gl.create_vertex_array().ok_or( gl::WebglError::FailedToAllocateResource( "VAO" ) )?;
       gl.bind_vertex_array( Some( &vao ) );
@@ -310,11 +290,7 @@
 
       let gbuffer = Self
       {
-<<<<<<< HEAD
-        program_info,
-=======
         shader_program,
->>>>>>> 76b37b70
         attachment_buffers,
         vao,
         width,
@@ -330,11 +306,7 @@
     /// Binds the gbuffer's program, VAO, framebuffer and set drawbuffers
     pub fn bind( &self, gl : &gl::WebGl2RenderingContext )
     {
-<<<<<<< HEAD
-      self.program_info.bind( gl );
-=======
       self.shader_program.bind( gl );
->>>>>>> 76b37b70
       gl.bind_vertex_array( Some( &self.vao ) );
       gl.bind_framebuffer( GL::FRAMEBUFFER, Some( &self.framebuffer ) );
       gl.viewport( 0, 0, self.width as i32, self.height as i32 );
@@ -357,11 +329,7 @@
     {
       self.bind( gl );
 
-<<<<<<< HEAD
-      let locations = self.program_info.get_locations();
-=======
       let locations = self.shader_program.locations();
->>>>>>> 76b37b70
 
       gl.enable( gl::DEPTH_TEST );
       gl.disable( gl::BLEND );
@@ -380,18 +348,6 @@
 
       upload_camera( gl, &camera, locations );
 
-<<<<<<< HEAD
-      let albedo_texture_loc = &self.program_info.get_locations()
-      .get( "albedoTexture" ).unwrap().clone().unwrap();
-
-      let object_id_loc = &self.program_info.get_locations()
-      .get( "objectId" ).unwrap().clone();
-
-      let material_id_loc = &self.program_info.get_locations()
-      .get( "materialId" ).unwrap().clone();
-
-      let object_color_loc = &self.program_info.get_locations()
-=======
       let albedo_texture_loc = &self.shader_program.locations()
       .get( "albedoTexture" ).unwrap().clone().unwrap();
 
@@ -402,7 +358,6 @@
       .get( "materialId" ).unwrap().clone();
 
       let object_color_loc = &self.shader_program.locations()
->>>>>>> 76b37b70
       .get( "objectColor" ).unwrap().clone();
 
       let object_id = Rc::new( RefCell::new( 1_u32 ) );
@@ -439,11 +394,7 @@
           {
             let primitive = primitive_rc.borrow();
             let material = primitive.material.borrow();
-<<<<<<< HEAD
-            let material = ( material.as_ref() as &dyn std::any::Any  ).downcast_ref::< PBRMaterial >().expect( "GBuffer only supports PBRMaterial" );
-=======
             let material = ( material.as_ref() as &dyn std::any::Any  ).downcast_ref::< PbrMaterial >().expect( "GBuffer only supports PbrMaterial" );
->>>>>>> 76b37b70
 
             if self.attachment_buffers.contains_key( &GBufferAttachment::Albedo )
             && self.attachment_buffers.contains_key( &GBufferAttachment::PbrInfo )
