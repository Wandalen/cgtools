--- conflicted
+++ resolved
@@ -291,50 +291,6 @@
       }
     }
 
-<<<<<<< HEAD
-        if self.normalize
-        {
-          let scale_factor = 1.0 / values.iter().map( | ( _, w ) | w ).sum::< f32 >();
-          values.iter_mut().for_each( | ( _, w ) | { *w *= scale_factor; } );
-        }
-        let mut scale = F32x3::default();
-        for ( s, w ) in values
-        {
-          scale += s * w;
-        }
-        node.borrow_mut().set_scale( scale );
-
-        for ( animation, _ ) in self.weighted_animations.values()
-        {
-          if let Some( weights ) = animation.get::< Sequence< Tween< Vec< f64 > > > >
-          (
-            &format!( "{}{}", name, crate::webgl::animation::base::MORPH_TARGET_PREFIX )
-          )
-          {
-            if let Some( weights ) = weights.current_get()
-            {
-              let weights = weights.value_get().iter()
-              .map( | v | *v as f32 )
-              .collect::< Vec< _ > >();
-              if let crate::webgl::Object3D::Mesh( mesh ) = &node.borrow().object
-              {
-                if let Some( skeleton ) = &mesh.borrow().skeleton
-                {
-                  if let Some( displacements ) = skeleton.borrow().displacements_as_ref()
-                  {
-                    let weights_rc = displacements.get_morph_weights();
-                    let mut weights_mut = weights_rc.borrow_mut();
-                    for i in 0..weights.len().min( weights_mut.len() )
-                    {
-                      weights_mut[ i ] = weights[ i ];
-                    }
-                  }
-                }
-              }
-            }
-          }
-        }
-=======
     /// Returns a type-erased reference to the underlying value
     fn as_any( &self ) -> &dyn core::any::Any
     {
@@ -356,7 +312,6 @@
         self.blend_translation( name, node );
         self.blend_rotation( name, node );
         self.blend_scale( name, node );
->>>>>>> 51fddcf5
       }
     }
   }
