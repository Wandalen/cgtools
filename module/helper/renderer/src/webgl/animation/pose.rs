--- conflicted
+++ resolved
@@ -40,13 +40,8 @@
   /// for every [`Node`] of one object
   pub struct Pose
   {
-<<<<<<< HEAD
     /// Stores [`AnimationProperty`]'ies for every [`Node`]. Represents state of [`Pose`]
-    animatables : HashMap< Box< str >, AnimationProperty >,
-=======
-    /// Stores [`Transform`] for every [`Node`]
-    transforms : FxHashMap< Box< str >, Transform >,
->>>>>>> 28cff05e
+    animatables : FxHashMap< Box< str >, AnimationProperty >,
     /// Stores links to [`Node`]'s
     nodes : FxHashMap< Box< str >, Rc< RefCell< Node > > >
   }
@@ -112,12 +107,8 @@
           Some( node_animatables )
         }
       )
-<<<<<<< HEAD
       .flatten()
-      .collect::< HashMap< Box< str >, AnimationProperty > >();
-=======
-      .collect::< FxHashMap< _, _ > >();
->>>>>>> 28cff05e
+      .collect::< FxHashMap< Box< str >, AnimationProperty > >();
 
       let nodes = _nodes.iter()
       .filter_map
