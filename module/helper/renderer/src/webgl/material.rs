--- conflicted
+++ resolved
@@ -1,4 +1,3 @@
-<<<<<<< HEAD
 mod private
 {
   use mingl::Former;
@@ -377,371 +376,4 @@
     TextureInfo,
     Material
   };
-}
-=======
-mod private
-{
-  use mingl::Former;
-  use minwebgl as gl;
-  use crate::webgl::Texture;
-  use std:: { cell::RefCell, collections::HashMap, rc::Rc };
-
-  /// Represents the alpha blending mode of the material.
-  #[ derive( Default, Clone, Copy, PartialEq, Eq, Debug ) ]
-  pub enum AlphaMode
-  {
-    /// The material is fully opaque.
-    #[ default ]
-    Opaque,
-    /// The material uses a mask based on an alpha cutoff value.
-    Mask,
-    /// The material uses standard alpha blending.
-    Blend
-  }
-
-  /// Stores information about a texture used by the material, including the texture itself and its UV coordinates.
-  ///
-  /// You may have several attibutes for the UV coordinates in the shader:
-  /// `
-  /// layout( location = 0 ) in vec2 uv_0;
-  /// layout( location = 1 ) in vec2 uv_1;
-  /// `
-  /// uv_position will defines which UV to use
-  #[ derive( Default, Clone, Debug ) ]
-  pub struct TextureInfo
-  {
-    /// The texture object.
-    pub texture : Rc< RefCell< Texture > >,
-    /// The UV coordinate set index to use for this texture.
-    pub uv_position : u32
-  }
-
-  impl TextureInfo
-  {
-    /// Uploads the texture data to the GPU.
-    pub fn upload( &self, gl : &gl::WebGl2RenderingContext )
-    {
-      self.texture.borrow().upload( gl );
-    }
-
-    /// Binds the texture to a texture unit.
-    pub fn bind( &self, gl : &gl::WebGl2RenderingContext )
-    {
-      self.texture.borrow().bind( gl );
-    }
-  }
-
-  /// Represents the visual properties of a surface.
-  #[ derive( Clone, Former, Debug ) ]
-  pub struct Material
-  {
-    /// A unique identifier for the material.
-    pub id : uuid::Uuid,
-    /// The base color factor, multiplied with the base color texture. Defaults to white (1, 1, 1, 1).
-    pub base_color_factor : gl::F32x4,
-    /// Optional texture providing the base color.
-    pub base_color_texture : Option< TextureInfo >,
-    /// Scaling factor for the metallic component.
-    pub metallic_factor : f32,
-    /// Scaling factor for the roughness component.
-    pub roughness_factor : f32,
-    /// Optional texture providing the metallic and roughness values. Metalness is sampled from the B channel and roughness from the G channel.
-    pub metallic_roughness_texture : Option< TextureInfo >,
-
-    /// Scaling factor applied to each normal vector of the normal texture.
-    pub normal_scale : f32,
-    /// Optional texture containing normal vectors.
-    pub normal_texture : Option< TextureInfo >,
-
-    /// Scalar multiplier applied to the AO values sampled from the occlusion texture.
-    pub occlusion_strength : f32,
-    /// Optional texture providing ambient occlusion values.
-    pub occlusion_texture : Option< TextureInfo >,
-
-    /// Optional texture providing the emission color of the material.
-    pub emissive_texture : Option< TextureInfo >,
-    /// Scaling factor for the emission intensity
-    pub emissive_factor : gl::F32x3,
-
-    /// Optional scaling factor for the specular intensity. (KHR_materials_specular extension)
-    pub specular_factor : Option< f32 >,
-    /// Optional texture providing the specular intensity. (KHR_materials_specular extension)
-    pub specular_texture : Option< TextureInfo >,
-    /// Optional color factor for the specular highlight. (KHR_materials_specular extension)
-    pub specular_color_factor : Option< gl::F32x3 >,
-    /// Optional texture providing the specular color. (KHR_materials_specular extension)
-    pub specular_color_texture : Option< TextureInfo >,
-
-    /// Alpha cutoff value for mask mode. Fragments with alpha below this value are discarded.
-    pub alpha_cutoff : f32,
-    /// The alpha blending mode for the material. Defaults to `Opaque`.
-    pub alpha_mode : AlphaMode,
-    /// Determines wheter to draw both or one side of the primitive
-    pub double_sided : bool
-  }
-
-  impl Material
-  {
-    /// Returns the unique identifier of the material.
-    pub fn get_id( &self ) -> uuid::Uuid
-    {
-      self.id
-    }
-
-    /// Configures the position of the uniform texture samplers in the shader program.
-    ///
-    /// * `gl`: The `WebGl2RenderingContext`.
-    /// * `locations`: A hash map of uniform locations.
-    /// * `ibl_base_location`: The starting texture unit index for Image-Based Lighting (IBL) textures.
-    pub fn configure
-    (
-      &self,
-      gl : &gl::WebGl2RenderingContext,
-      locations : &HashMap< String, Option< gl::WebGlUniformLocation > >,
-      ibl_base_location : u32,
-    )
-    {
-      let ibl_base_location = ibl_base_location as i32;
-      // Assign a texture unit for each type of texture
-      gl.uniform1i( locations.get( "metallicRoughnessTexture" ).unwrap().clone().as_ref() , 0 );
-      gl.uniform1i( locations.get( "baseColorTexture" ).unwrap().clone().as_ref() , 1 );
-      gl.uniform1i( locations.get( "normalTexture" ).unwrap().clone().as_ref() , 2 );
-      gl.uniform1i( locations.get( "occlusionTexture" ).unwrap().clone().as_ref() , 3 );
-      gl.uniform1i( locations.get( "emissiveTexture" ).unwrap().clone().as_ref() , 4 );
-      gl.uniform1i( locations.get( "specularTexture" ).unwrap().clone().as_ref() , 5 );
-      gl.uniform1i( locations.get( "specularColorTexture" ).unwrap().clone().as_ref() , 6 );
-
-      gl.uniform1i( locations.get( "irradianceTexture" ).unwrap().clone().as_ref() , ibl_base_location );
-      gl.uniform1i( locations.get( "prefilterEnvMap" ).unwrap().clone().as_ref() , ibl_base_location + 1 );
-      gl.uniform1i( locations.get( "integrateBRDF" ).unwrap().clone().as_ref() , ibl_base_location + 2 );
-    }
-
-    /// Uploads the material properties to the GPU as uniforms.
-    ///
-    /// * `gl`: The `WebGl2RenderingContext`.
-    /// * `locations`: A hash map of uniform locations in the shader program.
-    pub fn upload
-    (
-      &self,
-      gl : &gl::WebGl2RenderingContext,
-      locations : &HashMap< String, Option< gl::WebGlUniformLocation > >
-    ) -> Result< (), gl::WebglError >
-    {
-      let upload = | loc, value : Option< f32 > | -> Result< (), gl::WebglError >
-      {
-        if let Some( v ) = value
-        {
-          gl::uniform::upload( gl, locations.get( loc ).unwrap().clone(), &v )?;
-        }
-        Ok( () )
-      };
-
-      let upload_array = | loc, value : Option< &[ f32 ] > | -> Result< (), gl::WebglError >
-      {
-        if let Some( v ) = value
-        {
-          gl::uniform::upload( gl, locations.get( loc ).unwrap().clone(), v )?;
-        }
-        Ok( () )
-      };
-
-      upload( "specularFactor", self.specular_factor )?;
-
-      gl::uniform::upload( gl, locations.get( "baseColorFactor" ).unwrap().clone(), self.base_color_factor.as_slice() )?;
-      gl::uniform::upload( gl, locations.get( "metallicFactor" ).unwrap().clone(), &self.metallic_factor )?;
-      gl::uniform::upload( gl, locations.get( "roughnessFactor" ).unwrap().clone(), &self.roughness_factor )?;
-      gl::uniform::upload( gl, locations.get( "normalScale" ).unwrap().clone(), &self.normal_scale )?;
-      gl::uniform::upload( gl, locations.get( "occlusionStrength" ).unwrap().clone(), &self.occlusion_strength )?;
-      gl::uniform::upload( gl, locations.get( "alphaCutoff" ).unwrap().clone(), &self.alpha_cutoff )?;
-      gl::uniform::upload( gl, locations.get( "emissiveFactor" ).unwrap().clone(), self.emissive_factor.as_slice() )?;
-
-      upload_array( "specularColorFactor", self.specular_color_factor.as_ref().map( | v | v.as_slice() ) )?;
-
-      self.upload_textures( gl );
-
-      Ok( () )
-    }
-
-    /// Uploads the texture data of all used textures to the GPU.
-    pub fn upload_textures( &self, gl : &gl::WebGl2RenderingContext )
-    {
-      if let Some( ref t ) = self.metallic_roughness_texture { t.upload( gl ); }
-      if let Some( ref t ) = self.base_color_texture { t.upload( gl ); }
-      if let Some( ref t ) = self.normal_texture { t.upload( gl ); }
-      if let Some( ref t ) = self.occlusion_texture { t.upload( gl ); }
-      if let Some( ref t ) = self.emissive_texture { t.upload( gl ); }
-      if let Some( ref t ) = self.specular_texture { t.upload( gl ); }
-      if let Some( ref t ) = self.specular_color_texture { t.upload( gl ); }
-    }
-
-    /// Binds all used textures to their respective texture units.
-    ///
-    /// * `gl`: The `WebGl2RenderingContext`.
-    pub fn bind( &self, gl : &gl::WebGl2RenderingContext )
-    {
-      let bind = | texture : &Option< TextureInfo >, i |
-      {
-        if let Some( ref t ) = texture
-        {
-          gl.active_texture( gl::TEXTURE0 + i );
-          t.bind( gl );
-        }
-      };
-
-      bind( &self.metallic_roughness_texture, 0 );
-      bind( &self.base_color_texture, 1 );
-      bind( &self.normal_texture, 2 );
-      bind( &self.occlusion_texture, 3 );
-      bind( &self.emissive_texture, 4 );
-      bind( &self.specular_texture, 5 );
-      bind( &self.specular_color_texture, 6 );
-    }
-
-    /// Generates `#define` directives to be inserted into the fragment shader based on the material's properties.
-    pub fn get_defines( &self ) -> String
-    {
-      let use_base_color_texture = self.base_color_texture.is_some();
-      let use_metallic_roughness_texture = self.metallic_roughness_texture.is_some();
-
-      let use_emissive_texture = self.emissive_texture.is_some();
-
-      let use_specular_texture = self.specular_texture.is_some();
-      let use_specular_color_texture = self.specular_color_texture.is_some();
-
-      let use_khr_materials_specular = self.specular_factor.is_some()
-      || self.specular_color_factor.is_some()
-      || use_specular_texture
-      || use_specular_color_texture;
-
-      let use_normal_texture = self.normal_texture.is_some();
-      let use_occlusion_texture = self.occlusion_texture.is_some();
-      let use_alpha_cutoff = self.alpha_mode == AlphaMode::Mask;
-
-      let mut defines = String::new();
-      let add_texture = | defines : &mut String, name : &str, uv_name : &str, info : Option< &TextureInfo > |
-      {
-        defines.push_str( &format!( "#define {}\n", name ) );
-        defines.push_str( &format!( "#define {} vUv_{}\n", uv_name, info.unwrap().uv_position ) );
-      };
-
-      // Base color texture related
-      if use_base_color_texture
-      {
-        add_texture( &mut defines, "USE_BASE_COLOR_TEXTURE", "vBaseColorUv", self.base_color_texture.as_ref() );
-      }
-
-      // Metallic roughness texture related
-      if use_metallic_roughness_texture
-      {
-        add_texture( &mut defines, "USE_MR_TEXTURE", "vMRUv", self.metallic_roughness_texture.as_ref() );
-      }
-
-      // Emission texture related
-      if use_emissive_texture
-      {
-        add_texture( &mut defines, "USE_EMISSION_TEXTURE", "vEmissionUv", self.emissive_texture.as_ref() );
-      }
-
-      // KHR_Materials_Specular extension related
-      if use_khr_materials_specular
-      {
-        defines.push_str( "#define USE_KHR_materials_specular\n" );
-        if use_specular_texture
-        {
-          add_texture( &mut defines, "USE_SPECULAR_TEXTURE", "vSpecularUv", self.specular_texture.as_ref() );
-        }
-
-        if use_specular_color_texture
-        {
-          add_texture( &mut defines, "USE_SPECULAR_COLOR_TEXTURE", "vSpecularColorUv", self.specular_color_texture.as_ref() );
-        }
-      }
-
-      // Normal texture related
-      if use_normal_texture
-      {
-        add_texture( &mut defines, "USE_NORMAL_TEXTURE", "vNormalUv", self.normal_texture.as_ref() );
-      }
-
-      // Occlusion texture related
-      if use_occlusion_texture
-      {
-        add_texture( &mut defines, "USE_OCCLUSION_TEXTURE", "vOcclusionUv", self.occlusion_texture.as_ref() );
-      }
-
-      if use_alpha_cutoff
-      {
-        defines.push_str( "#define USE_ALPHA_CUTOFF\n" );
-      }
-
-      defines
-    }
-  }
-
-  impl Default for Material
-  {
-    fn default() -> Self
-    {
-      let id = uuid::Uuid::new_v4();
-      let base_color_factor = gl::F32x4::from( [ 1.0, 1.0, 1.0, 1.0 ] );
-
-      let base_color_texture = Default::default();
-      let metallic_factor = 1.0;
-      let roughness_factor = 1.0;
-      let metallic_roughness_texture = Default::default();
-
-      let normal_scale = 1.0;
-      let normal_texture = Default::default();
-
-      let occlusion_strength = 1.0;
-      let occlusion_texture = Default::default();
-
-      let emissive_texture = Default::default();
-      let emissive_factor = gl::F32x3::from( [ 0.0, 0.0, 0.0 ] );
-
-      let specular_factor = Default::default();
-      let specular_texture = Default::default();
-      let specular_color_factor = Default::default();
-      let specular_color_texture = Default::default();
-
-      let alpha_mode = AlphaMode::default();
-      let alpha_cutoff = 0.5;
-      let double_sided = false;
-
-      return Self
-      {
-        id,
-        base_color_factor,
-        base_color_texture,
-        metallic_factor,
-        roughness_factor,
-        metallic_roughness_texture,
-        normal_scale,
-        normal_texture,
-        occlusion_strength,
-        occlusion_texture,
-        emissive_texture,
-        emissive_factor,
-        specular_factor,
-        specular_texture,
-        specular_color_factor,
-        specular_color_texture,
-        alpha_mode,
-        alpha_cutoff,
-        double_sided
-      };
-    }
-  }
-}
-
-
-crate::mod_interface!
-{
-  orphan use
-  {
-    AlphaMode,
-    TextureInfo,
-    Material
-  };
-}
->>>>>>> 3d1be8ef
+}