--- conflicted
+++ resolved
@@ -1,11 +1,8 @@
 mod private
 {
   use std::{ cell::RefCell, rc::Rc };
-<<<<<<< HEAD
   use gltf::mesh::iter::MorphTargets;
-=======
   use mingl::F32x3;
->>>>>>> 51fddcf5
   use minwebgl as gl;
   use gl::
   {
@@ -31,17 +28,13 @@
     Scene,
     Texture,
     TextureInfo,
-<<<<<<< HEAD
     ToFromGlEnum,
-    WrappingMode
-=======
     WrappingMode,
     Light,
     PointLight,
     DirectLight,
     SpotLight,
     helpers
->>>>>>> 51fddcf5
   };
   use web_sys::wasm_bindgen::prelude::Closure;
 
@@ -92,21 +85,11 @@
     }
   }
 
-<<<<<<< HEAD
   fn load_skeleton_transforms_data< 'a >
-=======
-  /// Asynchronously loads [`Skeleton`] for one [`Mesh`]
-  fn load_skeleton
->>>>>>> 51fddcf5
   (
     skin : gltf::Skin< '_ >,
-<<<<<<< HEAD
-    nodes : &HashMap< Box< str >, Rc< RefCell< Node > > >,
+    nodes : &FxHashMap< Box< str >, Rc< RefCell< Node > > >,
     buffers : &'a [ Vec< u8 > ]
-=======
-    nodes : &FxHashMap< Box< str >, Rc< RefCell< Node > > >,
-    buffers : &[ Vec< u8 > ],
->>>>>>> 51fddcf5
   )
   -> Option< skeleton::TransformsData >
   {
@@ -151,7 +134,6 @@
       }
     }
 
-<<<<<<< HEAD
     Some( skeleton::TransformsData::new( joints ) )
   }
 
@@ -297,7 +279,7 @@
   fn load_skeleton< 'a >
   (
     skin : Option< gltf::Skin< '_ > >,
-    nodes : &HashMap< Box< str >, Rc< RefCell< Node > > >,
+    nodes : &FxHashMap< Box< str >, Rc< RefCell< Node > > >,
     primitives_morph_targets : &Option< Vec< MorphTargets< '_ > > >,
     primitives_vertices_count : &[ usize ],
     weights : Option< Vec< f32 > >,
@@ -325,12 +307,9 @@
     {
       None
     }
-=======
-    Skeleton::new( gl, joints )
-    .map( | s | Rc::new( RefCell::new( s ) ) )
   }
 
-  fn get_light_list( gltf : &gltf::Gltf ) -> Option< FxHashMap< usize, Light > >
+    fn get_light_list( gltf : &gltf::Gltf ) -> Option< FxHashMap< usize, Light > >
   {
     let mut lights = FxHashMap::default();
     for ( i, gltf_light ) in gltf.lights()?.enumerate()
@@ -442,7 +421,6 @@
         }
       }
     )
->>>>>>> 51fddcf5
   }
 
   /// Asynchronously loads a glTF (GL Transmission Format) file and its associated resources.
@@ -757,17 +735,11 @@
     for gltf_mesh in gltf_file.meshes()
     {
       let mut mesh = Mesh::default();
-<<<<<<< HEAD
-=======
-
->>>>>>> 51fddcf5
 
       for gltf_primitive in gltf_mesh.primitives()
       {
         let mut geometry = Geometry::new( gl )?;
         geometry.draw_mode = gltf_primitive.mode().as_gl_enum();
-<<<<<<< HEAD
-=======
 
         let material_id = gltf_primitive.material().index().unwrap_or( materials.len() - 1 );
         let mut dummy_material = PbrMaterial::new( &gl );
@@ -777,7 +749,6 @@
         {
           dummy_material.add_define( format!( "USE_{}", name.to_uppercase() ), String::new() );
         };
->>>>>>> 51fddcf5
 
         // Indices
         if let Some( acc ) = gltf_primitive.indices()
@@ -802,83 +773,6 @@
           }
 
           match sem
-<<<<<<< HEAD
-          {
-            gltf::Semantic::Positions =>
-            {
-              geometry.vertex_count = acc.count() as u32;
-              let gltf_box = gltf_primitive.bounding_box();
-
-              let mut attr_info = make_attibute_info( &acc, 0 );
-              attr_info.bounding_box = BoundingBox::new( gltf_box.min, gltf_box.max );
-              geometry.add_attribute( gl, "positions", attr_info, false )?;
-            },
-            gltf::Semantic::Normals =>
-            {
-              geometry.add_attribute( gl, "normals", make_attibute_info( &acc, 1 ), false )?;
-            },
-            gltf::Semantic::TexCoords( i ) =>
-            {
-              assert!( i < 5, "Only 5 types of texture coordinates are supported" );
-              geometry.add_attribute
-              (
-                gl,
-                format!( "texture_coordinates_{}", 2 + i ),
-                make_attibute_info( &acc, 2 + i ),
-                false
-              )?;
-            },
-            gltf::Semantic::Colors( i ) =>
-            {
-              assert!( i < 2, "Only 2 types of color coordinates are supported" );
-              geometry.add_attribute
-              (
-                gl,
-                format!( "colors_{}", 7 + i ),
-                make_attibute_info( &acc, 7 + i ),
-                false
-              )?;
-            },
-            gltf::Semantic::Tangents =>
-            {
-              geometry.add_attribute
-              (
-                gl,
-                "tangents",
-                make_attibute_info( &acc, 9 ),
-                true
-              )?;
-            },
-            gltf::Semantic::Joints( i ) =>
-            {
-              geometry.add_attribute
-              (
-                gl,
-                format!( "joints_{}", i ),
-                make_attibute_info( &acc, 10 + i ),
-                true
-              )?;
-            },
-            gltf::Semantic::Weights( i ) =>
-            {
-              geometry.add_attribute
-              (
-                gl,
-                format!( "weights_{}", i ),
-                make_attibute_info( &acc, 13 + i ),
-                true
-              )?;
-            },
-            //a => { gl::warn!( "Unsupported attribute: {:?}", a ); continue; }
-          };
-        }
-
-        let material_id = gltf_primitive.material().index().unwrap_or( materials.len() - 1 );
-        let primitive = Primitive
-        {
-          geometry : Rc::new( RefCell::new( geometry ) ),
-          material : materials[ material_id ].clone()
-=======
           {
             gltf::Semantic::Positions =>
             {
@@ -941,7 +835,7 @@
               geometry.add_attribute
               (
                 gl,
-              name,
+                name,
                 make_attibute_info( &acc, 13 + i )
               )?;
             },
@@ -982,7 +876,6 @@
         {
           geometry : Rc::new( RefCell::new( geometry ) ),
           material : new_material
->>>>>>> 51fddcf5
         };
 
         mesh.add_primitive( Rc::new( RefCell::new( primitive ) ) );
@@ -996,12 +889,8 @@
     let gltf_lights = get_light_list( &gltf_file ).unwrap_or_default();
 
     let mut nodes = Vec::new();
-<<<<<<< HEAD
     let mut rigged_nodes = Vec::new();
-=======
     let mut lights = Vec::new();
-    let mut skinned_nodes = Vec::new();
->>>>>>> 51fddcf5
 
     for gltf_node in gltf_file.nodes()
     {
@@ -1101,25 +990,18 @@
           mesh.borrow_mut().skeleton = Some( skeleton.clone() );
           for primitive in &mesh.borrow().primitives
           {
-<<<<<<< HEAD
-            if skeleton.borrow().has_skin()
-            {
-              primitive.borrow()
-              .geometry.borrow_mut()
-              .defines += "#define USE_SKINNING\n";
-            }
-
-            if skeleton.borrow().has_morph_targets()
-            {
-              primitive.borrow()
-              .geometry.borrow_mut()
-              .defines += "#define USE_MORPH_TARGET\n";
-            }
-=======
             let p = primitive.borrow();
             let mut mat_mut = helpers::cast_unchecked_material_to_ref_mut::< PbrMaterial >(  p.material.borrow_mut() );
-            mat_mut.add_define( "USE_SKINNING", String::new() );
->>>>>>> 51fddcf5
+
+            if skeleton.borrow().has_skin()
+            {
+              mat_mut.add_define( "USE_SKINNING", String::new() );
+            }
+
+            if skeleton.borrow().has_morph_targets()
+            {
+              mat_mut.add_define( "USE_MORPH_TARGET", String::new() );
+            }
           }
         }
       }
