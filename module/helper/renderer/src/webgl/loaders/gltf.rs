mod private
{
  use std::{ cell::RefCell, rc::Rc };
  use mingl::F32x3;
  use minwebgl as gl;
  use gl::
  {
    JsCast,
    geometry::BoundingBox,
  };
  use crate::webgl::
  {
    ToFromGlEnum,
    AlphaMode,
    AttributeInfo,
    Geometry,
    IndexInfo,
    MagFilterMode,
    material::PbrMaterial,
    Material,
    Mesh,
    MinFilterMode,
    Node,
    Object3D,
    Primitive,
    Sampler,
    Scene,
    Texture,
    TextureInfo,
    WrappingMode,
    Light,
    PointLight,
    DirectLight,
<<<<<<< HEAD
    SpotLight
=======
    SpotLight,
    helpers
>>>>>>> 6064ba67
  };
  use web_sys::wasm_bindgen::prelude::Closure;

  use rustc_hash::FxHashMap;
  use
  {
    crate::webgl::Skeleton,
    gl::
    {
      GL,
      F32x4x4
    }
  };

  const DIRECTION_LIGHT_MIN_MAGNITUDE : f32 = 0.01;

  #[ cfg( feature = "animation" ) ]
  use crate::webgl::animation::Animation;

  /// Represents a loaded glTF (GL Transmission Format) scene.
  pub struct GLTF
  {
    /// A collection of top-level scenes defined in the glTF file.
    pub scenes : Vec< Rc< RefCell< Scene > > >,
    /// A flat list of all nodes in the glTF file.
    pub nodes : Vec< Rc< RefCell< Node > > >,
    /// A list of WebGL buffer objects that store vertex data, indices, etc.
    pub gl_buffers : Vec< gl::WebGlBuffer >,
    /// A shared collection of WebGL textures, which are the raw image data on the GPU.
    pub images : Rc< RefCell< Vec< gl::web_sys::WebGlTexture > > >,
    /// A list of `Texture` objects, which wrap the raw WebGL textures and may contain
    /// additional metadata like sampler information.
    pub textures : Vec< Rc< RefCell< Texture > > >,
    /// A collection of `PbrMaterial` objects, defining how the surfaces of the meshes should be shaded.
    pub materials : Vec< Rc< RefCell< Box< dyn Material > > > >,
    /// A list of `Mesh` objects, which represent the geometry of the scene.
    pub meshes : Vec< Rc< RefCell< Mesh > > >,
    /// List of [`Node`]s that represent light sources
    pub lights : Vec< Rc< RefCell< Node > > >,
    /// A list of `Animation` objects, which store `Node`'s tranform change in every time moment.
    #[ cfg( feature = "animation" ) ]
    pub animations : Vec< Animation >,
  }

  impl GLTF
  {
    /// Casts the trait object to a specific `PbrMaterial`
    pub fn material_get( &self, id : usize ) -> std::cell::Ref< '_, PbrMaterial >
    {
      let material = self.materials[ id ].borrow();
      helpers::cast_unchecked_material_to_ref( material )
    }
  }

  /// Asynchronously loads [`Skeleton`] for one [`Mesh`]
  fn load_skeleton
  (
    gl : &GL,
    skin : gltf::Skin< '_ >,
    nodes : &FxHashMap< Box< str >, Rc< RefCell< Node > > >,
    buffers : &[ Vec< u8 > ],
  )
  -> Option< Rc< RefCell< Skeleton > > >
  {
    let reader = skin.reader
    (
      | buffer | Some( buffers[ buffer.index() ].as_slice() )
    );

    let inverse_bind_matrices_iter = reader.read_inverse_bind_matrices()?;

    let matrices = inverse_bind_matrices_iter
    .map
    (
      | m |
      {
        F32x4x4::from_column_major
        (
          m.iter()
          .cloned()
          .flatten()
          .collect::< Vec< f32 > >()
          .as_chunks::< 16 >()
          .0
          .iter()
          .cloned()
          .next()
          .unwrap()
        )
      }
    )
    .collect::< Vec< _ > >();

    let mut joints = vec![];
    for ( joint, matrix ) in skin.joints().zip( matrices )
    {
      if let Some( name ) = joint.name()
      {
        if let Some( node ) = nodes.get( name )
        {
          joints.push( ( node.clone(), matrix ) );
        }
      }
    }

    Skeleton::new( gl, joints )
    .map( | s | Rc::new( RefCell::new( s ) ) )
  }

  fn get_light_list( gltf : &gltf::Gltf ) -> Option< FxHashMap< usize, Light > >
  {
    let mut lights = FxHashMap::default();
    for ( i, gltf_light ) in gltf.lights()?.enumerate()
    {
      let light_type = gltf_light.kind();
      let light =  match light_type
      {
        gltf::khr_lights_punctual::Kind::Point =>
        {
          let Some( range ) = gltf_light.range()
          else
          {
            continue;
          };
          Light::Point
          (
            PointLight
            {
              position : F32x3::default(),
              color : F32x3::from_slice( &gltf_light.color() ),
              strength : gltf_light.intensity(),
              range
            }
          )
        },
        gltf::khr_lights_punctual::Kind::Directional =>
        {
          Light::Direct
          (
            DirectLight
            {
              direction : F32x3::default(),
              color : F32x3::from_slice( &gltf_light.color() ),
              strength : gltf_light.intensity(),
            }
          )
        },
<<<<<<< HEAD
        gltf::khr_lights_punctual::Kind::Spot { inner_cone_angle, outer_cone_angle } =>
        {
          let color = gltf_light.color();
          let strength = gltf_light.intensity();
          let range = gltf_light.range().unwrap_or( 10.0 );

=======
        gltf::khr_lights_punctual::Kind::Spot
        {
          inner_cone_angle,
          outer_cone_angle,
        } =>
        {
          let Some( range ) = gltf_light.range()
          else
          {
            continue;
          };
>>>>>>> 6064ba67
          Light::Spot
          (
            SpotLight
            {
              position : F32x3::default(),
              direction : F32x3::default(),
<<<<<<< HEAD
              color: color.into(),
              strength : strength as f32,
              range : range as f32,
=======
              color : F32x3::from_slice( &gltf_light.color() ),
              strength : gltf_light.intensity(),
              range,
>>>>>>> 6064ba67
              inner_cone_angle,
              outer_cone_angle,
              use_light_map : false,
            }
          )
<<<<<<< HEAD
        },
=======
        }
>>>>>>> 6064ba67
      };

      lights.insert( i, light );
    }

    Some( lights )
  }

  fn get_light( gltf_node : &gltf::Node< '_ >, node : &Node, lights : &FxHashMap< usize, Light > ) -> Option< Light >
  {
    let light_id = gltf_node.extensions()?
    .get_key_value( "KHR_lights_punctual" )?.1
    .get( "light" )?
    .as_u64()?;

    lights.get( &( light_id as usize ) ).cloned()
    .map
    (
      | light |
      {
        match light
        {
          Light::Point( mut point_light ) =>
          {
            point_light.position = node.get_translation();
            Light::Point( point_light )
          },
          Light::Direct( mut direct_light ) =>
          {
            direct_light.direction = node.get_translation();
            if direct_light.direction.mag() < DIRECTION_LIGHT_MIN_MAGNITUDE
            {
              let forward = gl::F32x3::from_array( [ 0.0, 0.0, -1.0 ] );
              let rot_matrix = gl::math::d2::F32x3x3::from_quat( node.get_rotation() );
              direct_light.direction = rot_matrix * forward;
            }
            direct_light.direction = direct_light.direction.normalize();
            Light::Direct( direct_light )
          },
          Light::Spot( mut spot_light ) =>
          {
            spot_light.position = node.get_translation();
            spot_light.direction = node.get_translation();
            Light::Spot( spot_light )
          }
        }
      }
    )
  }

  /// Asynchronously loads a glTF (GL Transmission Format) file and its associated resources.
  pub async fn load
  (
    document : &gl::web_sys::Document,
    gltf_path : &str,
    gl : &gl::WebGl2RenderingContext
  ) -> Result< GLTF, gl::WebglError >
  {
    let path = std::path::Path::new( gltf_path );
    let folder_path = path.parent().map_or( "", | p | p.to_str().expect( "Path is not UTF-8 encoded" ) );
    gl::info!( "Folder: {}\nFile: {}", folder_path, gltf_path );

    // let gltf_slice= gl::file::load( &format!( "{}/scene.gltf", gltf_path ) )
    // .await.expect( "Failed to load gltf file" );
    let gltf_slice = gl::file::load( gltf_path ).await.expect( "Failed to load gltf file" );
    let mut gltf_file = gltf::Gltf::from_slice( &gltf_slice ).unwrap();

    let mut buffers : Vec< gl::js_sys::Uint8Array > = Vec::new();

    // Move the GLB bin into buffers
    if let Some( blob ) = gltf_file.blob.as_mut()
    {
      let blob = std::mem::take( blob );
      gl::log::info!( "The gltf binary payload is present: {}", blob.len() );
      buffers.push( blob.as_slice().into() );
    }

    for gltf_buffer in gltf_file.buffers()
    {
      match gltf_buffer.source()
      {
        gltf::buffer::Source::Uri( uri ) =>
        {
          let path = format!( "{}/{}", folder_path, uri );
          let buffer = gl::file::load( &path ).await
          .expect( "Failed to load a buffer" );

          gl::log::info!
          (
            "Buffer path: {}\n
            \tBuffer length: {}",
            path,
            buffer.len()
          );

          buffers.push( buffer.as_slice().into() );
        },
        _ => {}
      }
    }

    let bin_buffers = buffers.iter()
    .map( | b | b.to_vec() )
    .collect::< Vec< _ > >();

    gl::info!( "Bufffers: {}", buffers.len() );

    // Upload images
    let images = Rc::new( RefCell::new( Vec::new() ) );

    // Creates an <img> html elements, and sets its src property to 'src' parameter
    // When the image is loaded, creates a texture and adds it to the 'images' array
    let upload_texture = | src : Rc< String > | {
      let texture = gl.create_texture().expect( "Failed to create a texture" );
      images.borrow_mut().push( texture.clone() );

      let img_element = document.create_element( "img" ).unwrap().dyn_into::< gl::web_sys::HtmlImageElement >().unwrap();
      img_element.style().set_property( "display", "none" ).unwrap();
      let load_texture : Closure< dyn Fn() > = Closure::new
      (
        {
          //let images = images.clone();
          let gl = gl.clone();
          let img = img_element.clone();
          let src = src.clone();
          move ||
          {
            gl.bind_texture( gl::TEXTURE_2D, Some( &texture ) );
            //gl.pixel_storei( gl::UNPACK_FLIP_Y_WEBGL, 1 );
            gl.tex_image_2d_with_u32_and_u32_and_html_image_element
            (
              gl::TEXTURE_2D,
              0,
              gl::RGBA as i32,
              gl::RGBA,
              gl::UNSIGNED_BYTE,
              &img
            ).expect( "Failed to upload data to texture" );
            //gl.pixel_storei( gl::UNPACK_FLIP_Y_WEBGL, 0 );

            gl.generate_mipmap( gl::TEXTURE_2D );

            //match
            gl::web_sys::Url::revoke_object_url( &src ).unwrap();
            // {
            //   Ok( _ ) => { gl::info!( "Remove object url: {}", &src ) },
            //   Err( _ ) => { gl::info!( "Not an object url: {}", &src ) }
            // }

            img.remove();
          }
        }
      );

      img_element.set_onload( Some( load_texture.as_ref().unchecked_ref() ) );
      img_element.set_src( &src );
      load_texture.forget();
    };

    // If a source of an image is Uri - load the file
    // If a source of an image is View - create a blob from buffer, then turn it into an Object Url,
    // then load an image from the url
    for gltf_image in gltf_file.images()
    {
      match  gltf_image.source()
      {
        gltf::image::Source::Uri { uri, mime_type: _ } =>
        {
          upload_texture( Rc::new( format!( "static/{}/{}", folder_path, uri ) ) );
        },
        gltf::image::Source::View { view, mime_type } =>
        {
          let buffer = buffers[ view.buffer().index() ].clone();
          let buffer = gl::js_sys::Uint8Array::new_with_byte_offset_and_length( &buffer.buffer(), view.offset() as u32, view.length() as u32 );
          let blob = {
            let options = gl::web_sys::BlobPropertyBag::new();
            options.set_type( mime_type );

            let mut blob_parts = Vec::new();
            blob_parts.push( buffer );

            gl::web_sys::Blob::new_with_u8_slice_sequence_and_options( &( blob_parts.into() ), &options )
          }.expect( "Failed to create a Blob" );

          let url = gl::web_sys::Url::create_object_url_with_blob( &blob ).expect( "Failed to create object url" );
          upload_texture( Rc::new( url ) );
        }
      }
    }

    gl::info!( "Images: {}", images.borrow().len() );

    // Upload buffer to the GPU
    let mut gl_buffers = Vec::new();
    // The target option may not be set for the attributes/indices buffers
    // This scenario should be checked
    for view in gltf_file.views()
    {
      let buffer = gl::buffer::create( &gl )?;

      let target =  if let Some( target ) = view.target()
      {
        match target
        {
          gltf::buffer::Target::ArrayBuffer => gl::ARRAY_BUFFER ,
          gltf::buffer::Target::ElementArrayBuffer => gl::ELEMENT_ARRAY_BUFFER
        }
      }
      else
      {
        gl::ARRAY_BUFFER
      };

      gl.bind_buffer( target, Some( &buffer ) );
      gl.buffer_data_with_js_u8_array_and_src_offset_and_length
      (
        target,
        &buffers[ view.buffer().index() ],
        gl::STATIC_DRAW,
        view.offset() as u32,
        view.length() as u32
      );

      gl_buffers.push( buffer );
    }

    gl::info!( "GL Buffers: {}", gl_buffers.len() );

    // Create textures
    let mut textures = Vec::new();
    for gltf_t in gltf_file.textures()
    {
      let gltf_s = gltf_t.sampler();

      let mut sampler_former = Sampler::former();
      if let Some( filter ) = gltf_s.mag_filter()
      {
        sampler_former = sampler_former.mag_filter( MagFilterMode::from_gl( filter.as_gl_enum() ) );
      }
      if let Some( filter ) = gltf_s.min_filter()
      {
        sampler_former = sampler_former.min_filter( MinFilterMode::from_gl( filter.as_gl_enum() ) );
      }
      let sampler = sampler_former
      .wrap_s( WrappingMode::from_gl( gltf_s.wrap_s().as_gl_enum() ) )
      .wrap_t( WrappingMode::from_gl( gltf_s.wrap_t().as_gl_enum() ) )
      .form();

      let texture = Texture::former()
      .target( gl::TEXTURE_2D )
      .source( images.borrow()[ gltf_t.source().index() ].clone() )
      .sampler( sampler )
      .form();

      textures.push( Rc::new( RefCell::new( texture ) ) );
    }

    // Create materials
    let make_texture_info = | info : Option< gltf::texture::Info< '_ > > |
    {
      info.map( | v |
      {
        TextureInfo
        {
          uv_position : v.tex_coord(),
          texture : textures[ v.texture().index() ].clone()
        }
      })
    };

    let mut materials : Vec< Rc< RefCell< Box< dyn Material > > > > = Vec::new();
    let mut material_variation_map : FxHashMap< uuid::Uuid, Vec< Rc< RefCell< Box< dyn Material > > > > > = FxHashMap::default();
    let mut used_materials : Vec< Rc< RefCell< Box< dyn Material > > > > = Vec::new();

    for gltf_m in gltf_file.materials()
    {
      let pbr = gltf_m.pbr_metallic_roughness();

      let mut material = PbrMaterial::new( &gl );
      material.alpha_mode = match gltf_m.alpha_mode()
      {
        gltf::material::AlphaMode::Blend => AlphaMode::Blend,
        gltf::material::AlphaMode::Mask => AlphaMode::Mask,
        gltf::material::AlphaMode::Opaque => AlphaMode::Opaque
      };
      if let Some( value ) = gltf_m.alpha_cutoff() { material.alpha_cutoff = value; }
      material.base_color_factor = gl::F32x4::from( pbr.base_color_factor() );
      material.roughness_factor =  pbr.roughness_factor();
      material.metallic_factor = pbr.metallic_factor();
      material.base_color_texture = make_texture_info( pbr.base_color_texture() );
      material.metallic_roughness_texture = make_texture_info( pbr.metallic_roughness_texture() );
      material.emissive_texture = make_texture_info( gltf_m.emissive_texture() );
      material.emissive_factor = gl::F32x3::from( gltf_m.emissive_factor() );

      // KHR_materials_specular
      if let Some( s ) = gltf_m.specular()
      {
        material.specular_factor = Some( s.specular_factor() );
        material.specular_color_factor = Some( gl::F32x3::from( s.specular_color_factor() ) );
        // Specular texture
        material.specular_texture = make_texture_info( s.specular_texture() );
        // Specular color texture
        material.specular_color_texture = make_texture_info( s.specular_color_texture() );
      }

      if let Some( n ) = gltf_m.normal_texture()
      {
        material.normal_scale = n.scale();
        material.normal_texture = Some( TextureInfo
        {
          uv_position : n.tex_coord(),
          texture : textures[ n.texture().index() ].clone()
        });
      }

      if let Some( o ) = gltf_m.occlusion_texture()
      {
        material.occlusion_strength = o.strength();
        material.occlusion_texture = Some( TextureInfo
        {
          uv_position : o.tex_coord(),
          texture : textures[ o.texture().index() ].clone()
        });
      }

      material_variation_map.insert( material.get_id(), Vec::new() );
      materials.push( Rc::new( RefCell::new( Box::new( material ) ) ) );
    }

    materials.push( Rc::new( RefCell::new( Box::new( PbrMaterial::new( &gl ) ) ) ) );

    gl::log::info!( "PbrMaterials: {}",materials.len() );
    let make_attibute_info = | acc : &gltf::Accessor< '_ >, slot |
    {
      let data_type = match acc.data_type()
      {
        gltf::accessor::DataType::U8 => gl::DataType::U8,
        gltf::accessor::DataType::I8 => gl::DataType::I8,
        gltf::accessor::DataType::U16 => gl::DataType::U16,
        gltf::accessor::DataType::I16 => gl::DataType::I16,
        gltf::accessor::DataType::U32 => gl::DataType::U32,
        gltf::accessor::DataType::F32 => gl::DataType::F32
      };

      let descriptor = gl::BufferDescriptor::new::< [ f32; 1 ] >()
      .offset( acc.offset() as i32 / data_type.byte_size() )
      .normalized( acc.normalized() )
      .stride( acc.view().unwrap().stride().unwrap_or( 0 ) as i32 / data_type.byte_size() )
      .vector( gl::VectorDataType::new( data_type, acc.dimensions().multiplicity() as i32, 1 ) );

      AttributeInfo
      {
        slot,
        buffer : gl_buffers[ acc.view().unwrap().index() ].clone(),
        descriptor,
        bounding_box : Default::default()
      }
    };
    let mut meshes = Vec::new();
    for gltf_mesh in gltf_file.meshes()
    {
      let mut mesh = Mesh::default();


      for gltf_primitive in gltf_mesh.primitives()
      {
        let mut geometry = Geometry::new( gl )?;
        geometry.draw_mode = gltf_primitive.mode().as_gl_enum();

        let material_id = gltf_primitive.material().index().unwrap_or( materials.len() - 1 );
        let mut dummy_material = PbrMaterial::new( &gl );
        let gltf_material = materials[ material_id ].clone();

        let mut add_define = | name : &str |
        {
          dummy_material.add_define( format!( "USE_{}", name.to_uppercase() ), String::new() );
        };

        // Indices
        if let Some( acc ) = gltf_primitive.indices()
        {
          let info = IndexInfo
          {
            buffer : gl_buffers[ acc.view().unwrap().index() ].clone(),
            count : acc.count() as u32,
            offset : acc.offset() as u32,
            data_type : acc.data_type().as_gl_enum()
          };
          geometry.add_index( gl, info )?;
        }

        // Attributes
        for ( sem, acc ) in gltf_primitive.attributes()
        {
          if acc.sparse().is_some()
          {
            gl::log::info!( "Sparce accessors are not supported yet" );
            continue;
          }

          match sem
          {
            gltf::Semantic::Positions =>
            {
              geometry.vertex_count = acc.count() as u32;
              let gltf_box = gltf_primitive.bounding_box();

              let mut attr_info = make_attibute_info( &acc, 0 );
              attr_info.bounding_box = BoundingBox::new( gltf_box.min, gltf_box.max );
              geometry.add_attribute( gl, "positions", attr_info )?;
            },
            gltf::Semantic::Normals =>
            {
              geometry.add_attribute( gl, "normals", make_attibute_info( &acc, 1 ) )?;
            },
            gltf::Semantic::TexCoords( i ) =>
            {
              assert!( i < 5, "Only 5 types of texture coordinates are supported" );
              geometry.add_attribute
              (
                gl,
                format!( "texture_coordinates_{}", 2 + i ),
                make_attibute_info( &acc, 2 + i )
              )?;
            },
            gltf::Semantic::Colors( i ) =>
            {
              assert!( i < 2, "Only 2 types of color coordinates are supported" );
              geometry.add_attribute
              (
                gl,
                format!( "colors_{}", 7 + i ),
                make_attibute_info( &acc, 7 + i )
              )?;
            },
            gltf::Semantic::Tangents =>
            {
              add_define( "tangents" );
              geometry.add_attribute
              (
                gl,
                "tangents",
                make_attibute_info( &acc, 9 )
              )?;
            },
            gltf::Semantic::Joints( i ) =>
            {
              let name = format!( "joints_{}", i );
              add_define( &name );
              geometry.add_attribute
              (
                gl,
                name,
                make_attibute_info( &acc, 10 + i ),
              )?;
            },
            gltf::Semantic::Weights( i ) =>
            {
              let name = format!( "weights_{}", i );
              add_define( &name );
              geometry.add_attribute
              (
                gl,
              name,
                make_attibute_info( &acc, 13 + i )
              )?;
            },
            //a => { gl::warn!( "Unsupported attribute: {:?}", a ); continue; }
          };
        }

        // Amongst different materials with the same uuid, find the one that has the same vertex defines
        let new_material = if let Some( material ) = material_variation_map
        .get( &gltf_material.borrow().get_id() )
        .map
        (
          | m |
          m.iter()
          .find( | m | m.borrow().get_vertex_defines_str() == dummy_material.get_vertex_defines_str() )
        )
        .flatten()
        {
          material.clone()
        }
        else
        {
          let material = Rc::new( RefCell::new( gltf_material.borrow().dyn_clone() ) );
          let mut m = helpers::cast_unchecked_material_to_ref_mut::< PbrMaterial >( material.borrow_mut() );

          for ( name, value ) in dummy_material.get_vertex_defines()
          {
            m.add_vertex_define( name.clone(), value );
          }

          std::mem::drop( m );
          used_materials.push( material.clone() );

          material
        };

        let primitive = Primitive
        {
          geometry : Rc::new( RefCell::new( geometry ) ),
          material : new_material
        };

        mesh.add_primitive( Rc::new( RefCell::new( primitive ) ) );
      }

      meshes.push( Rc::new( RefCell::new( mesh ) ) );
    }

    gl::log::info!( "Meshes: {}",meshes.len() );

    let gltf_lights = get_light_list( &gltf_file ).unwrap_or_default();

    let mut nodes = Vec::new();
    let mut lights = Vec::new();
    let mut skinned_nodes = Vec::new();

    for gltf_node in gltf_file.nodes()
    {
      let mut node = Node::default();
      node.set_visibility( true, true );
      let mut is_light = false;

      let ( translation, rotation, scale ) = gltf_node.transform().decomposed();
      node.set_scale( scale );
      node.set_translation( translation );
      node.set_rotation( gl::QuatF32::from( rotation ) );

      node.object = if let Some( mesh ) = gltf_node.mesh()
      {
        Object3D::Mesh( meshes[ mesh.index() ].clone() )
      }
      else if let Some( light ) = get_light( &gltf_node, &node, &gltf_lights )
      {
        is_light = true;
        Object3D::Light( light )
      }
      else
      {
        Object3D::Other
      };


      if let Some( name ) = gltf_node.name() { node.set_name( name ); }

      let node = Rc::new( RefCell::new( node ) );

      if let Some( skin ) = gltf_node.skin()
      {
        skinned_nodes.push( ( node.clone(), skin ) );
      }

      if is_light
      {
        lights.push( node.clone() );
      }

      nodes.push( node );
    }

    for gltf_node in gltf_file.nodes()
    {
      let mut node = nodes[ gltf_node.index() ].borrow_mut();
      for child in gltf_node.children()
      {
        node.add_child( nodes[ child.index() ].clone() );
      }
    }

    gl::log::info!( "Nodes: {}", nodes.len() );

    let nodes_map = nodes.iter()
    .filter_map
    (
      | n |
      {
        n.borrow()
        .get_name()
        .map
        (
          | name |
          ( name, n.clone() )
        )
      }
    )
    .collect::< FxHashMap< _, _ > >();

    for ( node, skin ) in skinned_nodes
    {
      if let Object3D::Mesh( mesh ) = &node.borrow().object
      {
        if let Some( skeleton ) = load_skeleton
        (
          gl,
          skin,
          &nodes_map,
          bin_buffers.as_slice()
        )
        {
          mesh.borrow_mut().skeleton = Some( skeleton );
          for primitive in &mesh.borrow().primitives
          {
            let p = primitive.borrow();
            let mut mat_mut = helpers::cast_unchecked_material_to_ref_mut::< PbrMaterial >(  p.material.borrow_mut() );
            mat_mut.add_define( "USE_SKINNING", String::new() );
          }
        }
      }
    }

    #[ cfg( feature = "animation" ) ]
    let animations = crate::webgl::animation::load( &gltf_file, bin_buffers.as_slice(), nodes.as_slice() ).await;

    #[ cfg( feature = "animation" ) ]
    gl::log::info!( "Animations: {}", animations.len() );

    let mut scenes = Vec::new();

    for gltf_scene in gltf_file.scenes()
    {
      let mut scene = Scene::default();
      for gltf_node in gltf_scene.nodes()
      {
        scene.add( nodes[ gltf_node.index() ].clone() );
      }
      scene.update_world_matrix();
      scenes.push(  Rc::new( RefCell::new( scene ) ) );
    }

    gl.bind_vertex_array( None );

    Ok
    (
      GLTF
      {
        scenes,
        nodes,
        gl_buffers,
        images,
        textures,
        materials : used_materials,
        meshes,
        lights,
        #[ cfg( feature = "animation" ) ]
        animations
      }
    )
  }
}

crate::mod_interface!
{
  own use
  {
    GLTF,
    load
  };
}<|MERGE_RESOLUTION|>--- conflicted
+++ resolved
@@ -31,12 +31,8 @@
     Light,
     PointLight,
     DirectLight,
-<<<<<<< HEAD
-    SpotLight
-=======
     SpotLight,
     helpers
->>>>>>> 6064ba67
   };
   use web_sys::wasm_bindgen::prelude::Closure;
 
@@ -184,51 +180,27 @@
             }
           )
         },
-<<<<<<< HEAD
         gltf::khr_lights_punctual::Kind::Spot { inner_cone_angle, outer_cone_angle } =>
         {
           let color = gltf_light.color();
           let strength = gltf_light.intensity();
           let range = gltf_light.range().unwrap_or( 10.0 );
 
-=======
-        gltf::khr_lights_punctual::Kind::Spot
-        {
-          inner_cone_angle,
-          outer_cone_angle,
-        } =>
-        {
-          let Some( range ) = gltf_light.range()
-          else
-          {
-            continue;
-          };
->>>>>>> 6064ba67
           Light::Spot
           (
             SpotLight
             {
               position : F32x3::default(),
               direction : F32x3::default(),
-<<<<<<< HEAD
               color: color.into(),
               strength : strength as f32,
               range : range as f32,
-=======
-              color : F32x3::from_slice( &gltf_light.color() ),
-              strength : gltf_light.intensity(),
-              range,
->>>>>>> 6064ba67
               inner_cone_angle,
               outer_cone_angle,
               use_light_map : false,
             }
           )
-<<<<<<< HEAD
-        },
-=======
-        }
->>>>>>> 6064ba67
+        }
       };
 
       lights.insert( i, light );
