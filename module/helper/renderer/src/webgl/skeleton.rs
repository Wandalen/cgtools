mod private
{
  use minwebgl as gl;
  use gl::
  {
    GL,
    F32x4x4,
    I32x3,
    web_sys::
    {
      js_sys::Float32Array,
      WebGlTexture,
      WebGlUniformLocation
    }
  };
  use crate::webgl::Node;
<<<<<<< HEAD
  use std::{ cell::RefCell, rc::Rc };
  use std::collections::{ HashSet, HashMap };
=======
  use std::{ rc::Rc, cell::RefCell };
  use rustc_hash::FxHashMap;
>>>>>>> 51fddcf5

  /// Global transform matrices texture slot
  pub const GLOBAL_MATRICES_SLOT : u32 = 13;
  /// Inverse bind matrices texture slot
  pub const INVERSE_MATRICES_SLOT : u32 = 14;
  /// Displacements texture slot
  pub const DISPLACEMENTS_SLOT : u32 = 15;
  /// Max morph targets support
  pub const MAX_MORPH_TARGETS : usize = 100;

  /// Loads data to data texture where every pixel
  /// is 4 float values. Used for packing matrices array
  fn load_texture_data_4f
  (
    gl : &GL,
    texture : &WebGlTexture,
    data : &[ f32 ],
    size : [ u32; 2 ],
  )
  {
    gl.active_texture( GL::TEXTURE0 );
    gl.bind_texture( GL::TEXTURE_2D, Some( texture ) );

    // Create a Float32Array from the Rust slice
    let js_data = Float32Array::from( data );

    let _ = gl.tex_image_2d_with_i32_and_i32_and_i32_and_format_and_type_and_array_buffer_view_and_src_offset
    (
      GL::TEXTURE_2D,
      0,
      GL::RGBA32F as i32,
      size[ 0 ] as i32,
      size[ 1 ] as i32,
      0,
      GL::RGBA,
      GL::FLOAT,
      &js_data,
      0
    );

    gl.tex_parameteri( GL::TEXTURE_2D, GL::TEXTURE_MIN_FILTER, GL::NEAREST as i32 );
    gl.tex_parameteri( GL::TEXTURE_2D, GL::TEXTURE_MAG_FILTER, GL::NEAREST as i32 );

    gl.tex_parameteri( GL::TEXTURE_2D, GL::TEXTURE_WRAP_S, GL::CLAMP_TO_EDGE as i32 );
    gl.tex_parameteri( GL::TEXTURE_2D, GL::TEXTURE_WRAP_T, GL::CLAMP_TO_EDGE as i32 );
  }

  /// Binds a texture to a texture unit and uploads its location to a uniform.
  ///
  /// # Arguments
  ///
  /// * `gl` - The WebGL2 rendering context.
  /// * `texture` - The texture to bind.
  /// * `location` - The uniform location in the shader for the sampler.
  /// * `slot` - The texture unit to bind to ( e.g., `GL::TEXTURE0` ).
  fn upload_texture
  (
    gl : &GL,
    texture : &WebGlTexture,
    location : Option< WebGlUniformLocation >,
    slot : u32,
  )
  {
    gl.active_texture( gl::TEXTURE0 + slot );
    gl.bind_texture( GL::TEXTURE_2D, Some( &texture ) );
    // Tell the sampler uniform in the shader which texture unit to use ( 0 for GL_TEXTURE0, 1 for GL_TEXTURE1, etc. )
    gl.uniform1i( location.as_ref(), slot as i32 );
  }

<<<<<<< HEAD
  /// Skin joints transforms related data
  pub struct TransformsData
=======
  /// Set of virtual bones used to deform and control the
  /// movement of a 3D models. It's a fundamental concept
  /// in skeletal animation, the most common method for
  /// rigging and animating complex models.
  #[ derive( Debug ) ]
  #[ allow( clippy::used_underscore_binding ) ]
  pub struct Skeleton
>>>>>>> 51fddcf5
  {
    /// List of nodes name that is part of skeleton
    joints : Vec< Rc< RefCell< Node > > >,
    /// List of nodes correcting matrices used in nodes
    /// transform for playing skeletal animations
<<<<<<< HEAD
    inverse_bind_matrices : Vec< F32x4x4 >,
=======
    _inverse_bind_matrices : Vec< F32x4x4 >,
>>>>>>> 51fddcf5
    /// Global matrices data texture
    global_texture : Option< WebGlTexture >,
    /// Inverse matrices data texture
    inverse_texture : Option< WebGlTexture >,
    /// Define if need update [`Self::inverse_texture`]
    need_update_inverse : bool,
    /// Defines if [`TransformsData`] is recently cloned,
    /// but not all fields have been cloned too
    need_clone_inner : bool,
  }

  impl TransformsData
  {
    /// Creates [`TransformsData`]
    pub fn new( joints : Vec< ( Rc< RefCell< Node > >, F32x4x4 ) > ) -> Self
    {
      let mut nodes = vec![];
      let mut inverse_bind_matrices = vec![];

      for ( node, matrix ) in joints
      {
        nodes.push( node );
        inverse_bind_matrices.push( matrix );
      }

<<<<<<< HEAD
=======
      let mut inverse_data = inverse_bind_matrices.iter()
      .map
      (
        | m : &F32x4x4 | m.to_array().to_vec()
      )
      .flatten()
      .collect::< Vec< _ > >();
>>>>>>> 51fddcf5

      Self
      {
        joints : nodes,
        inverse_bind_matrices,
        global_texture : None,
        inverse_texture : None,
        need_update_inverse : true,
        need_clone_inner : false,
      }
    }

    /// Upload inverse bind matrices texture to current shader program
    fn upload
    (
      &mut self,
      gl : &GL,
      locations : &FxHashMap< String, Option< gl::WebGlUniformLocation > >
    )
    {
      if self.need_clone_inner
      {
        self.need_clone_inner =
        gl.create_texture()
        .map( | g | { self.global_texture = Some( g ); } )
        .is_none()
        ||
        gl.create_texture()
        .map( | i | { self.inverse_texture = Some( i ); } )
        .is_none();
      }

      let global_matrices = self.joints.iter()
      .map
      (
        | node | node.borrow().get_world_matrix()
      )
      .collect::< Vec< _ > >();

      let mut global_data = global_matrices.iter()
      .map
      (
        | m | m.to_array().to_vec()
      )
      .flatten()
      .collect::< Vec< _ > >();

      let a = 4.0_f32.powf( ( global_data.len() as f32 ).sqrt().log( 4.0 ).ceil() ) as u32;
      let texture_size = [ a, a ];

      global_data.extend( vec![ 0.0; ( a * a * 4 ) as usize - global_data.len() ] );

      if self.need_update_inverse
      {
        if self.global_texture.is_none()
        {
          self.global_texture = gl.create_texture();
        }
        if self.inverse_texture.is_none()
        {
          self.inverse_texture = gl.create_texture();
        }

        let mut inverse_data = self.inverse_bind_matrices.iter()
        .map
        (
          | m | m.to_array().to_vec()
        )
        .flatten()
        .collect::< Vec< _ > >();

        inverse_data.extend( vec![ 0.0; ( a * a * 4 ) as usize - inverse_data.len() ] );
        load_texture_data_4f( gl, self.inverse_texture.as_ref().unwrap(), inverse_data.as_slice(), texture_size );
      }

      if self.inverse_texture.is_some() && self.global_texture.is_some()
      {
        let global_matrices_loc = locations.get( "globalJointTransformMatricesTexture" ).unwrap();
        let inverse_matrices_loc = locations.get( "inverseBindMatricesTexture" ).unwrap();
        let texture_size_loc = locations.get( "skinMatricesTextureSize" ).unwrap();

        load_texture_data_4f( gl, self.global_texture.as_ref().unwrap(), global_data.as_slice(), texture_size );
        upload_texture( gl, self.global_texture.as_ref().unwrap(), global_matrices_loc.clone(), GLOBAL_MATRICES_SLOT );
        upload_texture( gl, self.inverse_texture.as_ref().unwrap(), inverse_matrices_loc.clone(), INVERSE_MATRICES_SLOT );
        gl::uniform::upload( gl, texture_size_loc.clone(), texture_size.as_slice() ).unwrap();
      }
    }
  }

  impl Clone for TransformsData
  {
    fn clone( &self ) -> Self
    {
      Self
      {
        joints : self.joints.iter()
        .map( | n | n.borrow().clone_tree() )
        .collect::< Vec< _ > >(),
        inverse_bind_matrices : self.inverse_bind_matrices.clone(),
        global_texture : self.global_texture.clone(),
        inverse_texture : self.inverse_texture.clone(),
        need_update_inverse : true,
        need_clone_inner : true
      }
    }
  }

  /// Skin morph targets related data
  pub struct DisplacementsData
  {
    /// Morph targets positions displacements
    positions_displacements : Option< Vec< [ f32; 3 ] > >,
    /// Morph targets normals displacements
    normals_displacements : Option< Vec< [ f32; 3 ] > >,
    /// Morph targets tangents displacements
    tangents_displacements : Option< Vec< [ f32; 3 ] > >,
    /// Morph targets displacements texture
    displacements_texture : Option< WebGlTexture >,
    /// [`Self::displacements_texture`] size
    disp_texture_size : [ u32; 2 ],
    /// Morph weights for updating geometry every frame
    morph_weights : Rc< RefCell< Vec< f32 > > >,
    /// Default morph weights
    pub default_weights : Vec< f32 >,
    /// Count of morph targets
    targets_count : usize,
    /// Offsets of each displacement in `One combined vertex multitarget block`
    /// (see docs of [`Self::upload`]). If offset is -1 it's, means that it
    /// doesn't included into [`Self::displacements_texture`] texture
    disp_offsets : I32x3,
    /// Displacements count. Must be sum of mesh primitives vertices count
    vertices_count : usize,
    /// Define if need update [`Self::displacements_texture`]
    need_update_displacement : bool,
    /// Defines if [`DisplacementsData`] is recently cloned,
    /// but not all fields have been cloned too
    need_clone_inner : bool
  }

  impl DisplacementsData
  {
    /// Creates empty [`DisplacementsData`]
    pub fn new() -> Self
    {
      Self
      {
        positions_displacements : None,
        normals_displacements : None,
        tangents_displacements : None,
        displacements_texture : None,
        disp_texture_size : [ 0; 2 ],
        morph_weights : Rc::new( RefCell::new( vec![] ) ),
        default_weights : vec![],
        targets_count : 0,
        disp_offsets : I32x3::splat( -1 ),
        vertices_count : 0,
        need_update_displacement : false,
        need_clone_inner : false
      }
    }

    /// Uploads morph targets data to uniforms
    ///
    /// Displacement texture aligment:
    ///
    /// +--------------------------------...---------------...----------------...--------------...-------+
    /// |                                         Texture row                                            |
    /// +--------------------------------...---------------...----------------...-------+------...-------+
    /// |                      One combined vertex multitarget block                    |      ...       |
    /// +--------------------------------...-------+-------...-------+--------...-------+------...-------+
    /// |             Positions targets            | Normals targets | Tangents targets |      ...       |
    /// +-------------------------+---+--...--+----+----+--...--+----+-----+--...--+----+------...-------+
    /// |        One target       |   |       |    |    |       |    |     |       |    |      ...       |
    /// +-----+-------------+-----+---+--...--+----+----+--...--+----+-----+--...--+----+------...-------+
    /// |  X  | Y (4 bytes) |  Z  |   |       |    |    |       |    |     |       |    |      ...       |
    /// +-----+-------------+-----+---+--...--+----+----+--...--+----+-----+--...--+----+------...-------+
    ///
    fn upload
    (
      &mut self,
      gl : &GL,
      locations : &HashMap< String, Option< gl::WebGlUniformLocation > >
    )
    {
      if self.need_clone_inner
      {
        self.need_clone_inner =
        gl.create_texture()
        .map( | d | { self.displacements_texture = Some( d ); } )
        .is_none();
      }

      if self.need_update_displacement
      {
        if self.displacements_texture.is_none()
        {
          self.displacements_texture = gl.create_texture();
        }

        let arrays =
        [
          &self.positions_displacements,
          &self.normals_displacements,
          &self.tangents_displacements
        ]
        .iter()
        .filter( | v | v.is_some() )
        .map( | v | v.as_ref().unwrap().clone() )
        .collect::< Vec< _ > >();

        let len = arrays.iter()
        .map( | v | v.len() )
        .max()
        .unwrap_or_default();

        let mut data = ( 0..len )
        .flat_map( | i | arrays.iter().map( move | arr | arr[ i ] ) )
        .flat_map( | t | [ t[ 0 ], t[ 1 ], t[ 2 ], 0.0 ] )
        .collect::< Vec< _ > >();

        let attributes_count = arrays.len();
        self.targets_count = if self.vertices_count > 0
        {
          len / self.vertices_count
        }
        else
        {
          0
        };
        let vertex_displacement_len = attributes_count * self.targets_count;
        if self.morph_weights.borrow().is_empty()
        {
          *self.morph_weights.borrow_mut() = if self.default_weights.len() == self.targets_count
          {
            self.default_weights.clone()
          }
          else
          {
            vec![ 0.0; self.targets_count ]
          };
        }

        if vertex_displacement_len != 0
        {
          let v = vertex_displacement_len as f32;

          let mut i = 0;
          while ( v * i as f32 ).powf( 2.0 ) < data.len() as f32
          {
            i += 1;
          }

          let a = ( v * i as f32 ) as u32;
          let b = ( data.len() as f32 / a as f32 ).ceil() as u32;
          self.disp_texture_size = [ a, b ];
          data.extend( vec![ 0.0; ( a * b * 4 ) as usize - data.len() ] );
          load_texture_data_4f( gl, self.displacements_texture.as_ref().unwrap(), data.as_slice(), [ a, b ] );
        }

        let mut offset = 0 as i32;
        let offsets =
        [
          &self.positions_displacements,
          &self.normals_displacements,
          &self.tangents_displacements
        ]
        .map
        (
          | v |
          {
            if v.is_some()
            {
              let i = offset;
              offset += 1;
              i
            }
            else
            {
              -1
            }
          }
        );

        self.disp_offsets = I32x3::from_array( offsets );

        self.need_update_displacement = false;
      }

      if self.displacements_texture.is_some()
      {
        if let Some( displacements_loc ) = locations.get( "morphTargetsDisplacementsTexture" )
        {
          upload_texture( gl, self.displacements_texture.as_ref().unwrap(), displacements_loc.clone(), DISPLACEMENTS_SLOT );
        }
        if let Some( morph_weights_loc ) = locations.get( "morphWeights" )
        {
          let mut data = self.morph_weights
          .borrow()
          .get( 0..self.targets_count )
          .map( | v | v.iter().map( | i | [ *i; 1 ] ).collect::< Vec< _ > >() )
          .unwrap_or( vec![ [ 0.0_f32; 1 ]; self.targets_count ] );
          data.extend( vec![ [ 0.0; 1 ]; MAX_MORPH_TARGETS.saturating_sub( data.len() ) ] );
          gl::uniform::upload
          (
            gl,
            morph_weights_loc.clone(),
            data.as_slice()
          )
          .unwrap();
        }
        if let Some( disp_size_loc ) = locations.get( "displacementsTextureSize" )
        {
          gl::uniform::upload( gl, disp_size_loc.clone(), self.disp_texture_size.as_slice() ).unwrap();
        }
        if let Some( targets_count_loc ) = locations.get( "morphTargetsCount" )
        {
          gl::uniform::upload( gl, targets_count_loc.clone(), &( self.targets_count as u32 ) ).unwrap();
        }
        if let Some( disp_offsets_loc ) = locations.get( "morphTargetsDisplacementsOffsets" )
        {
          gl::uniform::upload( gl, disp_offsets_loc.clone(), &self.disp_offsets.to_array()[ .. ] ).unwrap();
        }
      }
    }

    /// Returns morph weights that is used for updating geometry
    pub fn get_morph_weights( &self ) -> Rc< RefCell< Vec< f32 > > >
    {
      self.morph_weights.clone()
    }

    /// Sets one morph targets vertex attribute data that will be packed into texture
    pub fn set_displacement
    (
      &mut self,
      displacement_array : Option< Vec< [ f32; 3 ] > >,
      displacement_type : gltf::Semantic,
      vertices_count : usize
    )
    {
      if vertices_count != self.vertices_count && self.vertices_count > 0
      {
        return;
      }

      self.vertices_count = vertices_count;

      let positions_len = self.positions_displacements.as_ref().map( | v | v.len() ).unwrap_or_default();
      let normals_len = self.normals_displacements.as_ref().map( | v | v.len() ).unwrap_or_default();
      let tangents_len = self.tangents_displacements.as_ref().map( | v | v.len() ).unwrap_or_default();
      let mut unique =
      [
        displacement_array.as_ref().map( | v | v.len() ).unwrap_or( 0 ),
        positions_len,
        normals_len,
        tangents_len
      ]
      .into_iter()
      .collect::< HashSet< _ > >();
      unique.remove( &0 );
      if unique.len() > 1
      {
        return;
      }

      let displacement_is_some = displacement_array.is_some();

      match displacement_type
      {
        gltf::Semantic::Positions => { self.positions_displacements = displacement_array; },
        gltf::Semantic::Normals => { self.normals_displacements = displacement_array; },
        gltf::Semantic::Tangents => { self.tangents_displacements = displacement_array; }
        _ => ()
      }

      if self.displacements_texture.is_some() || displacement_is_some
      {
        match displacement_type
        {
          gltf::Semantic::Positions |
          gltf::Semantic::Normals |
          gltf::Semantic::Tangents => { self.need_update_displacement = true; }
          _ => ()
        }
      }
    }
  }

  impl Clone for DisplacementsData
  {
    fn clone( &self ) -> Self
    {
      Self
      {
        positions_displacements : self.positions_displacements.clone(),
        normals_displacements : self.normals_displacements.clone(),
        tangents_displacements : self.tangents_displacements.clone(),
        displacements_texture : self.displacements_texture.clone(),
        disp_texture_size : self.disp_texture_size.clone(),
        morph_weights : Rc::new( RefCell::new( self.morph_weights.borrow().clone() ) ),
        default_weights : self.default_weights.clone(),
        targets_count : self.targets_count.clone(),
        disp_offsets : self.disp_offsets.clone(),
        vertices_count : self.vertices_count.clone(),
        need_update_displacement : true,
        need_clone_inner : true
      }
    }
  }

  /// Set of virtual bones used to deform and control the
  /// movement of a 3D models. It's a fundamental concept
  /// in skeletal animation, the most common method for
  /// rigging and animating complex models.
  ///
  /// This implementation conserns that skeleton is combination
  /// of joints transform data and morph targets dispalcements
  /// data
  #[ derive( Clone ) ]
  pub struct Skeleton
  {
    /// Data related to joint transforms
    transforms : Option< TransformsData >,
    /// Data related to morph targets
    displacements : Option< DisplacementsData >
  }

  impl Skeleton
  {
    /// Creates a new [`Skeleton`] instance
    pub fn new() -> Self
    {
      Self
      {
        transforms : None,
        displacements : None
      }
    }

    /// Upload joints transform and morph targets displacements data
    pub fn upload
    (
      &mut self,
      gl : &GL,
      locations : &HashMap< String, Option< gl::WebGlUniformLocation > >
    )
    {
      self.transforms.as_mut().map( | t | { t.upload( gl, locations ); } );
      self.displacements.as_mut().map( | d | { d.upload( gl, locations ); } );
    }

    /// Get [`Self::transforms`] as reference
    pub fn transforms_as_ref( &self ) -> &Option< TransformsData >
    {
      &self.transforms
    }

    /// Get [`Self::transforms`] as mutable reference
    pub fn transforms_as_mut( &mut self ) -> &mut Option< TransformsData >
    {
      &mut self.transforms
    }

    /// Get [`Self::displacements`] as reference
    pub fn displacements_as_ref( &self ) -> &Option< DisplacementsData >
    {
      &self.displacements
    }

    /// Get [`Self::displacements`] as mutable reference
    pub fn displacements_as_mut( &mut self ) -> &mut Option< DisplacementsData >
    {
      &mut self.displacements
    }

    /// Can be used for checking if skin is available at this [`Skeleton`]
    pub fn has_skin( &self ) -> bool
    {
      self.transforms.is_some()
    }

    /// Can be used for checking if morph targets are available at this [`Skeleton`]
    pub fn has_morph_targets( &self ) -> bool
    {
      self.displacements.is_some()
    }
  }
}

crate::mod_interface!
{
  orphan use
  {
    TransformsData,
    DisplacementsData,
    Skeleton,
    GLOBAL_MATRICES_SLOT,
    INVERSE_MATRICES_SLOT,
    DISPLACEMENTS_SLOT
  };
}<|MERGE_RESOLUTION|>--- conflicted
+++ resolved
@@ -14,13 +14,8 @@
     }
   };
   use crate::webgl::Node;
-<<<<<<< HEAD
   use std::{ cell::RefCell, rc::Rc };
-  use std::collections::{ HashSet, HashMap };
-=======
-  use std::{ rc::Rc, cell::RefCell };
-  use rustc_hash::FxHashMap;
->>>>>>> 51fddcf5
+  use rustc_hash::{ FxHashSet, FxHashMap };
 
   /// Global transform matrices texture slot
   pub const GLOBAL_MATRICES_SLOT : u32 = 13;
@@ -90,28 +85,15 @@
     gl.uniform1i( location.as_ref(), slot as i32 );
   }
 
-<<<<<<< HEAD
   /// Skin joints transforms related data
+  #[ derive( Debug ) ]
   pub struct TransformsData
-=======
-  /// Set of virtual bones used to deform and control the
-  /// movement of a 3D models. It's a fundamental concept
-  /// in skeletal animation, the most common method for
-  /// rigging and animating complex models.
-  #[ derive( Debug ) ]
-  #[ allow( clippy::used_underscore_binding ) ]
-  pub struct Skeleton
->>>>>>> 51fddcf5
   {
     /// List of nodes name that is part of skeleton
     joints : Vec< Rc< RefCell< Node > > >,
     /// List of nodes correcting matrices used in nodes
     /// transform for playing skeletal animations
-<<<<<<< HEAD
     inverse_bind_matrices : Vec< F32x4x4 >,
-=======
-    _inverse_bind_matrices : Vec< F32x4x4 >,
->>>>>>> 51fddcf5
     /// Global matrices data texture
     global_texture : Option< WebGlTexture >,
     /// Inverse matrices data texture
@@ -137,17 +119,6 @@
         inverse_bind_matrices.push( matrix );
       }
 
-<<<<<<< HEAD
-=======
-      let mut inverse_data = inverse_bind_matrices.iter()
-      .map
-      (
-        | m : &F32x4x4 | m.to_array().to_vec()
-      )
-      .flatten()
-      .collect::< Vec< _ > >();
->>>>>>> 51fddcf5
-
       Self
       {
         joints : nodes,
@@ -255,6 +226,7 @@
   }
 
   /// Skin morph targets related data
+  #[ derive( Debug ) ]
   pub struct DisplacementsData
   {
     /// Morph targets positions displacements
@@ -328,7 +300,7 @@
     (
       &mut self,
       gl : &GL,
-      locations : &HashMap< String, Option< gl::WebGlUniformLocation > >
+      locations : &FxHashMap< String, Option< gl::WebGlUniformLocation > >
     )
     {
       if self.need_clone_inner
@@ -505,7 +477,7 @@
         tangents_len
       ]
       .into_iter()
-      .collect::< HashSet< _ > >();
+      .collect::< FxHashSet< _ > >();
       unique.remove( &0 );
       if unique.len() > 1
       {
@@ -565,7 +537,7 @@
   /// This implementation conserns that skeleton is combination
   /// of joints transform data and morph targets dispalcements
   /// data
-  #[ derive( Clone ) ]
+  #[ derive( Debug, Clone ) ]
   pub struct Skeleton
   {
     /// Data related to joint transforms
@@ -591,7 +563,7 @@
     (
       &mut self,
       gl : &GL,
-      locations : &HashMap< String, Option< gl::WebGlUniformLocation > >
+      locations : &FxHashMap< String, Option< gl::WebGlUniformLocation > >
     )
     {
       self.transforms.as_mut().map( | t | { t.upload( gl, locations ); } );
