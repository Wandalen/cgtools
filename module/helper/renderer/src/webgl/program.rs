mod private
{
  use minwebgl as gl;
<<<<<<< HEAD
  use web_sys::WebGlProgram;
  use std::collections::HashMap;
=======
  use rustc_hash::FxHashMap;
>>>>>>> 801f3032

  macro_rules! impl_locations
  {
    ( $program_type:ty, $( $location_name:literal ),* ) =>
    {
      impl Clone for $program_type
      {
        fn clone( &self ) -> Self
        {
          Self
        }
      }

      impl ProgramInfo< $program_type >
      {
        /// Creates a new `ProgramInfo` instance.
        #[ allow( unused_variables ) ]
        pub fn new( gl : &gl::WebGl2RenderingContext, program : gl::WebGlProgram ) -> Self
        {
          #[ allow( unused_mut ) ]
          let mut locations = FxHashMap::default();

          $(
            locations.insert( $location_name.to_string(), gl.get_uniform_location( &program, $location_name ) );
          )*

          Self
          {
            program,
            locations,
            ubo_indices : FxHashMap::default(),
            phantom : std::marker::PhantomData
          }
        }
      }
    };
    ( $program_type:ty, $( $location_name:literal ),* -- $( $ubo_name:literal ),* ) =>
    {
      impl Clone for $program_type
      {
        fn clone( &self ) -> Self
        {
          Self
        }
      }

      impl ProgramInfo< $program_type >
      {
        /// Creates a new `ProgramInfo` instance.
        #[ allow( unused_variables ) ]
        pub fn new( gl : &gl::WebGl2RenderingContext, program : gl::WebGlProgram ) -> Self
        {
          #[ allow( unused_mut ) ]
          let mut locations = FxHashMap::default();

          #[ allow( unused_mut ) ]
          let mut ubo_indices = FxHashMap::default();

          $(
            locations.insert( $location_name.to_string(), gl.get_uniform_location( &program, $location_name ) );
          )*

          $(
            ubo_indices.insert( $ubo_name.to_string(), gl.get_uniform_block_index( &program, $ubo_name ) );
          )*

          Self
          {
            program,
            locations,
            ubo_indices,
            phantom : std::marker::PhantomData
          }
        }
      }
    };
  }

  /// An empty shader program.
  ///
  /// This is typically used as a placeholder or for a simple pass-through rendering pipeline.
  pub struct EmptyShader;
  /// A Physically Based Rendering (PBR) shader.
  pub struct PBRShader;
  /// Shader used for drawing background from equirectangular map
  pub struct SkyboxShader;
  /// A Gaussian filter shader
  ///
  /// This type of shader is commonly used for post-processing effects like
  /// blurring, often as part of a bloom effect.
  pub struct GaussianFilterShader;
  /// An Unreal Bloom shader
  ///
  /// This shader implements a bloom effect similar to the one used in the
  /// Unreal Engine, which simulates a camera's lens reacting to bright light.
  pub struct UnrealBloomShader;
  /// A public struct for a Geometry Buffer (GBuffer) shader.
  pub struct GBufferShader;
  /// A public struct for a composite shader.
  pub struct CompositeShader;
  /// A public struct for an outline shader that uses Jump Flood Algorithm (JFA)
  /// to draw outlines around objects.
  ///
  /// This shader is part of a multi-pass JFA outlining technique.
  pub struct JfaOutlineObjectShader;
  /// A public struct for the initialization step of a JFA outline.
  ///
  /// This shader is the first pass of the JFA, which sets up the initial
  /// state for the algorithm.
  pub struct JfaOutlineInitShader;
  /// A public struct for the stepping pass of a JFA outline.
  ///
  /// This shader is used in the iterative step of the JFA to propagate
  /// information and find the nearest edge.
  pub struct JfaOutlineStepShader;
  /// A public struct representing the final JFA outline shader.
  ///
  /// This shader combines the results of the JFA passes to draw the final outline.
  pub struct JfaOutlineShader;
  /// A public struct for an outline shader based on normal and depth buffers.
  ///
  /// This shader is used to render an object's outline by comparing the normal
  /// and depth values of adjacent pixels.
  pub struct NormalDepthOutlineObjectShader;
  /// A public struct representing the final Normal/Depth outline shader.
  ///
  /// This shader uses the Normal and Depth buffers to create the final outline.
  pub struct NormalDepthOutlineShader;
  /// A public struct for the base Normal/Depth outline shader.
  ///
  /// This is likely the first pass that generates the necessary data for the final
  /// Normal/Depth outline.
  pub struct NormalDepthOutlineBaseShader;
  /// A public struct for a shader that draws narrow outlines.
  pub struct NarrowOutlineShader;
  /// A public struct for the initialization step of a wide outline.
  ///
  /// This shader is part of a multi-pass technique to create thick, wide outlines.
  pub struct WideOutlineInitShader;
  /// A public struct for the stepping pass of a wide outline.
  ///
  /// This is the iterative pass that propagates information for a wide outline.
  pub struct WideOutlineStepShader;
  /// A public struct representing the final wide outline shader.
  ///
  /// This shader combines the results of the previous passes to draw the final wide outline.
  pub struct WideOutlineShader;

  /// Stores information about a WebGL program, including the program object and the locations of its uniforms.
  /// This struct is intended for use by the renderer.
  #[ derive( Clone ) ]
  pub struct ProgramInfo< T : Clone >
  {
    /// The WebGL program object.
    program : gl::WebGlProgram,
    /// A hash map storing the locations of uniform variables in the program.
    /// The keys are the names of the uniforms.
    locations : FxHashMap< String, Option< gl::WebGlUniformLocation > >,
    /// A hash map storing the locations of UBO variables in the program.
    /// The keys are the names of the uniform block.
    ubo_indices : FxHashMap< String, u32 >,
    phantom : std::marker::PhantomData< T >
  }

  impl< T : Clone > ProgramInfo< T >
  {
    /// Returns a reference to the hash map containing uniform locations.
    pub fn get_locations( &self ) -> &FxHashMap< String, Option< gl::WebGlUniformLocation > >
    {
      &self.locations
    }

    /// Returns a mutable reference to the hash map containing uniform locations.
    pub fn get_locations_mut( &mut self ) ->  &mut FxHashMap< String, Option< gl::WebGlUniformLocation > >
    {
      &mut self.locations
    }

    /// Returns a reference to the hash map containing UBO indices.
    pub fn get_ubo_indices( &self ) -> &FxHashMap< String, u32 >
    {
      &self.ubo_indices
    }

    /// Returns a mutable reference to the hash map containing UBO indices.
    pub fn get_ubo_indices_mut( &mut self ) ->  &mut FxHashMap< String, u32 >
    {
      &mut self.ubo_indices
    }

    /// Binds the WebGL program for use.
    ///
    /// * `gl`: The `WebGl2RenderingContext`.
    pub fn bind( &self, gl : &gl::WebGl2RenderingContext )
    {
      gl.use_program( Some( &self.program ) );
    }

    /// Return inner program
    pub fn get_program( &self ) -> WebGlProgram
    {
      self.program.clone()
    }
  }

  impl_locations!
  (
    PBRShader,
    "cameraPosition",
    "viewMatrix",
    "projectionMatrix",

    // Node uniform locations
    "worldMatrix",
    "normalMatrix",

    // Skeleton uniform locations
    "inverseBindMatrices",
    "globalJointTransformMatrices",
    "matricesTextureSize",

    // Light uniform locations
    "pointLights",
    "pointLightsCount",
    "directLights",
    "directLightsCount",
    "spotLights",
    "spotLightsCount",

    // Material uniform  locations
    //// Textures uniform locations
    "metallicRoughnessTexture",
    "baseColorTexture",
    "normalTexture",
    "occlusionTexture",
    "emissiveTexture",
    "specularTexture",
    "specularColorTexture",
    "lightMap",
    //// IBL uniform locations
    "irradianceTexture",
    "prefilterEnvMap",
    "integrateBRDF",
    //// Scalers uniform locations
    "baseColorFactor",
    "metallicFactor",
    "roughnessFactor",
    "normalScale",
    "occlusionStrength",
    "specularFactor",
    "specularColorFactor",
    "emissiveFactor",
    // Luminosity
    "alphaCutoff",
    "exposure"
  );

  impl_locations!
  (
    SkyboxShader,
    "uEquirectMap",
    "uInvProjection",
    "uInvView"
  );

  impl_locations!
  (
    GaussianFilterShader,
    "sourceTexture",
    "invSize",
    "blurDir",
    "kernel"
  );

  impl_locations!
  (
    UnrealBloomShader,
    "blurTexture0",
    "blurTexture1",
    "blurTexture2",
    "blurTexture3",
    "blurTexture4",

    "bloomStrength",
    "bloomRadius",

    "bloomFactors",
    "bloomTintColors"
  );

  impl_locations!
  (
    EmptyShader,
  );

  impl_locations!
  (
    GBufferShader,
    "worldMatrix",
    "viewMatrix",
    "projectionMatrix",
    "normalMatrix",
    "near_far",
    "albedoTexture",
    "objectId",
    "materialId",
    "objectColor"
  );

  impl_locations!
  (
    CompositeShader,
    "transparentA",
    "transparentB"
  );

  impl_locations!
  (
    JfaOutlineObjectShader,
    "u_projection",
    "u_view",
    "u_model"
  );

  impl_locations!
  (
    JfaOutlineInitShader,
    "u_object_texture"
  );

  impl_locations!
  (
    JfaOutlineStepShader,
    "u_jfa_texture",
    "u_resolution",
    "u_step_size"
  );

  impl_locations!
  (
    JfaOutlineShader,
    "u_object_texture",
    "u_jfa_texture",
    "u_resolution",
    "u_outline_thickness",
    "u_outline_color",
    "u_object_color",
    "u_background_color"
  );

  impl_locations!
  (
    NormalDepthOutlineObjectShader,
    "u_projection",
    "u_view",
    "u_model",
    "u_normal_matrix",
    "near",
    "far"
  );

  impl_locations!
  (
    NormalDepthOutlineShader,
    "u_color_texture",
    "u_depth_texture",
    "u_norm_texture",
    "u_projection",
    "u_resolution",
    "u_outline_thickness",
    "u_background_color"
  );

  impl_locations!
  (
    NormalDepthOutlineBaseShader,
    "sourceTexture",
    "positionTexture",
    "normalTexture",
    "objectColorTexture",
    "projection",
    "resolution",
    "outlineThickness"
  );

  impl_locations!
  (
    NarrowOutlineShader,
    "sourceTexture",
    "objectColorTexture",
    "positionTexture",
    "resolution",
    "outlineThickness"
  );

  impl_locations!
  (
    WideOutlineInitShader,
    "objectColorTexture"
  );

  impl_locations!
  (
    WideOutlineStepShader,
    "jfaTexture",
    "resolution",
    "stepSize"
  );

  impl_locations!
  (
    WideOutlineShader,
    "sourceTexture",
    "objectColorTexture",
    "jfaTexture",
    "resolution"
  );
}

crate::mod_interface!
{
  own use
  {
    EmptyShader,
    GaussianFilterShader,
    UnrealBloomShader,
    PBRShader,
    SkyboxShader,
    GBufferShader,
    CompositeShader,
    JfaOutlineObjectShader,
    JfaOutlineInitShader,
    JfaOutlineStepShader,
    JfaOutlineShader,
    NormalDepthOutlineObjectShader,
    NormalDepthOutlineShader,
    NormalDepthOutlineBaseShader,
    NarrowOutlineShader,
    WideOutlineInitShader,
    WideOutlineStepShader,
    WideOutlineShader
  };

  orphan use
  {
    ProgramInfo
  };
}<|MERGE_RESOLUTION|>--- conflicted
+++ resolved
@@ -1,12 +1,8 @@
 mod private
 {
   use minwebgl as gl;
-<<<<<<< HEAD
   use web_sys::WebGlProgram;
-  use std::collections::HashMap;
-=======
   use rustc_hash::FxHashMap;
->>>>>>> 801f3032
 
   macro_rules! impl_locations
   {
