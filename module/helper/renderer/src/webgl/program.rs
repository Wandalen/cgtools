--- conflicted
+++ resolved
@@ -3,20 +3,21 @@
   use minwebgl as gl;
   use std::collections::HashMap;
 
-  pub struct GBufferShader;
   pub struct EmptyShader;
   pub struct PBRShader;
   pub struct GaussianFilterShader;
   pub struct UnrealBloomShader;
+
+  pub struct JfaOutlineObjectShader;
+  pub struct JfaOutlineInitShader;
+  pub struct JfaOutlineStepShader;
+  pub struct JfaOutlineShader;
+  pub struct NormalDepthOutlineObjectShader;
+  pub struct NormalDepthOutlineShader;
   pub struct NarrowOutlineShader;
   pub struct WideOutlineInitShader;
   pub struct WideOutlineStepShader;
   pub struct WideOutlineShader;
-
-  pub struct JfaOutlineObjectShader;
-  pub struct JfaOutlineInitShader;
-  pub struct JfaOutlineStepShader;
-  pub struct JfaOutlineShader;
 
   /// Stores information about a WebGL program, including the program object and the locations of its uniforms.
   /// This struct is intended for use by the renderer.
@@ -51,36 +52,6 @@
     {
       gl.use_program( Some( &self.program ) );
     }   
-  }
-
-  impl ProgramInfo< GBufferShader > 
-  {
-    /// Creates a new `ProgramInfo` instance.
-    ///
-    /// * `gl`: The `WebGl2RenderingContext` used to retrieve uniform locations.
-    /// * `program`: The compiled WebGL program object.
-    pub fn new( gl : &gl::WebGl2RenderingContext, program : gl::WebGlProgram ) -> Self
-    {
-      let mut locations = HashMap::new();
-
-      let mut add_location = | name : &str |
-      {
-        locations.insert( name.to_string(), gl.get_uniform_location( &program, name ) );
-      };
-
-      add_location( "worldMatrix" );
-      add_location( "viewMatrix" );
-      add_location( "projectionMatrix" );
-      add_location( "near" );
-      add_location( "far" );
-
-      Self
-      {
-        program,
-        locations,
-        phantom : std::marker::PhantomData
-      }
-    } 
   }
 
   impl ProgramInfo< PBRShader >
@@ -227,143 +198,103 @@
     }    
   }
 
-<<<<<<< HEAD
-  impl ProgramInfo< NarrowOutlineShader > 
-=======
   impl ProgramInfo< JfaOutlineObjectShader > 
->>>>>>> 7372be4b
-  {
-    /// Creates a new `ProgramInfo` instance.
-    ///
-    /// * `gl`: The `WebGl2RenderingContext` used to retrieve uniform locations.
-    /// * `program`: The compiled WebGL program object.
-    pub fn new( gl : &gl::WebGl2RenderingContext, program : gl::WebGlProgram ) -> Self
-    {
-      let mut locations = HashMap::new();
-
-      let mut add_location = | name : &str |
-      {
-        locations.insert( name.to_string(), gl.get_uniform_location( &program, name ) );
-      };
-
-<<<<<<< HEAD
-      add_location( "sourceTexture" );
-      add_location( "objectColorIdTexture" );
-      add_location( "depthTexture" );
-      add_location( "resolution" );
-      add_location( "outlineThickness" );
-=======
+  {
+    /// Creates a new `ProgramInfo` instance.
+    ///
+    /// * `gl`: The `WebGl2RenderingContext` used to retrieve uniform locations.
+    /// * `program`: The compiled WebGL program object.
+    pub fn new( gl : &gl::WebGl2RenderingContext, program : gl::WebGlProgram ) -> Self
+    {
+      let mut locations = HashMap::new();
+
+      let mut add_location = | name : &str |
+      {
+        locations.insert( name.to_string(), gl.get_uniform_location( &program, name ) );
+      };
+
       add_location( "u_projection" );
       add_location( "u_view" );
       add_location( "u_model" );
->>>>>>> 7372be4b
-
-      Self
-      {
-        program,
-        locations,
-        phantom : std::marker::PhantomData
-      }
-    }    
-  }
-
-<<<<<<< HEAD
-  impl ProgramInfo< WideOutlineInitShader > 
-=======
+
+      Self
+      {
+        program,
+        locations,
+        phantom : std::marker::PhantomData
+      }
+    }    
+  }
+
   impl ProgramInfo< JfaOutlineInitShader > 
->>>>>>> 7372be4b
-  {
-    /// Creates a new `ProgramInfo` instance.
-    ///
-    /// * `gl`: The `WebGl2RenderingContext` used to retrieve uniform locations.
-    /// * `program`: The compiled WebGL program object.
-    pub fn new( gl : &gl::WebGl2RenderingContext, program : gl::WebGlProgram ) -> Self
-    {
-      let mut locations = HashMap::new();
-
-      let mut add_location = | name : &str |
-      {
-        locations.insert( name.to_string(), gl.get_uniform_location( &program, name ) );
-      };
-
-<<<<<<< HEAD
-      add_location( "objectColorIdTexture" );
-=======
+  {
+    /// Creates a new `ProgramInfo` instance.
+    ///
+    /// * `gl`: The `WebGl2RenderingContext` used to retrieve uniform locations.
+    /// * `program`: The compiled WebGL program object.
+    pub fn new( gl : &gl::WebGl2RenderingContext, program : gl::WebGlProgram ) -> Self
+    {
+      let mut locations = HashMap::new();
+
+      let mut add_location = | name : &str |
+      {
+        locations.insert( name.to_string(), gl.get_uniform_location( &program, name ) );
+      };
+
       add_location( "u_object_texture" );
->>>>>>> 7372be4b
-
-      Self
-      {
-        program,
-        locations,
-        phantom : std::marker::PhantomData
-      }
-    }    
-  }
-
-<<<<<<< HEAD
-  impl ProgramInfo< WideOutlineStepShader > 
-=======
+
+      Self
+      {
+        program,
+        locations,
+        phantom : std::marker::PhantomData
+      }
+    }    
+  }
+
   impl ProgramInfo< JfaOutlineStepShader > 
->>>>>>> 7372be4b
-  {
-    /// Creates a new `ProgramInfo` instance.
-    ///
-    /// * `gl`: The `WebGl2RenderingContext` used to retrieve uniform locations.
-    /// * `program`: The compiled WebGL program object.
-    pub fn new( gl : &gl::WebGl2RenderingContext, program : gl::WebGlProgram ) -> Self
-    {
-      let mut locations = HashMap::new();
-
-      let mut add_location = | name : &str |
-      {
-        locations.insert( name.to_string(), gl.get_uniform_location( &program, name ) );
-      };
-
-<<<<<<< HEAD
-      add_location( "jfaTexture" );
-      add_location( "resolution" );
-      add_location( "stepSize" );
-=======
+  {
+    /// Creates a new `ProgramInfo` instance.
+    ///
+    /// * `gl`: The `WebGl2RenderingContext` used to retrieve uniform locations.
+    /// * `program`: The compiled WebGL program object.
+    pub fn new( gl : &gl::WebGl2RenderingContext, program : gl::WebGlProgram ) -> Self
+    {
+      let mut locations = HashMap::new();
+
+      let mut add_location = | name : &str |
+      {
+        locations.insert( name.to_string(), gl.get_uniform_location( &program, name ) );
+      };
+
       add_location( "u_jfa_texture" );
       add_location( "u_resolution" );
       add_location( "u_step_size" );
->>>>>>> 7372be4b
-
-      Self
-      {
-        program,
-        locations,
-        phantom : std::marker::PhantomData
-      }
-    }    
-  }
-
-<<<<<<< HEAD
-  impl ProgramInfo< WideOutlineShader > 
-=======
+
+      Self
+      {
+        program,
+        locations,
+        phantom : std::marker::PhantomData
+      }
+    }    
+  }
+
   impl ProgramInfo< JfaOutlineShader > 
->>>>>>> 7372be4b
-  {
-    /// Creates a new `ProgramInfo` instance.
-    ///
-    /// * `gl`: The `WebGl2RenderingContext` used to retrieve uniform locations.
-    /// * `program`: The compiled WebGL program object.
-    pub fn new( gl : &gl::WebGl2RenderingContext, program : gl::WebGlProgram ) -> Self
-    {
-      let mut locations = HashMap::new();
-
-      let mut add_location = | name : &str |
-      {
-        locations.insert( name.to_string(), gl.get_uniform_location( &program, name ) );
-      };
-
-<<<<<<< HEAD
-      add_location( "sourceTexture" );
-      add_location( "objectColorIdTexture" );
-      add_location( "jfaTexture" );
-      add_location( "resolution" );
-=======
+  {
+    /// Creates a new `ProgramInfo` instance.
+    ///
+    /// * `gl`: The `WebGl2RenderingContext` used to retrieve uniform locations.
+    /// * `program`: The compiled WebGL program object.
+    pub fn new( gl : &gl::WebGl2RenderingContext, program : gl::WebGlProgram ) -> Self
+    {
+      let mut locations = HashMap::new();
+
+      let mut add_location = | name : &str |
+      {
+        locations.insert( name.to_string(), gl.get_uniform_location( &program, name ) );
+      };
+
       add_location( "u_object_texture" );
       add_location( "u_jfa_texture" );
       add_location( "u_resolution" );
@@ -371,7 +302,182 @@
       add_location( "u_outline_color" );
       add_location( "u_object_color" );
       add_location( "u_background_color" );
->>>>>>> 7372be4b
+
+      Self
+      {
+        program,
+        locations,
+        phantom : std::marker::PhantomData
+      }
+    }    
+  }
+
+  impl ProgramInfo< NormalDepthOutlineObjectShader > 
+  {
+    /// Creates a new `ProgramInfo` instance.
+    ///
+    /// * `gl`: The `WebGl2RenderingContext` used to retrieve uniform locations.
+    /// * `program`: The compiled WebGL program object.
+    pub fn new( gl : &gl::WebGl2RenderingContext, program : gl::WebGlProgram ) -> Self
+    {
+      let mut locations = HashMap::new();
+
+      let mut add_location = | name : &str |
+      {
+        locations.insert( name.to_string(), gl.get_uniform_location( &program, name ) );
+      };
+
+      add_location( "u_projection" );
+      add_location( "u_view" );
+      add_location( "u_model" );
+      add_location( "u_normal_matrix" );
+      add_location( "near" );
+      add_location( "far" );
+
+      Self
+      {
+        program,
+        locations,
+        phantom : std::marker::PhantomData
+      }
+    }    
+  }
+
+  impl ProgramInfo< NormalDepthOutlineShader > 
+  {
+    /// Creates a new `ProgramInfo` instance.
+    ///
+    /// * `gl`: The `WebGl2RenderingContext` used to retrieve uniform locations.
+    /// * `program`: The compiled WebGL program object.
+    pub fn new( gl : &gl::WebGl2RenderingContext, program : gl::WebGlProgram ) -> Self
+    {
+      let mut locations = HashMap::new();
+
+      let mut add_location = | name : &str |
+      {
+        locations.insert( name.to_string(), gl.get_uniform_location( &program, name ) );
+      };
+
+      add_location( "u_color_texture" );
+      add_location( "u_depth_texture" );
+      add_location( "u_norm_texture" );
+      add_location( "u_projection" );
+      add_location( "u_resolution" );
+      add_location( "u_outline_thickness" );
+      add_location( "u_background_color" );
+
+      Self
+      {
+        program,
+        locations,
+        phantom : std::marker::PhantomData
+      }
+    }    
+  }
+
+  impl ProgramInfo< NarrowOutlineShader > 
+  {
+    /// Creates a new `ProgramInfo` instance.
+    ///
+    /// * `gl`: The `WebGl2RenderingContext` used to retrieve uniform locations.
+    /// * `program`: The compiled WebGL program object.
+    pub fn new( gl : &gl::WebGl2RenderingContext, program : gl::WebGlProgram ) -> Self
+    {
+      let mut locations = HashMap::new();
+
+      let mut add_location = | name : &str |
+      {
+        locations.insert( name.to_string(), gl.get_uniform_location( &program, name ) );
+      };
+
+      add_location( "sourceTexture" );
+      add_location( "objectColorIdTexture" );
+      add_location( "depthTexture" );
+      add_location( "resolution" );
+      add_location( "outlineThickness" );
+
+      Self
+      {
+        program,
+        locations,
+        phantom : std::marker::PhantomData
+      }
+    }    
+  }
+
+  impl ProgramInfo< WideOutlineInitShader > 
+  {
+    /// Creates a new `ProgramInfo` instance.
+    ///
+    /// * `gl`: The `WebGl2RenderingContext` used to retrieve uniform locations.
+    /// * `program`: The compiled WebGL program object.
+    pub fn new( gl : &gl::WebGl2RenderingContext, program : gl::WebGlProgram ) -> Self
+    {
+      let mut locations = HashMap::new();
+
+      let mut add_location = | name : &str |
+      {
+        locations.insert( name.to_string(), gl.get_uniform_location( &program, name ) );
+      };
+
+      add_location( "objectColorIdTexture" );
+
+      Self
+      {
+        program,
+        locations,
+        phantom : std::marker::PhantomData
+      }
+    }    
+  }
+
+  impl ProgramInfo< WideOutlineStepShader > 
+  {
+    /// Creates a new `ProgramInfo` instance.
+    ///
+    /// * `gl`: The `WebGl2RenderingContext` used to retrieve uniform locations.
+    /// * `program`: The compiled WebGL program object.
+    pub fn new( gl : &gl::WebGl2RenderingContext, program : gl::WebGlProgram ) -> Self
+    {
+      let mut locations = HashMap::new();
+
+      let mut add_location = | name : &str |
+      {
+        locations.insert( name.to_string(), gl.get_uniform_location( &program, name ) );
+      };
+
+      add_location( "jfaTexture" );
+      add_location( "resolution" );
+      add_location( "stepSize" );
+
+      Self
+      {
+        program,
+        locations,
+        phantom : std::marker::PhantomData
+      }
+    }    
+  }
+
+  impl ProgramInfo< WideOutlineShader > 
+  {
+    /// Creates a new `ProgramInfo` instance.
+    ///
+    /// * `gl`: The `WebGl2RenderingContext` used to retrieve uniform locations.
+    /// * `program`: The compiled WebGL program object.
+    pub fn new( gl : &gl::WebGl2RenderingContext, program : gl::WebGlProgram ) -> Self
+    {
+      let mut locations = HashMap::new();
+
+      let mut add_location = | name : &str |
+      {
+        locations.insert( name.to_string(), gl.get_uniform_location( &program, name ) );
+      };
+
+      add_location( "sourceTexture" );
+      add_location( "objectColorIdTexture" );
+      add_location( "jfaTexture" );
+      add_location( "resolution" );
 
       Self
       {
@@ -387,22 +493,20 @@
 {
   own use
   {
-    GBufferShader,
     EmptyShader,
     GaussianFilterShader,
     UnrealBloomShader,
     PBRShader,
-<<<<<<< HEAD
+    JfaOutlineObjectShader,
+    JfaOutlineInitShader,
+    JfaOutlineStepShader,
+    JfaOutlineShader,
+    NormalDepthOutlineObjectShader,
+    NormalDepthOutlineShader,
     NarrowOutlineShader,
     WideOutlineInitShader,
     WideOutlineStepShader,
     WideOutlineShader
-=======
-    JfaOutlineObjectShader,
-    JfaOutlineInitShader,
-    JfaOutlineStepShader,
-    JfaOutlineShader
->>>>>>> 7372be4b
   };
   
   orphan use
