mod private
{
  use std::{ cell::RefCell, fmt::Debug, rc::Rc };
  use mingl::geometry::BoundingBox;
  use minwebgl as gl;
  use crate::webgl::{ Geometry, Material, Node };

  /// Represents a renderable object composed of geometry and material.
  #[ derive( Debug ) ]
  pub struct Primitive
  {
    /// The geometry of the primitive.
    pub geometry : Rc< RefCell< Geometry > >,
    /// The material of the primitive.
<<<<<<< HEAD
    pub material : Rc< RefCell< Material > >,
=======
    pub material : Rc< RefCell< Box< dyn Material > > >
>>>>>>> 6064ba67
  }

  impl Clone for Primitive
  {
    fn clone( &self ) -> Self
    {
      Self
      {
<<<<<<< HEAD
        geometry : self.geometry.clone(),
        material : Rc::new( RefCell::new( self.material.borrow().clone() ) ),
=======
        geometry : Rc::new( RefCell::new( self.geometry.borrow().clone() ) ) ,
        material : Rc::new( RefCell::new( self.material.borrow().dyn_clone() ) )
>>>>>>> 6064ba67
      }
    }
  }

  impl Primitive
  {
    /// Uploads the material properties and geometry data to the GPU.
    ///
    /// * `gl`: The `WebGl2RenderingContext` to use for uploading.
    /// * `locations`: A hash map of uniform locations in the shader program.
    pub fn upload
    (
      &self,
      gl : &gl::WebGl2RenderingContext,
<<<<<<< HEAD
      locations : &HashMap< String, Option< gl::WebGlUniformLocation > >
=======
      node : Rc< RefCell< Node > >
>>>>>>> 6064ba67
    ) -> Result< (), gl::WebglError >
    {
      self.material.borrow().upload( gl, node )?;
      self.geometry.borrow().upload( gl )?;

      Ok( () )
    }

    /// Binds the material and geometry for rendering.
    ///
    /// * `gl`: The `WebGl2RenderingContext` to use for binding.
    pub fn bind( &self, gl : &gl::WebGl2RenderingContext )
    {
      self.material.borrow().bind( gl );
      self.geometry.borrow().bind( gl );
    }

    /// Draws the primitive using the currently bound material and geometry.
    ///
    /// * `gl`: The `WebGl2RenderingContext` to use for drawing.
    pub fn draw( &self, gl : &gl::WebGl2RenderingContext )
    {
      self.geometry.borrow().draw( gl );
    }

    /// Returns the center point of the primitive's geometry.
    pub fn center( &self ) -> gl::F32x3
    {
      self.geometry.borrow().center()
    }
    /// Returns the bounding box of the geometry.
    pub fn bounding_box( &self ) -> BoundingBox
    {
      self.geometry.borrow().bounding_box()
    }
  }
}

crate::mod_interface!
{
  orphan use
  {
    Primitive
  };
}<|MERGE_RESOLUTION|>--- conflicted
+++ resolved
@@ -12,11 +12,7 @@
     /// The geometry of the primitive.
     pub geometry : Rc< RefCell< Geometry > >,
     /// The material of the primitive.
-<<<<<<< HEAD
-    pub material : Rc< RefCell< Material > >,
-=======
     pub material : Rc< RefCell< Box< dyn Material > > >
->>>>>>> 6064ba67
   }
 
   impl Clone for Primitive
@@ -25,13 +21,8 @@
     {
       Self
       {
-<<<<<<< HEAD
-        geometry : self.geometry.clone(),
-        material : Rc::new( RefCell::new( self.material.borrow().clone() ) ),
-=======
         geometry : Rc::new( RefCell::new( self.geometry.borrow().clone() ) ) ,
         material : Rc::new( RefCell::new( self.material.borrow().dyn_clone() ) )
->>>>>>> 6064ba67
       }
     }
   }
@@ -46,11 +37,7 @@
     (
       &self,
       gl : &gl::WebGl2RenderingContext,
-<<<<<<< HEAD
-      locations : &HashMap< String, Option< gl::WebGlUniformLocation > >
-=======
       node : Rc< RefCell< Node > >
->>>>>>> 6064ba67
     ) -> Result< (), gl::WebglError >
     {
       self.material.borrow().upload( gl, node )?;
