--- conflicted
+++ resolved
@@ -1,10 +1,6 @@
 mod private
 {
   use std::{ cell::RefCell, fmt::Debug, rc::Rc };
-<<<<<<< HEAD
-  use rustc_hash::FxHashMap;
-=======
->>>>>>> 76b37b70
   use mingl::geometry::BoundingBox;
   use minwebgl as gl;
   use crate::webgl::{ Geometry, Material, Node };
@@ -41,18 +37,10 @@
     (
       &self,
       gl : &gl::WebGl2RenderingContext,
-<<<<<<< HEAD
-      node : Rc< RefCell< Node > >,
-      locations : &FxHashMap< String, Option< gl::WebGlUniformLocation > >
-    ) -> Result< (), gl::WebglError >
-    {
-      self.material.borrow().upload( gl, node, locations )?;
-=======
       node : Rc< RefCell< Node > >
     ) -> Result< (), gl::WebglError >
     {
       self.material.borrow().upload( gl, node )?;
->>>>>>> 76b37b70
       self.geometry.borrow().upload( gl )?;
 
       Ok( () )
