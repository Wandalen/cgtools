--- conflicted
+++ resolved
@@ -42,7 +42,6 @@
     pub main_texture: Option< gl::web_sys::WebGlTexture >,
     /// The 2D texture that receives the resolved emission color output after multisample resolution.
     /// This texture can be sampled in shaders.
-<<<<<<< HEAD
     pub emission_texture: Option<gl::web_sys::WebGlTexture>,
     /// The 2D texture that receives the resolved normal output after multisample resolution.
     /// This texture can be sampled in shaders.
@@ -53,9 +52,6 @@
     /// The 2D texture that receives the resolved object id output after multisample resolution.
     /// This texture can be sampled in shaders.
     pub object_id_texture: Option<gl::web_sys::WebGlTexture>,
-=======
-    pub emission_texture: Option< gl::web_sys::WebGlTexture >,
->>>>>>> fecf304a
   }
 
   impl FramebufferContext 
