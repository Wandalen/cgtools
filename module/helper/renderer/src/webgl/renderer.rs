mod private
{
  use std::{ cell::RefCell, rc::Rc };
  use rustc_hash::FxHashMap;
  use minwebgl as gl;
  use gl::{ GL, F32x3 };
  use web_sys::WebGlTexture;

  use crate::webgl::
  {
    material::pbr::
    {
      MAX_POINT_LIGHTS,
      MAX_DIRECT_LIGHTS,
      MAX_SPOT_LIGHTS
    },
    post_processing::
    {
      BlendPass,
      Pass,
      SwapFramebuffer,
      UnrealBloomPass,
      VS_TRIANGLE
    },
    program::{ SkyboxShader, CompositeShader },
    LightType,
    AlphaMode,
    Camera,
    Node,
    Object3D,
    Primitive,
    ShaderProgram,
    Scene,
    IBL,
    Light
  };

<<<<<<< HEAD
  const MAX_POINT_LIGHTS : usize = 8;
  const MAX_DIRECT_LIGHTS : usize = 8;
  const MAX_SPOT_LIGHTS : usize = 8;

=======
>>>>>>> 6064ba67
  /// Manages WebGL2 framebuffers and associated renderbuffers/textures for a rendering
  /// context, specifically designed for multisampling and post-processing effects.
  ///
  /// This struct handles the setup and management of two primary framebuffers:
  /// - A **multisample framebuffer** for rendering with anti-aliasing.
  /// - A **resolved framebuffer** for storing the anti-aliased result as textures,
  ///   ready for further post-processing or display.
  ///
  /// It supports two color attachments: a 'main' color buffer and an 'emission' color buffer,
  /// allowing for separate rendering of different visual components.
  pub struct FramebufferContext
  {
    /// The width of the textures attached to the resolved framebuffer.
    pub texture_width : u32,
    /// The height of the textures attached to the resolved framebuffer.
    pub texture_height : u32,
    /// The WebGL framebuffer used for multisampled rendering. This framebuffer
    /// renders into `multisample_main_renderbuffer` and `multisample_emission_renderbuffer`.
    pub multisample_framebuffer : Option< gl::web_sys::WebGlFramebuffer >,
    /// The WebGL framebuffer used to store the resolved (non-multisampled)
    /// textures. This is where the results of the multisample framebuffer
    /// are blitted to, making them ready for sampling.
    pub resolved_framebuffer : Option< gl::web_sys::WebGlFramebuffer >,
    /// The renderbuffer used for depth and stencil testing in the multisample framebuffer.
    #[ allow( dead_code ) ]
    pub multisample_depth_renderbuffer : Option< gl::web_sys::WebGlRenderbuffer >,
    /// The renderbuffer that receives the main color output during multisampled rendering.
    pub multisample_main_renderbuffer : Option< gl::web_sys::WebGlRenderbuffer >,
    /// The renderbuffer that receives the emission color output during multisampled rendering.
    pub multisample_emission_renderbuffer : Option< gl::web_sys::WebGlRenderbuffer>,
    /// The renderbuffer that accumulates color during blending pass.
    pub multisample_transparent_accumulate_renderbuffer : Option< gl::web_sys::WebGlRenderbuffer>,
     /// The renderbuffer that caclulates total revealage during blending pass.
    pub multisample_transparent_revealage_renderbuffer : Option< gl::web_sys::WebGlRenderbuffer>,
    /// The 2D texture that receives the resolved main color output after multisample resolution.
    /// This texture can be sampled in shaders.
    pub main_texture : Option< gl::web_sys::WebGlTexture >,
    /// The 2D texture that receives the resolved emission color output after multisample resolution.
    /// This texture can be sampled in shaders.
    pub emission_texture : Option< gl::web_sys::WebGlTexture >,
    /// The 2D texture that accumulates color during blending pass.
    pub transparent_accumulate_texture : Option< gl::web_sys::WebGlTexture >,
    /// The 2D texture that caclulates total revealage during blending pass.
    pub transparent_revealage_texture : Option< gl::web_sys::WebGlTexture >,
    #[ allow( dead_code ) ]
    pub depth_renderbuffer : Option< gl::web_sys::WebGlRenderbuffer >,
    /// Texture with equirectangular map
    pub skybox_texture : Option< gl::web_sys::WebGlTexture >,
  }

  impl FramebufferContext
  {
    /// Creates a new `FramebufferContext` instance, initializing all necessary
    /// WebGL2 framebuffers, renderbuffers, and textures.
    ///
    /// This constructor sets up:
    /// - A multisampled framebuffer with a depth/stencil renderbuffer and two
    ///   multisampled color renderbuffers (`RGBA16F` format).
    /// - A resolved framebuffer with two 2D textures (`RGBA16F` format) to store
    ///   the anti-aliased results.
    ///
    /// # Arguments
    ///
    /// * `gl` - A reference to the WebGl2RenderingContext.
    /// * `width` - The desired width of the framebuffers and textures.
    /// * `height` - The desired height of the framebuffers and textures.
    /// * `samples` - The number of samples to use for multisample anti-aliasing (e.g., 4, 8).
    ///
    /// # Returns
    ///
    /// A new `FramebufferContext` instance.
    pub fn new( gl : &gl::WebGl2RenderingContext, width : u32, height : u32, samples : i32 ) -> Self
    {
      // Create the core framebuffer objects.
      let multisample_framebuffer = gl.create_framebuffer();
      let resolved_framebuffer = gl.create_framebuffer();

      // --- Setup Depth/Stencil Renderbuffer ---
      // Create and bind a renderbuffer for depth and stencil information.
      let multisample_depth_renderbuffer = gl.create_renderbuffer();
      gl.bind_renderbuffer( gl::RENDERBUFFER, multisample_depth_renderbuffer.as_ref() );
      // Allocate storage for the depth/stencil renderbuffer with multisampling.
      gl.renderbuffer_storage_multisample
      (
        gl::RENDERBUFFER,
        samples,
        gl::DEPTH24_STENCIL8,
        width as i32,
        height as i32
      );

      // --- Setup Multisample Main Color Renderbuffer ---
      // Create and bind a renderbuffer for the main color attachment,
      // which will be multisampled.
      let multisample_main_renderbuffer = gl.create_renderbuffer();
      gl.bind_renderbuffer( gl::RENDERBUFFER, multisample_main_renderbuffer.as_ref() );
      // Allocate storage for the main color renderbuffer with multisampling.
      gl.renderbuffer_storage_multisample
      (
        gl::RENDERBUFFER,
        samples,
        gl::RGBA16F,
        width as i32,
        height as i32
      );

      // --- Setup Multisample Emission Color Renderbuffer ---
      // Create and bind a renderbuffer for the emission color attachment,
      // also multisampled.
      let multisample_emission_renderbuffer = gl.create_renderbuffer();
      gl.bind_renderbuffer( gl::RENDERBUFFER, multisample_emission_renderbuffer.as_ref() );
      // Allocate storage for the emission color renderbuffer with multisampling.
      gl.renderbuffer_storage_multisample
      (
        gl::RENDERBUFFER,
        samples,
        gl::RGBA16F,
        width as i32,
        height as i32
      );

      let multisample_transparent_accumulate_renderbuffer = gl.create_renderbuffer();
      gl.bind_renderbuffer( gl::RENDERBUFFER, multisample_transparent_accumulate_renderbuffer.as_ref() );
      // Allocate storage for the emission color renderbuffer with multisampling.
      gl.renderbuffer_storage_multisample
      (
        gl::RENDERBUFFER,
        samples,
        gl::RGBA16F,
        width as i32,
        height as i32
      );

      let multisample_transparent_revealage_renderbuffer = gl.create_renderbuffer();
      gl.bind_renderbuffer( gl::RENDERBUFFER, multisample_transparent_revealage_renderbuffer.as_ref() );
      // Allocate storage for the emission color renderbuffer with multisampling.
      gl.renderbuffer_storage_multisample
      (
        gl::RENDERBUFFER,
        samples,
        gl::R16F,
        width as i32,
        height as i32
      );

      gl.bind_renderbuffer( gl::RENDERBUFFER, None );

      // --- Create Resolved Textures ---
      // These textures will store the final, resolved (non-multisampled)
      // color information after blitting.
      let depth_renderbuffer = gl.create_renderbuffer();
      let main_texture = gl.create_texture();
      let emission_texture = gl.create_texture();
      let transparent_accumulate_texture = gl.create_texture();
      let transparent_revealage_texture = gl.create_texture();

      gl.bind_renderbuffer( gl::RENDERBUFFER, depth_renderbuffer.as_ref() );
      gl.renderbuffer_storage( gl::RENDERBUFFER, gl::DEPTH24_STENCIL8, width as i32, height as i32 );

      // Configure the main texture.
      gl.bind_texture( gl::TEXTURE_2D, main_texture.as_ref() );
      gl.tex_storage_2d( gl::TEXTURE_2D, 1, gl::RGBA16F, width as i32, height  as i32 );
      gl::texture::d2::filter_linear( gl );
      gl::texture::d2::wrap_clamp( gl );

      // Configure the emission texture.
      gl.bind_texture( gl::TEXTURE_2D, emission_texture.as_ref() );
      gl.tex_storage_2d( gl::TEXTURE_2D, 1, gl::RGBA16F, width  as i32, height  as i32 );
      gl::texture::d2::filter_linear( gl );
      gl::texture::d2::wrap_clamp( gl );

      // Configure the transparent accumulate texture.
      gl.bind_texture( gl::TEXTURE_2D, transparent_accumulate_texture.as_ref() );
      gl.tex_storage_2d( gl::TEXTURE_2D, 1, gl::RGBA16F, width as i32, height  as i32 );
      gl::texture::d2::filter_linear( gl );
      gl::texture::d2::wrap_clamp( gl );

      // Configure the transparent revealage texture.
      gl.bind_texture( gl::TEXTURE_2D, transparent_revealage_texture.as_ref() );
      gl.tex_storage_2d( gl::TEXTURE_2D, 1, gl::R16F, width  as i32, height  as i32 );
      gl::texture::d2::filter_linear( gl );
      gl::texture::d2::wrap_clamp( gl );


      // --- Attach Renderbuffers to Multisample Framebuffer ---
      // Bind the multisample framebuffer to configure its attachments.
      gl.bind_framebuffer( gl::FRAMEBUFFER, multisample_framebuffer.as_ref() );
      // Attach the depth/stencil renderbuffer.
      gl.framebuffer_renderbuffer( gl::FRAMEBUFFER, gl::DEPTH_STENCIL_ATTACHMENT, gl::RENDERBUFFER, multisample_depth_renderbuffer.as_ref() );
      // Attach the main and emission color renderbuffers as color attachments.
      gl.framebuffer_renderbuffer( gl::FRAMEBUFFER, gl::COLOR_ATTACHMENT0, gl::RENDERBUFFER, multisample_main_renderbuffer.as_ref() );
      gl.framebuffer_renderbuffer( gl::FRAMEBUFFER, gl::COLOR_ATTACHMENT1, gl::RENDERBUFFER, multisample_emission_renderbuffer.as_ref() );
      gl.framebuffer_renderbuffer( gl::FRAMEBUFFER, gl::COLOR_ATTACHMENT2, gl::RENDERBUFFER, multisample_transparent_accumulate_renderbuffer.as_ref() );
      gl.framebuffer_renderbuffer( gl::FRAMEBUFFER, gl::COLOR_ATTACHMENT3, gl::RENDERBUFFER, multisample_transparent_revealage_renderbuffer.as_ref() );
      // Specify which color attachments are active for drawing.
      gl::drawbuffers::drawbuffers( gl, &[ 0, 1 ] );

      // --- Attach Textures to Resolved Framebuffer ---
      // Bind the resolved framebuffer to configure its attachments.
      gl.bind_framebuffer( gl::FRAMEBUFFER, resolved_framebuffer.as_ref() );
      gl.framebuffer_renderbuffer( gl::FRAMEBUFFER, gl::DEPTH_STENCIL_ATTACHMENT, gl::RENDERBUFFER, depth_renderbuffer.as_ref() );
      // Attach the main and emission textures as color attachments.
      gl.framebuffer_texture_2d( gl::FRAMEBUFFER, gl::COLOR_ATTACHMENT0, gl::TEXTURE_2D, main_texture.as_ref(), 0 );
      gl.framebuffer_texture_2d( gl::FRAMEBUFFER, gl::COLOR_ATTACHMENT1, gl::TEXTURE_2D, emission_texture.as_ref(), 0 );
      gl.framebuffer_texture_2d( gl::FRAMEBUFFER, gl::COLOR_ATTACHMENT2, gl::TEXTURE_2D, transparent_accumulate_texture.as_ref(), 0 );
      gl.framebuffer_texture_2d( gl::FRAMEBUFFER, gl::COLOR_ATTACHMENT3, gl::TEXTURE_2D, transparent_revealage_texture.as_ref(), 0 );
      // Specify which color attachments are active for drawing (though for resolved,
      // these will typically be written to via `blit_framebuffer`).
      gl::drawbuffers::drawbuffers( gl, &[ 0, 1 ] );

      // Unbind all resources to clean up the global WebGL state.
      gl.bind_texture( gl::TEXTURE_2D, None );
      gl.bind_renderbuffer( gl::RENDERBUFFER, None );
      gl.bind_framebuffer( gl::FRAMEBUFFER, None );

      let texture_width = width;
      let texture_height = height;

      Self
      {
        texture_height,
        texture_width,
        resolved_framebuffer,
        multisample_framebuffer,
        multisample_depth_renderbuffer,
        multisample_emission_renderbuffer,
        multisample_main_renderbuffer,
        multisample_transparent_accumulate_renderbuffer,
        multisample_transparent_revealage_renderbuffer,
        depth_renderbuffer,
        main_texture,
        emission_texture,
        transparent_accumulate_texture,
        transparent_revealage_texture,
        skybox_texture : None
      }
    }

    /// Configures both the multisample and resolved framebuffers to allow
    /// drawing to both `COLOR_ATTACHMENT0` (main) and `COLOR_ATTACHMENT1` (emission).
    ///
    /// This is useful when you want to render both normal scene data and
    /// emissive properties in a single pass.
    ///
    /// # Arguments
    ///
    /// * `gl` - A reference to the WebGl2RenderingContext.
    pub fn enable_emission_texture( &self, gl : &gl::WebGl2RenderingContext )
    {
      // Enable both attachments for the multisample framebuffer.
      gl.bind_framebuffer( gl::FRAMEBUFFER, self.multisample_framebuffer.as_ref() );
      gl::drawbuffers::drawbuffers( gl, &[ 0, 1 ] );

      // Enable both attachments for the resolved framebuffer.
      gl.bind_framebuffer( gl::FRAMEBUFFER, self.resolved_framebuffer.as_ref() );
      gl::drawbuffers::drawbuffers( gl, &[ 0, 1 ] );

      gl.bind_framebuffer( gl::FRAMEBUFFER, None );
    }

    /// Configures both the multisample and resolved framebuffers to allow
    /// drawing only to `COLOR_ATTACHMENT0` (main), effectively disabling
    /// rendering to the emission texture.
    ///
    /// This can be used when the emission channel is not needed or to optimize
    /// rendering passes.
    ///
    /// # Arguments
    ///
    /// * `gl` - A reference to the WebGl2RenderingContext.
    pub fn disable_emission_texture( &self, gl : &gl::WebGl2RenderingContext )
    {
      // Disable emission attachment for the multisample framebuffer.
      gl.bind_framebuffer( gl::FRAMEBUFFER, self.multisample_framebuffer.as_ref() );
      gl::drawbuffers::drawbuffers( gl, &[ 0 ] );

      // Disable emission attachment for the resolved framebuffer.
      gl.bind_framebuffer( gl::FRAMEBUFFER, self.resolved_framebuffer.as_ref() );
      gl::drawbuffers::drawbuffers( gl, &[ 0 ] );

      gl.bind_framebuffer( gl::FRAMEBUFFER, None );
    }

    /// Resolves the multisampled framebuffer into the non-multisampled textures
    /// of the resolved framebuffer using `gl.blit_framebuffer`.
    ///
    /// This operation performs the anti-aliasing process, taking the averaged
    /// color values from the multisample renderbuffers and writing them into
    /// the corresponding textures.
    ///
    /// # Arguments
    ///
    /// * `gl` - A reference to the WebGl2RenderingContext.
    pub fn resolve( &self, gl : &gl::WebGl2RenderingContext, use_emission : bool )
    {
      self.bind_multisample( gl );
      self.bind_resolved( gl );

      // Ensure the multisample framebuffer is bound for reading and
      // the resolved framebuffer for drawing.
      gl.bind_framebuffer( gl::READ_FRAMEBUFFER, self.multisample_framebuffer.as_ref() );
      gl.bind_framebuffer( gl::DRAW_FRAMEBUFFER, self.resolved_framebuffer.as_ref() );

      gl.clear_bufferfi( gl::DEPTH_STENCIL, 0, 1.0, 0 );
      gl.blit_framebuffer
      (
        0, 0, self.texture_width as i32, self.texture_height as i32,
        0, 0, self.texture_width as i32, self.texture_height as i32,
        gl::DEPTH_BUFFER_BIT | gl::STENCIL_BUFFER_BIT,
        gl::NEAREST
      );

      gl.read_buffer( gl::COLOR_ATTACHMENT0 );
      gl::drawbuffers::drawbuffers( gl, &[ 0 ] );
      // Clear the color buffer of the resolved framebuffer before blitting.
      // This is good practice to ensure clean results, especially if partial updates
      // are not intended.
      //gl.clear_bufferfv_with_f32_array( gl::COLOR, 0, &[ 0.0, 0.0, 0.0, 1.0 ] );
      // Blit the multisampled color buffer (COLOR_ATTACHMENT0) from the read framebuffer
      // to the draw framebuffer. The `gl::LINEAR` filter ensures a smooth resolution.
      gl.blit_framebuffer
      (
        0, 0, self.texture_width as i32, self.texture_height as i32,
        0, 0, self.texture_width as i32, self.texture_height as i32,
        gl::COLOR_BUFFER_BIT,
        gl::LINEAR
      );

      if use_emission
      {
        gl.read_buffer( gl::COLOR_ATTACHMENT1 );
        gl::drawbuffers::drawbuffers( gl, &[ 1 ] );
        //gl.clear_bufferfv_with_f32_array( gl::COLOR, 1, &[ 0.0, 0.0, 0.0, 0.0 ] );
        gl.blit_framebuffer
        (
          0, 0, self.texture_width as i32, self.texture_height as i32,
          0, 0, self.texture_width as i32, self.texture_height as i32,
          gl::COLOR_BUFFER_BIT,
          gl::LINEAR
        );
      }

      gl.read_buffer( gl::COLOR_ATTACHMENT2 );
      gl::drawbuffers::drawbuffers( gl, &[ 2 ] );
      //gl.clear_bufferfv_with_f32_array( gl::COLOR, 2, &[ 0.0, 0.0, 0.0, 1.0 ] );
      gl.blit_framebuffer
      (
        0, 0, self.texture_width as i32, self.texture_height as i32,
        0, 0, self.texture_width as i32, self.texture_height as i32,
        gl::COLOR_BUFFER_BIT, gl::LINEAR
      );

      gl.read_buffer( gl::COLOR_ATTACHMENT3 );
      gl::drawbuffers::drawbuffers( gl, &[ 3 ] );
      //gl.clear_bufferfv_with_f32_array( gl::COLOR, 3, &[ 0.0, 0.0, 0.0, 1.0 ] );
      gl.blit_framebuffer
      (
        0, 0, self.texture_width as i32, self.texture_height as i32,
        0, 0, self.texture_width as i32, self.texture_height as i32,
        gl::COLOR_BUFFER_BIT, gl::LINEAR
      );

      // Unbind framebuffers to reset global state.
      gl.bind_framebuffer( gl::READ_FRAMEBUFFER, None );
      gl.bind_framebuffer( gl::DRAW_FRAMEBUFFER, None );
      self.unbind_multisample( gl );
      self.unbind_resolved( gl );
    }

    /// Binds the `multisample_framebuffer` and attaches its renderbuffers.
    ///
    /// This function should be called before rendering operations that require
    /// multisampling. It ensures that subsequent drawing commands write to
    /// the multisampled color and depth renderbuffers.
    ///
    /// # Arguments
    ///
    /// * `gl` - A reference to the WebGl2RenderingContext.
    pub fn bind_multisample( &self, gl : &gl::WebGl2RenderingContext )
    {
      gl.viewport( 0, 0, self.texture_width as i32, self.texture_height as i32 );
      gl.bind_framebuffer( gl::FRAMEBUFFER, self.multisample_framebuffer.as_ref() );
      gl.framebuffer_renderbuffer( gl::FRAMEBUFFER, gl::COLOR_ATTACHMENT0, gl::RENDERBUFFER, self.multisample_main_renderbuffer.as_ref() );
      gl.framebuffer_renderbuffer( gl::FRAMEBUFFER, gl::COLOR_ATTACHMENT1, gl::RENDERBUFFER, self.multisample_emission_renderbuffer.as_ref() );
      gl.framebuffer_renderbuffer( gl::FRAMEBUFFER, gl::COLOR_ATTACHMENT2, gl::RENDERBUFFER, self.multisample_transparent_accumulate_renderbuffer.as_ref() );
      gl.framebuffer_renderbuffer( gl::FRAMEBUFFER, gl::COLOR_ATTACHMENT3, gl::RENDERBUFFER, self.multisample_transparent_revealage_renderbuffer.as_ref() );
    }

    /// Binds the `resolved_framebuffer` and attaches its textures.
    ///
    /// This function should be called when you want to render directly into
    /// the resolved textures (e.g., for post-processing that doesn't require
    /// multisampling, or after a `resolve` operation).
    ///
    /// # Arguments
    ///
    /// * `gl` - A reference to the WebGl2RenderingContext.
    pub fn bind_resolved( &self, gl : &gl::WebGl2RenderingContext )
    {
      gl.viewport( 0, 0, self.texture_width as i32, self.texture_height as i32 );
      gl.bind_framebuffer( gl::FRAMEBUFFER, self.resolved_framebuffer.as_ref() );
      gl.framebuffer_texture_2d( gl::FRAMEBUFFER, gl::COLOR_ATTACHMENT0, gl::TEXTURE_2D, self.main_texture.as_ref(), 0 );
      gl.framebuffer_texture_2d( gl::FRAMEBUFFER, gl::COLOR_ATTACHMENT1, gl::TEXTURE_2D, self.emission_texture.as_ref(), 0 );
      gl.framebuffer_texture_2d( gl::FRAMEBUFFER, gl::COLOR_ATTACHMENT2, gl::TEXTURE_2D, self.transparent_accumulate_texture.as_ref(), 0 );
      gl.framebuffer_texture_2d( gl::FRAMEBUFFER, gl::COLOR_ATTACHMENT3, gl::TEXTURE_2D, self.transparent_revealage_texture.as_ref(), 0 );
    }

    /// Unbinds the color renderbuffers from the `multisample_framebuffer`
    /// and then unbinds the framebuffer itself.
    ///
    /// This function is useful for resetting the framebuffer state after
    /// rendering to the multisample target, preventing accidental draws to it.
    ///
    /// # Arguments
    ///
    /// * `gl` - A reference to the WebGl2RenderingContext.
    pub fn unbind_multisample( &self, gl : &gl::WebGl2RenderingContext )
    {
      // gl.bind_framebuffer( gl::FRAMEBUFFER, self.multisample_framebuffer.as_ref() );
      // gl.framebuffer_renderbuffer( gl::FRAMEBUFFER, gl::COLOR_ATTACHMENT0, gl::RENDERBUFFER, None );
      // gl.framebuffer_renderbuffer( gl::FRAMEBUFFER, gl::COLOR_ATTACHMENT1, gl::RENDERBUFFER, None );
      gl.bind_framebuffer( gl::FRAMEBUFFER, None );
    }

    /// Unbinds the color textures from the `resolved_framebuffer` and then
    /// unbinds the framebuffer itself.
    ///
    /// This function is useful for resetting the framebuffer state after
    /// operations that write to the resolved textures, allowing them to be
    /// used as input textures in subsequent rendering passes.
    ///
    /// # Arguments
    ///
    /// * `gl` - A reference to the WebGl2RenderingContext.
    pub fn unbind_resolved( &self, gl : &gl::WebGl2RenderingContext )
    {
      //  gl.bind_framebuffer( gl::FRAMEBUFFER, self.resolved_framebuffer.as_ref() );
      // gl.framebuffer_texture_2d( gl::FRAMEBUFFER, gl::COLOR_ATTACHMENT0, gl::TEXTURE_2D, None, 0 );
      // gl.framebuffer_texture_2d( gl::FRAMEBUFFER, gl::COLOR_ATTACHMENT1, gl::TEXTURE_2D, None, 0 );
      gl.bind_framebuffer( gl::FRAMEBUFFER, None );
    }
  }

  /// Manages the rendering process, including program management, IBL setup, and drawing objects in the scene.
  pub struct Renderer
  {
    /// A map of compiled WebGL programs, keyed by a combination of the material ID and vertex shader defines.
    programs : FxHashMap< String, Box< dyn ShaderProgram > >,
    /// Holds the precomputed textures used for Image-Based Lighting.
    ibl : Option< IBL >,
    /// A list of nodes with transparent primitives, sorted by distance to the camera for correct rendering order.
    transparent_nodes : Vec< ( Rc< RefCell< Node > >, Rc< RefCell< Primitive > > ) >,
    /// If set to true, the renderer will add blur to the original image
    use_emission : bool,
    /// The **framebuffer context** used for multisampling and post-processing. This
    /// manages the multisample framebuffer, resolved framebuffer, and their associated
    /// renderbuffers and textures (main color and emission). It allows for anti-aliasing
    /// and the separation of main scene rendering from emissive components.
    framebuffer_ctx : FramebufferContext,
    /// Bloom pass for the emissive texutre
    bloom_effect : UnrealBloomPass,
    /// Blend pass to combined the blurred emissive texture with the main image
    blend_effect : BlendPass,
    /// Swap buffer to control rendering of the effects
    swap_buffer : SwapFramebuffer,
    exposure : f32,
    composite_shader : CompositeShader,
    /// Clear color
    clear_color : F32x3,
    /// Shader for drawing background
    skybox_shader : SkyboxShader
  }

  impl Renderer
  {
    /// Creates a new `Renderer` instance with default settings.
    pub fn new( gl : &gl::WebGl2RenderingContext, width : u32, height : u32, samples : i32 ) -> Result< Self, gl::WebglError >
    {
      let framebuffer_ctx = FramebufferContext::new( gl, width, height, samples );
      let use_emission = false;
      let programs = FxHashMap::default();
      let ibl = None;
      let transparent_nodes = Vec::new();
      let bloom_effect = UnrealBloomPass::new( gl, width, height, gl::RGBA16F )?;
      let mut blend_effect = BlendPass::new( gl )?;
      blend_effect.dst_factor = gl::ONE;
      blend_effect.src_factor = gl::ONE;
      blend_effect.blend_texture = framebuffer_ctx.main_texture.clone();
      let swap_buffer = SwapFramebuffer::new( gl, width, height );
      let exposure = 0.0;

      let composite_program = gl::ProgramFromSources::new( VS_TRIANGLE, include_str!( "shaders/composite.frag" ) ).compile_and_link( gl )?;
      let composite_shader = CompositeShader::new( gl, &composite_program );
      let locations = composite_shader.locations();
      composite_shader.bind( gl );
      gl.uniform1i( locations.get( "transparentA" ).unwrap().clone().as_ref() , 0 );
      gl.uniform1i( locations.get( "transparentB" ).unwrap().clone().as_ref() , 1 );

      let skybox_program = gl::ProgramFromSources::new
      (
        include_str!( "shaders/skybox.vert" ),
        include_str!( "shaders/skybox.frag" )
      )
      .compile_and_link( gl )?;
      let skybox_shader = SkyboxShader::new( gl, &skybox_program );

      Ok
      (
        Self
        {
          programs,
          ibl,
          transparent_nodes,
          use_emission,
          framebuffer_ctx,
          blend_effect,
          bloom_effect,
          swap_buffer,
          exposure,
          composite_shader,
          clear_color : F32x3::splat( 0.0 ),
          skybox_shader
        }
      )
    }

    /// Sets the Image-Based Lighting (IBL) textures to be used for rendering.
    ///
    /// * `ibl`: The `IBL` struct containing the diffuse and specular environment maps and the BRDF integration texture.
    pub fn set_ibl( &mut self, ibl : IBL )
    {
      self.ibl = Some( ibl );
    }

    /// Sets whether the renderer should use the emission texture for post-processing effects.
    pub fn set_use_emission( &mut self, use_emission : bool )
    {
      self.use_emission = use_emission;
    }

    /// Sets clear color
    pub fn set_clear_color( &mut self, color : F32x3 )
    {
      self.clear_color = color;
    }

    /// Returns the current exposure value.
    pub fn get_exposure( &self ) -> f32
    {
      self.exposure
    }

    /// Sets a new exposure value.
    pub fn set_skybox( &mut self, texture : Option< WebGlTexture > )
    {
      self.framebuffer_ctx.skybox_texture = texture;
    }

    /// Sets a new exposure value.
    pub fn set_exposure( &mut self, exposure : f32 )
    {
      self.exposure = exposure;
    }

    /// Sets the radius of the bloom effect.
    ///
    /// This determines how far the light "bleeds" from bright areas. A larger radius
    /// results in a more expansive and softer glow.
    pub fn set_bloom_radius( &mut self, radius : f32 )
    {
      self.bloom_effect.set_bloom_radius( radius );
    }

    /// Gets the radius of the bloom effect.
    pub fn get_bloom_radius( &self ) -> f32
    {
      self.bloom_effect.get_bloom_radius()
    }

    /// Sets the strength (intensity) of the bloom effect.
    ///
    /// This controls how bright or prominent the glow appears. A higher strength
    /// makes the bloom more visible.
    pub fn set_bloom_strength( &mut self, strength : f32  )
    {
      self.bloom_effect.set_bloom_strength( strength );
    }

    /// Gets the strength (intensity) of the bloom effect.
    pub fn get_bloom_strength( &self ) -> f32
    {
      self.bloom_effect.get_bloom_strength()
    }

    /// Retrieves a clone of the main color texture from the internal framebuffer context.
    pub fn get_main_texture( &self ) -> Option< gl::web_sys::WebGlTexture >
    {
      self.framebuffer_ctx.main_texture.clone()
    }

    /// Draw equirectangular skybox
    pub fn draw_skybox
    (
      &self,
      gl : &gl::WebGl2RenderingContext,
      camera : &Camera,
    )
    {
      self.skybox_shader.bind( gl );

      let locations = self.skybox_shader.locations();

      let equirect_map_loc = locations.get( "equirectMap" ).unwrap();
      let inv_projection_loc = locations.get( "invProjection" ).unwrap();
      let inv_view_loc = locations.get( "invView" ).unwrap();

      gl.active_texture( gl::TEXTURE0 );
      gl.bind_texture( gl::TEXTURE_2D, self.framebuffer_ctx.skybox_texture.as_ref() );
      gl.uniform1i( equirect_map_loc.as_ref(), 0_i32 );
      gl::uniform::matrix_upload( gl, inv_projection_loc.clone(), &camera.get_projection_matrix().inverse().unwrap().to_array(), true ).unwrap();
      gl::uniform::matrix_upload( gl, inv_view_loc.clone(), &camera.get_view_matrix().inverse().unwrap().to_array(), true ).unwrap();

      gl.enable( gl::DEPTH_TEST );
      gl.depth_mask( false );
      gl.depth_func( GL::LEQUAL );
      gl.draw_arrays( gl::TRIANGLES, 0, 3 );

      gl.depth_mask( true );
      gl.depth_func( GL::LESS );
      gl.use_program( None );
    }

    /// Renders the scene using the provided camera.
    ///
    /// * `gl`: The `WebGl2RenderingContext` to use for rendering.
    /// * `scene`: A mutable reference to the `Scene` to be rendered.
    /// * `camera`: A reference to the `Camera` defining the viewpoint.
    pub fn render
    (
      &mut self,
      gl : &gl::WebGl2RenderingContext,
      scene : &mut Scene,
      camera : &Camera
    ) -> Result< (), gl::WebglError >
    {
      scene.update_world_matrix();

      gl.enable( gl::DEPTH_TEST );
      gl.disable( gl::CULL_FACE );
      gl.disable( gl::BLEND );
      gl.depth_mask( true );
      gl.clear_depth( 1.0 );
      gl.clear_stencil( 0 );
      gl.front_face( gl::CCW );

      if self.use_emission
      {
        self.framebuffer_ctx.enable_emission_texture( gl );
      }
      else
      {
        self.framebuffer_ctx.disable_emission_texture( gl );
      }

      self.framebuffer_ctx.bind_multisample( gl );
      gl::drawbuffers::drawbuffers( gl, &[ 0, 1, 2, 3 ] );
      let [ r, b, g ] = self.clear_color.0;
      gl.clear_bufferfv_with_f32_array( gl::COLOR, 0, &[ r, b, g, 1.0 ] );
      gl.clear_bufferfv_with_f32_array( gl::COLOR, 1, &[ 0.0, 0.0, 0.0, 0.0 ] );
      gl.clear_bufferfv_with_f32_array( gl::COLOR, 2, &[ 0.0, 0.0, 0.0, 1.0 ] );
      gl.clear_bufferfv_with_f32_array( gl::COLOR, 3, &[ 0.0, 0.0, 0.0, 1.0 ] );
      gl.clear( gl::DEPTH_BUFFER_BIT | gl::STENCIL_BUFFER_BIT );
      gl::drawbuffers::drawbuffers( gl, &[ 0, 1 ] );

      // Clear the list of transparent nodes before each render.
      self.transparent_nodes.clear();

      let mut lights = FxHashMap::< LightType, Vec< Light > >::default();

      let mut collect_light_sources =
      |
        node : Rc< RefCell< Node > >
      | -> Result< (), gl::WebglError >
      {
        if let Object3D::Light( light ) = &node.borrow().object
        {
          let type_ : LightType = light.into();

          lights.entry( type_ ).or_default().push( light.clone() );
        }

        Ok( () )
      };

      scene.traverse( &mut collect_light_sources )?;

      for program in self.programs.values()
      {
        let locations = program.locations();
        program.bind( gl );
        camera.upload( gl, locations );
        bind_lights( gl, &program, &lights );
        if let Some( exposure_loc ) = locations.get( "exposure" )
        {
          gl::uniform::upload( gl, exposure_loc.clone(), &self.exposure )?;
        }
      }

<<<<<<< HEAD
      let light_defines = format!
      (
        "#define MAX_POINT_LIGHTS {MAX_POINT_LIGHTS}
        #define MAX_DIRECT_LIGHTS {MAX_DIRECT_LIGHTS}
        #define MAX_SPOT_LIGHTS {MAX_SPOT_LIGHTS}"
      );
      let light_defines = light_defines.as_str();

=======
>>>>>>> 6064ba67
      // Define a closure to handle the drawing of each node in the scene.
      let mut draw_node =
      |
        node : Rc< RefCell< Node > >
      | -> Result< (), gl::WebglError >
      {
        if !node.borrow().is_visible()
        {
          return Ok( () );
        }

        // If the node contains a mesh...
        if let Object3D::Mesh( ref mesh ) = node.borrow().object
        {
          // Iterate over each primitive in the mesh.
          for primitive_rc in mesh.borrow().primitives.iter()
          {
            let primitive = primitive_rc.borrow();
            let defines = primitive.material.borrow().get_defines_str();
            // Generate a unique ID for the program based on the material ID and vertex shader defines.
            let program_id = format!( "{}{}", primitive.material.borrow().get_id(), defines );

            let program_cached = self.programs.contains_key( &program_id );

            // Retrieve the program info if it already exists, otherwise compile and link a new program.
            let shader_program =
            if let Some( shader_program ) = self.programs.get( &program_id )
            {
              shader_program
            }
            else
            {
              let mut material = primitive.material.borrow_mut();
              let ibl_define = if self.ibl.is_some()
              {
                "#define USE_IBL\n"
              }
              else
              {
                ""
              };

              // Compile and link a new WebGL program from the vertex and fragment shaders with the appropriate defines.
              let program = gl::ProgramFromSources::new
              (
                &format!( "#version 300 es\n{}\n{}", defines, material.get_vertex_shader() ),
                &format!
                (
                  "#version 300 es\n{}\n{}\n{}",
                  defines,
                  ibl_define,
                  material.get_fragment_shader()
                )
              ).compile_and_link( gl )?;
              material.shader_mut().set_program( gl, &program );
              let shader_program = material.shader();

              // Configure and upload material properties and IBL textures for the new program.
              shader_program.bind( gl );
              const IBL_BASE_ACTIVE_TEXTURE : u32 = 10;
              material.configure( gl, IBL_BASE_ACTIVE_TEXTURE );
              material.upload( gl, node.clone() )?;
              let locations = shader_program.locations();
              camera.upload( gl, locations );
              if material.needs_ibl()
              {
                if let Some( ref ibl ) = self.ibl
                {
                  ibl.bind( gl, IBL_BASE_ACTIVE_TEXTURE );
                }
              }

              // Store the new program info in the cache.
              self.programs.insert( program_id.clone(), shader_program.dyn_clone() );
              self.programs.get( &program_id ).unwrap()
            };

            let material = primitive.material.borrow();

            // Handle transparent objects by adding them to a separate list for later rendering.
            match material.get_alpha_mode()
            {
              AlphaMode::Blend | AlphaMode::Mask =>
              {
                self.transparent_nodes.push( ( node.clone(), primitive_rc.clone() ) );
                continue; // Skip the immediate drawing of transparent objects.
              },
              _ => {}
            }

            // Get the uniform locations for the current program.
            let locations = shader_program.locations();

            // Bind the program, upload camera and node matrices, bind the primitive, and draw it.
            shader_program.bind( gl );

            if material.needs_update() && program_cached
            {
              let _ = material.upload( gl, node.clone() );
            }

            node.borrow().upload( gl, locations );
            primitive.bind( gl );
            primitive.draw( gl );
          }
        }

        Ok( () )
      };

      // Traverse the scene and draw all opaque objects.
      scene.traverse( &mut draw_node )?;

      if self.framebuffer_ctx.skybox_texture.is_some()
      {
        self.draw_skybox( gl, camera );
      }

      gl::drawbuffers::drawbuffers( gl, &[ 2, 3 ] );
      gl.enable( gl::BLEND );
      gl.depth_mask( false );
      gl.blend_equation( gl::FUNC_ADD );
      gl.blend_func_separate( gl::ONE, gl::ONE, gl::ZERO, gl::ONE_MINUS_SRC_ALPHA );

      let bind = | node : std::cell::Ref< '_, Node >, primitive : std::cell::Ref< '_, Primitive > | -> Result< (), gl::WebglError >
      {
        let primitive = primitive;
        let material = primitive.material.borrow();
        let shader_program = self.programs.get( &format!( "{}{}",  material.get_id(), material.get_defines_str() ) ).unwrap();

        let locations = shader_program.locations();

        shader_program.bind( gl );

        node.upload( gl, locations );
        primitive.bind( gl );

       Ok( () )
      };

      // Render the transparent nodes.
      for ( node, primitive ) in self.transparent_nodes.iter()
      {
        let primitive = primitive.borrow();
        let node = node.borrow();
        bind( node, std::cell::Ref::clone( &primitive ) )?;
        primitive.draw( gl );
      }

      self.framebuffer_ctx.resolve( gl, self.use_emission );
      self.framebuffer_ctx.unbind_multisample( gl );

      // self.transparent_nodes.sort_by( | a, b |
      // {
      //   let dist1 = a.0.borrow().center().distance_squared( &camera.get_eye() );
      //   let dist2 = b.0.borrow().center().distance_squared( &camera.get_eye() );

      //   dist1.partial_cmp( &dist2 ).unwrap()
      // });


      // gl.enable( gl::BLEND );
      // gl.depth_mask( false );
      // gl.depth_func( gl::LEQUAL );
      // gl.enable( gl::CULL_FACE );
      // gl.blend_equation( gl::FUNC_ADD );
      // gl.blend_func( gl::ONE, gl::ONE_MINUS_SRC_ALPHA );

      // let bind = | node : &std::cell::Ref< '_, Node >, primitive : &std::cell::Ref< '_, Primitive > | -> Result< (), gl::WebglError >
      // {
      //   let primitive = primitive;
      //   let material = primitive.material.borrow();
      //   let geometry = primitive.geometry.borrow();
      //   let vs_defines = geometry.get_defines();
      //   let shader_program = self.programs.get( &format!( "{}{}",  material.id, vs_defines ) ).unwrap();

      //   let locations = shader_program.locations();

      //   shader_program.bind( gl );

      //   node.upload( gl, locations );
      //   primitive.bind( gl );

      //  Ok( () )
      // };

      // // Render the transparent nodes.
      // for ( node, primitive ) in self.transparent_nodes.iter()
      // {
      //   let primitive = primitive.borrow();
      //   let node = node.borrow();
      //   bind( &node, &primitive )?;

      //   gl.cull_face( gl::FRONT );
      //   primitive.draw( gl );

      //   gl.cull_face( gl::BACK );
      //   primitive.draw( gl );
      // }


      // gl.disable( gl::CULL_FACE );

      // self.framebuffer_ctx.resolve( gl, self.use_emission );
      // self.framebuffer_ctx.unbind_multisample( gl );

      if self.use_emission
      {
        self.swap_buffer.reset();
        self.swap_buffer.bind( gl );
        self.swap_buffer.set_input( self.framebuffer_ctx.emission_texture.clone() );

        self.bloom_effect.render( gl, self.swap_buffer.get_input(), self.swap_buffer.get_output() )?;
        self.blend_effect.blend_texture = self.swap_buffer.get_output();
        self.blend_effect.render( gl, None, self.framebuffer_ctx.main_texture.clone() )?;
      }

      self.composite_shader.bind( gl );
      gl.bind_framebuffer( gl::FRAMEBUFFER, self.framebuffer_ctx.resolved_framebuffer.as_ref() );
      gl.framebuffer_texture_2d( gl::FRAMEBUFFER, gl::COLOR_ATTACHMENT0, gl::TEXTURE_2D, None, 0 );
      gl.framebuffer_texture_2d( gl::FRAMEBUFFER, gl::COLOR_ATTACHMENT1, gl::TEXTURE_2D, None, 0 );
      gl.framebuffer_texture_2d( gl::FRAMEBUFFER, gl::COLOR_ATTACHMENT2, gl::TEXTURE_2D, None, 0 );
      gl.framebuffer_texture_2d( gl::FRAMEBUFFER, gl::COLOR_ATTACHMENT3, gl::TEXTURE_2D, None, 0 );
      gl.active_texture( gl::TEXTURE0 );
      gl.bind_texture( gl::TEXTURE_2D, self.framebuffer_ctx.transparent_accumulate_texture.as_ref() );
      gl.active_texture( gl::TEXTURE1 );
      gl.bind_texture( gl::TEXTURE_2D, self.framebuffer_ctx.transparent_revealage_texture.as_ref() );


      gl::drawbuffers::drawbuffers( gl, &[ 0 ] );

      gl.blend_func( gl::ONE, gl::ONE_MINUS_SRC_ALPHA );
      gl.framebuffer_texture_2d( gl::FRAMEBUFFER, gl::COLOR_ATTACHMENT0, gl::TEXTURE_2D, self.framebuffer_ctx.main_texture.as_ref(), 0 );
      gl.draw_arrays( gl::TRIANGLES, 0, 3 );

      Ok( () )
    }
  }

  fn bind_lights
  (
    gl : &GL,
    program : &Box< dyn ShaderProgram >,
    lights : &FxHashMap< LightType, Vec< Light > >
  )
  {
    let locations = program.locations();

    for ( type_, one_type_lights ) in lights
    {
      let max_count = match type_
      {
        LightType::Point => MAX_POINT_LIGHTS,
        LightType::Direct => MAX_DIRECT_LIGHTS,
        LightType::Spot => MAX_SPOT_LIGHTS
      };

      let Some( count_loc ) = locations.get( format!( "{}LightsCount", type_.to_string().to_lowercase() ).as_str() )
      else
      {
        continue;
      };
      let _ = gl::uniform::upload( gl, count_loc.clone(), &( one_type_lights.len().min( max_count ) as i32 ) );
    }

    'i : for ( type_, one_type_lights ) in lights
    {
      for ( i, light ) in one_type_lights.iter().enumerate()
      {
        match type_
        {
          LightType::Point =>
          {
            if !locations.contains_key( "pointLights" ) || i > MAX_POINT_LIGHTS
            {
              continue 'i;
            }

            let Light::Point( light ) = light
            else
            {
              continue;
            };

            let position_loc = gl.get_uniform_location( program.program(), format!( "pointLights[{i}].position" ).as_str() );
            let color_loc = gl.get_uniform_location( program.program(), format!( "pointLights[{i}].color" ).as_str() );
            let strength_loc = gl.get_uniform_location( program.program(), format!( "pointLights[{i}].strength" ).as_str() );
            let range_loc = gl.get_uniform_location( program.program(), format!( "pointLights[{i}].range" ).as_str() );

            let _ = gl::uniform::upload( gl, position_loc, light.position.as_slice() );
            let _ = gl::uniform::upload( gl, color_loc, light.color.as_slice() );
            let _ = gl::uniform::upload( gl, strength_loc, &light.strength );
            let _ = gl::uniform::upload( gl, range_loc, &light.range );
          },
          LightType::Direct =>
          {
            if !locations.contains_key( "directLights" ) || i > MAX_DIRECT_LIGHTS
            {
              continue 'i;
            }

            let Light::Direct( light ) = light
            else
            {
              continue;
            };

            let direction_loc = gl.get_uniform_location( program.program(), format!( "directLights[{i}].direction" ).as_str() );
            let color_loc = gl.get_uniform_location( program.program(), format!( "directLights[{i}].color" ).as_str() );
            let strength_loc = gl.get_uniform_location( program.program(), format!( "directLights[{i}].strength" ).as_str() );

            let _ = gl::uniform::upload( gl, direction_loc, light.direction.as_slice() );
            let _ = gl::uniform::upload( gl, color_loc, light.color.as_slice() );
            let _ = gl::uniform::upload( gl, strength_loc, &light.strength );
          },
          LightType::Spot =>
          {
            if !locations.contains_key( "spotLights" ) || i > MAX_SPOT_LIGHTS
            {
              continue 'i;
            }

            let Light::Spot( light ) = light
            else
            {
              continue;
            };

<<<<<<< HEAD
            let position_loc = gl.get_uniform_location( &program.get_program(), format!( "spotLights[{i}].position" ).as_str() );
            let direction_loc = gl.get_uniform_location( &program.get_program(), format!( "spotLights[{i}].direction" ).as_str() );
            let color_loc = gl.get_uniform_location( &program.get_program(), format!( "spotLights[{i}].color" ).as_str() );
            let strength_loc = gl.get_uniform_location( &program.get_program(), format!( "spotLights[{i}].strength" ).as_str() );
            let range_loc = gl.get_uniform_location( &program.get_program(), format!( "spotLights[{i}].range" ).as_str() );
            let inner_angle_loc = gl.get_uniform_location( &program.get_program(), format!( "spotLights[{i}].innerConeAngle" ).as_str() );
            let outer_angle_loc = gl.get_uniform_location( &program.get_program(), format!( "spotLights[{i}].outerConeAngle" ).as_str() );
            let use_lightmap_loc = gl.get_uniform_location( &program.get_program(), format!( "spotLights[{i}].useLightMap" ).as_str() );
=======
            let position_loc = gl.get_uniform_location( program.program(), format!( "spotLights[{i}].position" ).as_str() );
            let direction_loc = gl.get_uniform_location( program.program(), format!( "spotLights[{i}].direction" ).as_str() );
            let color_loc = gl.get_uniform_location( program.program(), format!( "spotLights[{i}].color" ).as_str() );
            let strength_loc = gl.get_uniform_location( program.program(), format!( "spotLights[{i}].strength" ).as_str() );
            let range_loc = gl.get_uniform_location( program.program(), format!( "spotLights[{i}].range" ).as_str() );
            let inner_angle_loc = gl.get_uniform_location( program.program(), format!( "spotLights[{i}].innerConeAngle" ).as_str() );
            let outer_angle_loc = gl.get_uniform_location( program.program(), format!( "spotLights[{i}].outerConeAngle" ).as_str() );
            let use_lightmap_loc = gl.get_uniform_location( program.program(), format!( "spotLights[{i}].useLightMap" ).as_str() );
>>>>>>> 6064ba67

            let _ = gl::uniform::upload( gl, position_loc, light.position.as_slice() );
            let _ = gl::uniform::upload( gl, direction_loc, light.direction.as_slice() );
            let _ = gl::uniform::upload( gl, color_loc, light.color.as_slice() );
            let _ = gl::uniform::upload( gl, strength_loc, &light.strength );
            let _ = gl::uniform::upload( gl, range_loc, &light.range );
            let _ = gl::uniform::upload( gl, inner_angle_loc, &light.inner_cone_angle );
            let _ = gl::uniform::upload( gl, outer_angle_loc, &light.outer_cone_angle );

            let use_lightmap_int = light.use_light_map as i32;
            let _ = gl::uniform::upload( gl, use_lightmap_loc, &use_lightmap_int );
<<<<<<< HEAD
          },
=======
          }
>>>>>>> 6064ba67
        }
      }
    }
  }
}

crate::mod_interface!
{
  orphan use
  {
    Renderer
  };
}<|MERGE_RESOLUTION|>--- conflicted
+++ resolved
@@ -35,13 +35,6 @@
     Light
   };
 
-<<<<<<< HEAD
-  const MAX_POINT_LIGHTS : usize = 8;
-  const MAX_DIRECT_LIGHTS : usize = 8;
-  const MAX_SPOT_LIGHTS : usize = 8;
-
-=======
->>>>>>> 6064ba67
   /// Manages WebGL2 framebuffers and associated renderbuffers/textures for a rendering
   /// context, specifically designed for multisampling and post-processing effects.
   ///
@@ -750,17 +743,6 @@
         }
       }
 
-<<<<<<< HEAD
-      let light_defines = format!
-      (
-        "#define MAX_POINT_LIGHTS {MAX_POINT_LIGHTS}
-        #define MAX_DIRECT_LIGHTS {MAX_DIRECT_LIGHTS}
-        #define MAX_SPOT_LIGHTS {MAX_SPOT_LIGHTS}"
-      );
-      let light_defines = light_defines.as_str();
-
-=======
->>>>>>> 6064ba67
       // Define a closure to handle the drawing of each node in the scene.
       let mut draw_node =
       |
@@ -1089,16 +1071,6 @@
               continue;
             };
 
-<<<<<<< HEAD
-            let position_loc = gl.get_uniform_location( &program.get_program(), format!( "spotLights[{i}].position" ).as_str() );
-            let direction_loc = gl.get_uniform_location( &program.get_program(), format!( "spotLights[{i}].direction" ).as_str() );
-            let color_loc = gl.get_uniform_location( &program.get_program(), format!( "spotLights[{i}].color" ).as_str() );
-            let strength_loc = gl.get_uniform_location( &program.get_program(), format!( "spotLights[{i}].strength" ).as_str() );
-            let range_loc = gl.get_uniform_location( &program.get_program(), format!( "spotLights[{i}].range" ).as_str() );
-            let inner_angle_loc = gl.get_uniform_location( &program.get_program(), format!( "spotLights[{i}].innerConeAngle" ).as_str() );
-            let outer_angle_loc = gl.get_uniform_location( &program.get_program(), format!( "spotLights[{i}].outerConeAngle" ).as_str() );
-            let use_lightmap_loc = gl.get_uniform_location( &program.get_program(), format!( "spotLights[{i}].useLightMap" ).as_str() );
-=======
             let position_loc = gl.get_uniform_location( program.program(), format!( "spotLights[{i}].position" ).as_str() );
             let direction_loc = gl.get_uniform_location( program.program(), format!( "spotLights[{i}].direction" ).as_str() );
             let color_loc = gl.get_uniform_location( program.program(), format!( "spotLights[{i}].color" ).as_str() );
@@ -1107,7 +1079,6 @@
             let inner_angle_loc = gl.get_uniform_location( program.program(), format!( "spotLights[{i}].innerConeAngle" ).as_str() );
             let outer_angle_loc = gl.get_uniform_location( program.program(), format!( "spotLights[{i}].outerConeAngle" ).as_str() );
             let use_lightmap_loc = gl.get_uniform_location( program.program(), format!( "spotLights[{i}].useLightMap" ).as_str() );
->>>>>>> 6064ba67
 
             let _ = gl::uniform::upload( gl, position_loc, light.position.as_slice() );
             let _ = gl::uniform::upload( gl, direction_loc, light.direction.as_slice() );
@@ -1119,11 +1090,7 @@
 
             let use_lightmap_int = light.use_light_map as i32;
             let _ = gl::uniform::upload( gl, use_lightmap_loc, &use_lightmap_int );
-<<<<<<< HEAD
-          },
-=======
           }
->>>>>>> 6064ba67
         }
       }
     }
