mod private
{
<<<<<<< HEAD
  use mingl::F32x3;
  use std::{ cell::RefCell, rc::Rc };
  use std::collections::HashMap;
  use rustc_hash::FxHashMap;
  use minwebgl as gl;
  use gl::GL;
=======
  use std::{ cell::RefCell, rc::Rc };
  use rustc_hash::FxHashMap;
  use minwebgl as gl;
  use gl::{ GL, F32x3 };
>>>>>>> 76b37b70
  use web_sys::WebGlTexture;

  use crate::webgl::
  {
    material::pbr::
    {
      MAX_POINT_LIGHTS,
      MAX_DIRECT_LIGHTS,
      MAX_SPOT_LIGHTS
    },
    post_processing::
    {
      BlendPass,
      Pass,
      SwapFramebuffer,
      UnrealBloomPass,
      VS_TRIANGLE
    },
<<<<<<< HEAD
    program::{ CompositeShader, SkyboxShader },
=======
    program::{ SkyboxShader, CompositeShader },
    LightType,
>>>>>>> 76b37b70
    AlphaMode,
    Camera,
    Node,
    Object3D,
    Primitive,
<<<<<<< HEAD
    ProgramInfo,
=======
>>>>>>> 76b37b70
    ShaderProgram,
    Scene,
    IBL,
    Light
  };

  const MAX_POINT_LIGHTS : usize = 8;
  const MAX_DIRECT_LIGHTS : usize = 8;
  const MAX_SPOT_LIGHTS : usize = 8;

  /// Manages WebGL2 framebuffers and associated renderbuffers/textures for a rendering
  /// context, specifically designed for multisampling and post-processing effects.
  ///
  /// This struct handles the setup and management of two primary framebuffers:
  /// - A **multisample framebuffer** for rendering with anti-aliasing.
  /// - A **resolved framebuffer** for storing the anti-aliased result as textures,
  ///   ready for further post-processing or display.
  ///
  /// It supports two color attachments: a 'main' color buffer and an 'emission' color buffer,
  /// allowing for separate rendering of different visual components.
  pub struct FramebufferContext
  {
    /// The width of the textures attached to the resolved framebuffer.
    pub texture_width : u32,
    /// The height of the textures attached to the resolved framebuffer.
    pub texture_height : u32,
    /// The WebGL framebuffer used for multisampled rendering. This framebuffer
    /// renders into `multisample_main_renderbuffer` and `multisample_emission_renderbuffer`.
    pub multisample_framebuffer : Option< gl::web_sys::WebGlFramebuffer >,
    /// The WebGL framebuffer used to store the resolved (non-multisampled)
    /// textures. This is where the results of the multisample framebuffer
    /// are blitted to, making them ready for sampling.
    pub resolved_framebuffer : Option< gl::web_sys::WebGlFramebuffer >,
    /// The renderbuffer used for depth and stencil testing in the multisample framebuffer.
    #[ allow( dead_code ) ]
    pub multisample_depth_renderbuffer : Option< gl::web_sys::WebGlRenderbuffer >,
    /// The renderbuffer that receives the main color output during multisampled rendering.
    pub multisample_main_renderbuffer : Option< gl::web_sys::WebGlRenderbuffer >,
    /// The renderbuffer that receives the emission color output during multisampled rendering.
    pub multisample_emission_renderbuffer : Option< gl::web_sys::WebGlRenderbuffer>,
    /// The renderbuffer that accumulates color during blending pass.
    pub multisample_transparent_accumulate_renderbuffer : Option< gl::web_sys::WebGlRenderbuffer>,
     /// The renderbuffer that caclulates total revealage during blending pass.
    pub multisample_transparent_revealage_renderbuffer : Option< gl::web_sys::WebGlRenderbuffer>,
    /// The 2D texture that receives the resolved main color output after multisample resolution.
    /// This texture can be sampled in shaders.
    pub main_texture : Option< gl::web_sys::WebGlTexture >,
    /// The 2D texture that receives the resolved emission color output after multisample resolution.
    /// This texture can be sampled in shaders.
    pub emission_texture : Option< gl::web_sys::WebGlTexture >,
    /// The 2D texture that accumulates color during blending pass.
    pub transparent_accumulate_texture : Option< gl::web_sys::WebGlTexture >,
    /// The 2D texture that caclulates total revealage during blending pass.
    pub transparent_revealage_texture : Option< gl::web_sys::WebGlTexture >,
    #[ allow( dead_code ) ]
    pub depth_renderbuffer : Option< gl::web_sys::WebGlRenderbuffer >,
    /// Texture with equirectangular map
    pub skybox_texture : Option< gl::web_sys::WebGlTexture >,
  }

  impl FramebufferContext
  {
    /// Creates a new `FramebufferContext` instance, initializing all necessary
    /// WebGL2 framebuffers, renderbuffers, and textures.
    ///
    /// This constructor sets up:
    /// - A multisampled framebuffer with a depth/stencil renderbuffer and two
    ///   multisampled color renderbuffers (`RGBA16F` format).
    /// - A resolved framebuffer with two 2D textures (`RGBA16F` format) to store
    ///   the anti-aliased results.
    ///
    /// # Arguments
    ///
    /// * `gl` - A reference to the WebGl2RenderingContext.
    /// * `width` - The desired width of the framebuffers and textures.
    /// * `height` - The desired height of the framebuffers and textures.
    /// * `samples` - The number of samples to use for multisample anti-aliasing (e.g., 4, 8).
    ///
    /// # Returns
    ///
    /// A new `FramebufferContext` instance.
    pub fn new( gl : &gl::WebGl2RenderingContext, width : u32, height : u32, samples : i32 ) -> Self
    {
      // Create the core framebuffer objects.
      let multisample_framebuffer = gl.create_framebuffer();
      let resolved_framebuffer = gl.create_framebuffer();

      // --- Setup Depth/Stencil Renderbuffer ---
      // Create and bind a renderbuffer for depth and stencil information.
      let multisample_depth_renderbuffer = gl.create_renderbuffer();
      gl.bind_renderbuffer( gl::RENDERBUFFER, multisample_depth_renderbuffer.as_ref() );
      // Allocate storage for the depth/stencil renderbuffer with multisampling.
      gl.renderbuffer_storage_multisample
      (
        gl::RENDERBUFFER,
        samples,
        gl::DEPTH24_STENCIL8,
        width as i32,
        height as i32
      );

      // --- Setup Multisample Main Color Renderbuffer ---
      // Create and bind a renderbuffer for the main color attachment,
      // which will be multisampled.
      let multisample_main_renderbuffer = gl.create_renderbuffer();
      gl.bind_renderbuffer( gl::RENDERBUFFER, multisample_main_renderbuffer.as_ref() );
      // Allocate storage for the main color renderbuffer with multisampling.
      gl.renderbuffer_storage_multisample
      (
        gl::RENDERBUFFER,
        samples,
        gl::RGBA16F,
        width as i32,
        height as i32
      );

      // --- Setup Multisample Emission Color Renderbuffer ---
      // Create and bind a renderbuffer for the emission color attachment,
      // also multisampled.
      let multisample_emission_renderbuffer = gl.create_renderbuffer();
      gl.bind_renderbuffer( gl::RENDERBUFFER, multisample_emission_renderbuffer.as_ref() );
      // Allocate storage for the emission color renderbuffer with multisampling.
      gl.renderbuffer_storage_multisample
      (
        gl::RENDERBUFFER,
        samples,
        gl::RGBA16F,
        width as i32,
        height as i32
      );

      let multisample_transparent_accumulate_renderbuffer = gl.create_renderbuffer();
      gl.bind_renderbuffer( gl::RENDERBUFFER, multisample_transparent_accumulate_renderbuffer.as_ref() );
      // Allocate storage for the emission color renderbuffer with multisampling.
      gl.renderbuffer_storage_multisample
      (
        gl::RENDERBUFFER,
        samples,
        gl::RGBA16F,
        width as i32,
        height as i32
      );

      let multisample_transparent_revealage_renderbuffer = gl.create_renderbuffer();
      gl.bind_renderbuffer( gl::RENDERBUFFER, multisample_transparent_revealage_renderbuffer.as_ref() );
      // Allocate storage for the emission color renderbuffer with multisampling.
      gl.renderbuffer_storage_multisample
      (
        gl::RENDERBUFFER,
        samples,
        gl::R16F,
        width as i32,
        height as i32
      );

      gl.bind_renderbuffer( gl::RENDERBUFFER, None );

      // --- Create Resolved Textures ---
      // These textures will store the final, resolved (non-multisampled)
      // color information after blitting.
      let depth_renderbuffer = gl.create_renderbuffer();
      let main_texture = gl.create_texture();
      let emission_texture = gl.create_texture();
      let transparent_accumulate_texture = gl.create_texture();
      let transparent_revealage_texture = gl.create_texture();

      gl.bind_renderbuffer( gl::RENDERBUFFER, depth_renderbuffer.as_ref() );
      gl.renderbuffer_storage( gl::RENDERBUFFER, gl::DEPTH24_STENCIL8, width as i32, height as i32 );

      // Configure the main texture.
      gl.bind_texture( gl::TEXTURE_2D, main_texture.as_ref() );
      gl.tex_storage_2d( gl::TEXTURE_2D, 1, gl::RGBA16F, width as i32, height  as i32 );
      gl::texture::d2::filter_linear( gl );
      gl::texture::d2::wrap_clamp( gl );

      // Configure the emission texture.
      gl.bind_texture( gl::TEXTURE_2D, emission_texture.as_ref() );
      gl.tex_storage_2d( gl::TEXTURE_2D, 1, gl::RGBA16F, width  as i32, height  as i32 );
      gl::texture::d2::filter_linear( gl );
      gl::texture::d2::wrap_clamp( gl );

      // Configure the transparent accumulate texture.
      gl.bind_texture( gl::TEXTURE_2D, transparent_accumulate_texture.as_ref() );
      gl.tex_storage_2d( gl::TEXTURE_2D, 1, gl::RGBA16F, width as i32, height  as i32 );
      gl::texture::d2::filter_linear( gl );
      gl::texture::d2::wrap_clamp( gl );

      // Configure the transparent revealage texture.
      gl.bind_texture( gl::TEXTURE_2D, transparent_revealage_texture.as_ref() );
      gl.tex_storage_2d( gl::TEXTURE_2D, 1, gl::R16F, width  as i32, height  as i32 );
      gl::texture::d2::filter_linear( gl );
      gl::texture::d2::wrap_clamp( gl );


      // --- Attach Renderbuffers to Multisample Framebuffer ---
      // Bind the multisample framebuffer to configure its attachments.
      gl.bind_framebuffer( gl::FRAMEBUFFER, multisample_framebuffer.as_ref() );
      // Attach the depth/stencil renderbuffer.
      gl.framebuffer_renderbuffer( gl::FRAMEBUFFER, gl::DEPTH_STENCIL_ATTACHMENT, gl::RENDERBUFFER, multisample_depth_renderbuffer.as_ref() );
      // Attach the main and emission color renderbuffers as color attachments.
      gl.framebuffer_renderbuffer( gl::FRAMEBUFFER, gl::COLOR_ATTACHMENT0, gl::RENDERBUFFER, multisample_main_renderbuffer.as_ref() );
      gl.framebuffer_renderbuffer( gl::FRAMEBUFFER, gl::COLOR_ATTACHMENT1, gl::RENDERBUFFER, multisample_emission_renderbuffer.as_ref() );
      gl.framebuffer_renderbuffer( gl::FRAMEBUFFER, gl::COLOR_ATTACHMENT2, gl::RENDERBUFFER, multisample_transparent_accumulate_renderbuffer.as_ref() );
      gl.framebuffer_renderbuffer( gl::FRAMEBUFFER, gl::COLOR_ATTACHMENT3, gl::RENDERBUFFER, multisample_transparent_revealage_renderbuffer.as_ref() );
      // Specify which color attachments are active for drawing.
      gl::drawbuffers::drawbuffers( gl, &[ 0, 1 ] );

      // --- Attach Textures to Resolved Framebuffer ---
      // Bind the resolved framebuffer to configure its attachments.
      gl.bind_framebuffer( gl::FRAMEBUFFER, resolved_framebuffer.as_ref() );
      gl.framebuffer_renderbuffer( gl::FRAMEBUFFER, gl::DEPTH_STENCIL_ATTACHMENT, gl::RENDERBUFFER, depth_renderbuffer.as_ref() );
      // Attach the main and emission textures as color attachments.
      gl.framebuffer_texture_2d( gl::FRAMEBUFFER, gl::COLOR_ATTACHMENT0, gl::TEXTURE_2D, main_texture.as_ref(), 0 );
      gl.framebuffer_texture_2d( gl::FRAMEBUFFER, gl::COLOR_ATTACHMENT1, gl::TEXTURE_2D, emission_texture.as_ref(), 0 );
      gl.framebuffer_texture_2d( gl::FRAMEBUFFER, gl::COLOR_ATTACHMENT2, gl::TEXTURE_2D, transparent_accumulate_texture.as_ref(), 0 );
      gl.framebuffer_texture_2d( gl::FRAMEBUFFER, gl::COLOR_ATTACHMENT3, gl::TEXTURE_2D, transparent_revealage_texture.as_ref(), 0 );
      // Specify which color attachments are active for drawing (though for resolved,
      // these will typically be written to via `blit_framebuffer`).
      gl::drawbuffers::drawbuffers( gl, &[ 0, 1 ] );

      // Unbind all resources to clean up the global WebGL state.
      gl.bind_texture( gl::TEXTURE_2D, None );
      gl.bind_renderbuffer( gl::RENDERBUFFER, None );
      gl.bind_framebuffer( gl::FRAMEBUFFER, None );

      let texture_width = width;
      let texture_height = height;

      Self
      {
        texture_height,
        texture_width,
        resolved_framebuffer,
        multisample_framebuffer,
        multisample_depth_renderbuffer,
        multisample_emission_renderbuffer,
        multisample_main_renderbuffer,
        multisample_transparent_accumulate_renderbuffer,
        multisample_transparent_revealage_renderbuffer,
        depth_renderbuffer,
        main_texture,
        emission_texture,
        transparent_accumulate_texture,
        transparent_revealage_texture,
        skybox_texture : None
      }
    }

    /// Configures both the multisample and resolved framebuffers to allow
    /// drawing to both `COLOR_ATTACHMENT0` (main) and `COLOR_ATTACHMENT1` (emission).
    ///
    /// This is useful when you want to render both normal scene data and
    /// emissive properties in a single pass.
    ///
    /// # Arguments
    ///
    /// * `gl` - A reference to the WebGl2RenderingContext.
    pub fn enable_emission_texture( &self, gl : &gl::WebGl2RenderingContext )
    {
      // Enable both attachments for the multisample framebuffer.
      gl.bind_framebuffer( gl::FRAMEBUFFER, self.multisample_framebuffer.as_ref() );
      gl::drawbuffers::drawbuffers( gl, &[ 0, 1 ] );

      // Enable both attachments for the resolved framebuffer.
      gl.bind_framebuffer( gl::FRAMEBUFFER, self.resolved_framebuffer.as_ref() );
      gl::drawbuffers::drawbuffers( gl, &[ 0, 1 ] );

      gl.bind_framebuffer( gl::FRAMEBUFFER, None );
    }

    /// Configures both the multisample and resolved framebuffers to allow
    /// drawing only to `COLOR_ATTACHMENT0` (main), effectively disabling
    /// rendering to the emission texture.
    ///
    /// This can be used when the emission channel is not needed or to optimize
    /// rendering passes.
    ///
    /// # Arguments
    ///
    /// * `gl` - A reference to the WebGl2RenderingContext.
    pub fn disable_emission_texture( &self, gl : &gl::WebGl2RenderingContext )
    {
      // Disable emission attachment for the multisample framebuffer.
      gl.bind_framebuffer( gl::FRAMEBUFFER, self.multisample_framebuffer.as_ref() );
      gl::drawbuffers::drawbuffers( gl, &[ 0 ] );

      // Disable emission attachment for the resolved framebuffer.
      gl.bind_framebuffer( gl::FRAMEBUFFER, self.resolved_framebuffer.as_ref() );
      gl::drawbuffers::drawbuffers( gl, &[ 0 ] );

      gl.bind_framebuffer( gl::FRAMEBUFFER, None );
    }

    /// Resolves the multisampled framebuffer into the non-multisampled textures
    /// of the resolved framebuffer using `gl.blit_framebuffer`.
    ///
    /// This operation performs the anti-aliasing process, taking the averaged
    /// color values from the multisample renderbuffers and writing them into
    /// the corresponding textures.
    ///
    /// # Arguments
    ///
    /// * `gl` - A reference to the WebGl2RenderingContext.
    pub fn resolve( &self, gl : &gl::WebGl2RenderingContext, use_emission : bool )
    {
      self.bind_multisample( gl );
      self.bind_resolved( gl );

      // Ensure the multisample framebuffer is bound for reading and
      // the resolved framebuffer for drawing.
      gl.bind_framebuffer( gl::READ_FRAMEBUFFER, self.multisample_framebuffer.as_ref() );
      gl.bind_framebuffer( gl::DRAW_FRAMEBUFFER, self.resolved_framebuffer.as_ref() );

      gl.clear_bufferfi( gl::DEPTH_STENCIL, 0, 1.0, 0 );
      gl.blit_framebuffer
      (
        0, 0, self.texture_width as i32, self.texture_height as i32,
        0, 0, self.texture_width as i32, self.texture_height as i32,
        gl::DEPTH_BUFFER_BIT | gl::STENCIL_BUFFER_BIT,
        gl::NEAREST
      );

      gl.read_buffer( gl::COLOR_ATTACHMENT0 );
      gl::drawbuffers::drawbuffers( gl, &[ 0 ] );
      // Clear the color buffer of the resolved framebuffer before blitting.
      // This is good practice to ensure clean results, especially if partial updates
      // are not intended.
      //gl.clear_bufferfv_with_f32_array( gl::COLOR, 0, &[ 0.0, 0.0, 0.0, 1.0 ] );
      // Blit the multisampled color buffer (COLOR_ATTACHMENT0) from the read framebuffer
      // to the draw framebuffer. The `gl::LINEAR` filter ensures a smooth resolution.
      gl.blit_framebuffer
      (
        0, 0, self.texture_width as i32, self.texture_height as i32,
        0, 0, self.texture_width as i32, self.texture_height as i32,
        gl::COLOR_BUFFER_BIT,
        gl::LINEAR
      );

      if use_emission
      {
        gl.read_buffer( gl::COLOR_ATTACHMENT1 );
        gl::drawbuffers::drawbuffers( gl, &[ 1 ] );
        //gl.clear_bufferfv_with_f32_array( gl::COLOR, 1, &[ 0.0, 0.0, 0.0, 0.0 ] );
        gl.blit_framebuffer
        (
          0, 0, self.texture_width as i32, self.texture_height as i32,
          0, 0, self.texture_width as i32, self.texture_height as i32,
          gl::COLOR_BUFFER_BIT,
          gl::LINEAR
        );
      }

      gl.read_buffer( gl::COLOR_ATTACHMENT2 );
      gl::drawbuffers::drawbuffers( gl, &[ 2 ] );
      //gl.clear_bufferfv_with_f32_array( gl::COLOR, 2, &[ 0.0, 0.0, 0.0, 1.0 ] );
      gl.blit_framebuffer
      (
        0, 0, self.texture_width as i32, self.texture_height as i32,
        0, 0, self.texture_width as i32, self.texture_height as i32,
        gl::COLOR_BUFFER_BIT, gl::LINEAR
      );

      gl.read_buffer( gl::COLOR_ATTACHMENT3 );
      gl::drawbuffers::drawbuffers( gl, &[ 3 ] );
      //gl.clear_bufferfv_with_f32_array( gl::COLOR, 3, &[ 0.0, 0.0, 0.0, 1.0 ] );
      gl.blit_framebuffer
      (
        0, 0, self.texture_width as i32, self.texture_height as i32,
        0, 0, self.texture_width as i32, self.texture_height as i32,
        gl::COLOR_BUFFER_BIT, gl::LINEAR
      );

      // Unbind framebuffers to reset global state.
      gl.bind_framebuffer( gl::READ_FRAMEBUFFER, None );
      gl.bind_framebuffer( gl::DRAW_FRAMEBUFFER, None );
      self.unbind_multisample( gl );
      self.unbind_resolved( gl );
    }

    /// Binds the `multisample_framebuffer` and attaches its renderbuffers.
    ///
    /// This function should be called before rendering operations that require
    /// multisampling. It ensures that subsequent drawing commands write to
    /// the multisampled color and depth renderbuffers.
    ///
    /// # Arguments
    ///
    /// * `gl` - A reference to the WebGl2RenderingContext.
    pub fn bind_multisample( &self, gl : &gl::WebGl2RenderingContext )
    {
      gl.viewport( 0, 0, self.texture_width as i32, self.texture_height as i32 );
      gl.bind_framebuffer( gl::FRAMEBUFFER, self.multisample_framebuffer.as_ref() );
      gl.framebuffer_renderbuffer( gl::FRAMEBUFFER, gl::COLOR_ATTACHMENT0, gl::RENDERBUFFER, self.multisample_main_renderbuffer.as_ref() );
      gl.framebuffer_renderbuffer( gl::FRAMEBUFFER, gl::COLOR_ATTACHMENT1, gl::RENDERBUFFER, self.multisample_emission_renderbuffer.as_ref() );
      gl.framebuffer_renderbuffer( gl::FRAMEBUFFER, gl::COLOR_ATTACHMENT2, gl::RENDERBUFFER, self.multisample_transparent_accumulate_renderbuffer.as_ref() );
      gl.framebuffer_renderbuffer( gl::FRAMEBUFFER, gl::COLOR_ATTACHMENT3, gl::RENDERBUFFER, self.multisample_transparent_revealage_renderbuffer.as_ref() );
    }

    /// Binds the `resolved_framebuffer` and attaches its textures.
    ///
    /// This function should be called when you want to render directly into
    /// the resolved textures (e.g., for post-processing that doesn't require
    /// multisampling, or after a `resolve` operation).
    ///
    /// # Arguments
    ///
    /// * `gl` - A reference to the WebGl2RenderingContext.
    pub fn bind_resolved( &self, gl : &gl::WebGl2RenderingContext )
    {
      gl.viewport( 0, 0, self.texture_width as i32, self.texture_height as i32 );
      gl.bind_framebuffer( gl::FRAMEBUFFER, self.resolved_framebuffer.as_ref() );
      gl.framebuffer_texture_2d( gl::FRAMEBUFFER, gl::COLOR_ATTACHMENT0, gl::TEXTURE_2D, self.main_texture.as_ref(), 0 );
      gl.framebuffer_texture_2d( gl::FRAMEBUFFER, gl::COLOR_ATTACHMENT1, gl::TEXTURE_2D, self.emission_texture.as_ref(), 0 );
      gl.framebuffer_texture_2d( gl::FRAMEBUFFER, gl::COLOR_ATTACHMENT2, gl::TEXTURE_2D, self.transparent_accumulate_texture.as_ref(), 0 );
      gl.framebuffer_texture_2d( gl::FRAMEBUFFER, gl::COLOR_ATTACHMENT3, gl::TEXTURE_2D, self.transparent_revealage_texture.as_ref(), 0 );
    }

    /// Unbinds the color renderbuffers from the `multisample_framebuffer`
    /// and then unbinds the framebuffer itself.
    ///
    /// This function is useful for resetting the framebuffer state after
    /// rendering to the multisample target, preventing accidental draws to it.
    ///
    /// # Arguments
    ///
    /// * `gl` - A reference to the WebGl2RenderingContext.
    pub fn unbind_multisample( &self, gl : &gl::WebGl2RenderingContext )
    {
      // gl.bind_framebuffer( gl::FRAMEBUFFER, self.multisample_framebuffer.as_ref() );
      // gl.framebuffer_renderbuffer( gl::FRAMEBUFFER, gl::COLOR_ATTACHMENT0, gl::RENDERBUFFER, None );
      // gl.framebuffer_renderbuffer( gl::FRAMEBUFFER, gl::COLOR_ATTACHMENT1, gl::RENDERBUFFER, None );
      gl.bind_framebuffer( gl::FRAMEBUFFER, None );
    }

    /// Unbinds the color textures from the `resolved_framebuffer` and then
    /// unbinds the framebuffer itself.
    ///
    /// This function is useful for resetting the framebuffer state after
    /// operations that write to the resolved textures, allowing them to be
    /// used as input textures in subsequent rendering passes.
    ///
    /// # Arguments
    ///
    /// * `gl` - A reference to the WebGl2RenderingContext.
    pub fn unbind_resolved( &self, gl : &gl::WebGl2RenderingContext )
    {
      //  gl.bind_framebuffer( gl::FRAMEBUFFER, self.resolved_framebuffer.as_ref() );
      // gl.framebuffer_texture_2d( gl::FRAMEBUFFER, gl::COLOR_ATTACHMENT0, gl::TEXTURE_2D, None, 0 );
      // gl.framebuffer_texture_2d( gl::FRAMEBUFFER, gl::COLOR_ATTACHMENT1, gl::TEXTURE_2D, None, 0 );
      gl.bind_framebuffer( gl::FRAMEBUFFER, None );
    }
  }

  /// Manages the rendering process, including program management, IBL setup, and drawing objects in the scene.
  pub struct Renderer
  {
    /// A map of compiled WebGL programs, keyed by a combination of the material ID and vertex shader defines.
<<<<<<< HEAD
    programs : FxHashMap< String, ProgramInfo >,
=======
    programs : FxHashMap< String, Box< dyn ShaderProgram > >,
>>>>>>> 76b37b70
    /// Holds the precomputed textures used for Image-Based Lighting.
    ibl : Option< IBL >,
    /// A list of nodes with transparent primitives, sorted by distance to the camera for correct rendering order.
    transparent_nodes : Vec< ( Rc< RefCell< Node > >, Rc< RefCell< Primitive > > ) >,
    /// If set to true, the renderer will add blur to the original image
    use_emission : bool,
    /// The **framebuffer context** used for multisampling and post-processing. This
    /// manages the multisample framebuffer, resolved framebuffer, and their associated
    /// renderbuffers and textures (main color and emission). It allows for anti-aliasing
    /// and the separation of main scene rendering from emissive components.
    framebuffer_ctx : FramebufferContext,
    /// Bloom pass for the emissive texutre
    bloom_effect : UnrealBloomPass,
    /// Blend pass to combined the blurred emissive texture with the main image
    blend_effect : BlendPass,
    /// Swap buffer to control rendering of the effects
    swap_buffer : SwapFramebuffer,
    exposure : f32,
<<<<<<< HEAD
    composite_shader : ProgramInfo,
    /// Clear color
    clear_color : F32x3,
    /// Shader for drawing background
    skybox_shader : ProgramInfo
=======
    composite_shader : CompositeShader,
    /// Clear color
    clear_color : F32x3,
    /// Shader for drawing background
    skybox_shader : SkyboxShader
>>>>>>> 76b37b70
  }

  impl Renderer
  {
    /// Creates a new `Renderer` instance with default settings.
    pub fn new( gl : &gl::WebGl2RenderingContext, width : u32, height : u32, samples : i32 ) -> Result< Self, gl::WebglError >
    {
      let framebuffer_ctx = FramebufferContext::new( gl, width, height, samples );
      let use_emission = false;
      let programs = FxHashMap::default();
      let ibl = None;
      let transparent_nodes = Vec::new();
      let bloom_effect = UnrealBloomPass::new( gl, width, height, gl::RGBA16F )?;
      let mut blend_effect = BlendPass::new( gl )?;
      blend_effect.dst_factor = gl::ONE;
      blend_effect.src_factor = gl::ONE;
      blend_effect.blend_texture = framebuffer_ctx.main_texture.clone();
      let swap_buffer = SwapFramebuffer::new( gl, width, height );
      let exposure = 0.0;

      let composite_program = gl::ProgramFromSources::new( VS_TRIANGLE, include_str!( "shaders/composite.frag" ) ).compile_and_link( gl )?;
<<<<<<< HEAD
      let composite_shader = ProgramInfo::new( gl, &composite_program, CompositeShader.dyn_clone() );
      let locations = composite_shader.get_locations();
=======
      let composite_shader = CompositeShader::new( gl, &composite_program );
      let locations = composite_shader.locations();
>>>>>>> 76b37b70
      composite_shader.bind( gl );
      gl.uniform1i( locations.get( "transparentA" ).unwrap().clone().as_ref() , 0 );
      gl.uniform1i( locations.get( "transparentB" ).unwrap().clone().as_ref() , 1 );

      let skybox_program = gl::ProgramFromSources::new
      (
<<<<<<< HEAD
        VS_TRIANGLE,
        include_str!( "shaders/skybox.frag" )
      )
      .compile_and_link( gl )?;
      let skybox_shader = ProgramInfo::new( gl, &skybox_program, SkyboxShader.dyn_clone() );
=======
        include_str!( "shaders/skybox.vert" ),
        include_str!( "shaders/skybox.frag" )
      )
      .compile_and_link( gl )?;
      let skybox_shader = SkyboxShader::new( gl, &skybox_program );
>>>>>>> 76b37b70

      Ok
      (
        Self
        {
          programs,
          ibl,
          transparent_nodes,
          use_emission,
          framebuffer_ctx,
          blend_effect,
          bloom_effect,
          swap_buffer,
          exposure,
          composite_shader,
          clear_color : F32x3::splat( 0.0 ),
          skybox_shader
        }
      )
    }

    /// Sets the Image-Based Lighting (IBL) textures to be used for rendering.
    ///
    /// * `ibl`: The `IBL` struct containing the diffuse and specular environment maps and the BRDF integration texture.
    pub fn set_ibl( &mut self, ibl : IBL )
    {
      self.ibl = Some( ibl );
    }

    /// Sets whether the renderer should use the emission texture for post-processing effects.
    pub fn set_use_emission( &mut self, use_emission : bool )
    {
      self.use_emission = use_emission;
    }

    /// Sets clear color
    pub fn set_clear_color( &mut self, color : F32x3 )
    {
      self.clear_color = color;
    }

    /// Returns the current exposure value.
    pub fn get_exposure( &self ) -> f32
    {
      self.exposure
    }

    /// Sets a new exposure value.
    pub fn set_skybox( &mut self, texture : Option< WebGlTexture > )
    {
      self.framebuffer_ctx.skybox_texture = texture;
    }

    /// Sets a new exposure value.
    pub fn set_exposure( &mut self, exposure : f32 )
    {
      self.exposure = exposure;
    }

    /// Sets the radius of the bloom effect.
    ///
    /// This determines how far the light "bleeds" from bright areas. A larger radius
    /// results in a more expansive and softer glow.
    pub fn set_bloom_radius( &mut self, radius : f32 )
    {
      self.bloom_effect.set_bloom_radius( radius );
    }

    /// Gets the radius of the bloom effect.
    pub fn get_bloom_radius( &self ) -> f32
    {
      self.bloom_effect.get_bloom_radius()
    }

    /// Sets the strength (intensity) of the bloom effect.
    ///
    /// This controls how bright or prominent the glow appears. A higher strength
    /// makes the bloom more visible.
    pub fn set_bloom_strength( &mut self, strength : f32  )
    {
      self.bloom_effect.set_bloom_strength( strength );
    }

    /// Gets the strength (intensity) of the bloom effect.
    pub fn get_bloom_strength( &self ) -> f32
    {
      self.bloom_effect.get_bloom_strength()
    }

    /// Retrieves a clone of the main color texture from the internal framebuffer context.
    pub fn get_main_texture( &self ) -> Option< gl::web_sys::WebGlTexture >
    {
      self.framebuffer_ctx.main_texture.clone()
    }

    /// Draw equirectangular skybox
    pub fn draw_skybox
    (
      &self,
      gl : &gl::WebGl2RenderingContext,
      camera : &Camera,
    )
    {
      self.skybox_shader.bind( gl );

<<<<<<< HEAD
      let locations = self.skybox_shader.get_locations();
=======
      let locations = self.skybox_shader.locations();
>>>>>>> 76b37b70

      let equirect_map_loc = locations.get( "equirectMap" ).unwrap();
      let inv_projection_loc = locations.get( "invProjection" ).unwrap();
      let inv_view_loc = locations.get( "invView" ).unwrap();

      gl.active_texture( gl::TEXTURE0 );
      gl.bind_texture( gl::TEXTURE_2D, self.framebuffer_ctx.skybox_texture.as_ref() );
      gl.uniform1i( equirect_map_loc.as_ref(), 0_i32 );
      gl::uniform::matrix_upload( gl, inv_projection_loc.clone(), &camera.get_projection_matrix().inverse().unwrap().to_array(), true ).unwrap();
      gl::uniform::matrix_upload( gl, inv_view_loc.clone(), &camera.get_view_matrix().inverse().unwrap().to_array(), true ).unwrap();

      gl.enable( gl::DEPTH_TEST );
      gl.depth_mask( false );
      gl.depth_func( GL::LEQUAL );
      gl.draw_arrays( gl::TRIANGLES, 0, 3 );

      gl.depth_mask( true );
      gl.depth_func( GL::LESS );
      gl.use_program( None );
    }

    /// Renders the scene using the provided camera.
    ///
    /// * `gl`: The `WebGl2RenderingContext` to use for rendering.
    /// * `scene`: A mutable reference to the `Scene` to be rendered.
    /// * `camera`: A reference to the `Camera` defining the viewpoint.
    pub fn render
    (
      &mut self,
      gl : &gl::WebGl2RenderingContext,
      scene : &mut Scene,
      camera : &Camera
    ) -> Result< (), gl::WebglError >
    {
      scene.update_world_matrix();

      gl.enable( gl::DEPTH_TEST );
      gl.disable( gl::CULL_FACE );
      gl.disable( gl::BLEND );
      gl.depth_mask( true );
      gl.clear_depth( 1.0 );
      gl.clear_stencil( 0 );
      gl.front_face( gl::CCW );

      if self.use_emission
      {
        self.framebuffer_ctx.enable_emission_texture( gl );
      }
      else
      {
        self.framebuffer_ctx.disable_emission_texture( gl );
      }

      self.framebuffer_ctx.bind_multisample( gl );
      gl::drawbuffers::drawbuffers( gl, &[ 0, 1, 2, 3 ] );
      let [ r, b, g ] = self.clear_color.0;
      gl.clear_bufferfv_with_f32_array( gl::COLOR, 0, &[ r, b, g, 1.0 ] );
      gl.clear_bufferfv_with_f32_array( gl::COLOR, 1, &[ 0.0, 0.0, 0.0, 0.0 ] );
      gl.clear_bufferfv_with_f32_array( gl::COLOR, 2, &[ 0.0, 0.0, 0.0, 1.0 ] );
      gl.clear_bufferfv_with_f32_array( gl::COLOR, 3, &[ 0.0, 0.0, 0.0, 1.0 ] );
      gl.clear( gl::DEPTH_BUFFER_BIT | gl::STENCIL_BUFFER_BIT );
      gl::drawbuffers::drawbuffers( gl, &[ 0, 1 ] );

<<<<<<< HEAD
      if self.framebuffer_ctx.skybox_texture.is_some()
      {
        self.draw_skybox( gl, camera );
      }

      // Clear the list of transparent nodes before each render.
      self.transparent_nodes.clear();

      let mut lights = HashMap::< String, Vec< Light > >::new();
=======
      // Clear the list of transparent nodes before each render.
      self.transparent_nodes.clear();

      let mut lights = FxHashMap::< LightType, Vec< Light > >::default();
>>>>>>> 76b37b70

      let mut collect_light_sources =
      |
        node : Rc< RefCell< Node > >
      | -> Result< (), gl::WebglError >
      {
        if let Object3D::Light( light ) = &node.borrow().object
        {
<<<<<<< HEAD
          let type_ = match light
          {
            Light::Point( _ ) => "point",
            Light::Direct( _ ) => "direct",
            Light::Spot( _ ) => "spot"
          };

          if let Some( ls ) = lights.get_mut( type_ )
          {
            ls.push( light.clone() );
          }
          else
          {
            lights.insert( type_.to_string(), vec![ light.clone() ] );
          }
=======
          let type_ : LightType = light.into();

          lights.entry( type_ ).or_default().push( light.clone() );
>>>>>>> 76b37b70
        }

        Ok( () )
      };

      scene.traverse( &mut collect_light_sources )?;

      for program in self.programs.values()
      {
        let locations = program.locations();
        program.bind( gl );
        camera.upload( gl, locations );
<<<<<<< HEAD
        bind_light( gl, &program, &lights );
=======
        bind_lights( gl, &program, &lights );
>>>>>>> 76b37b70
        if let Some( exposure_loc ) = locations.get( "exposure" )
        {
          gl::uniform::upload( gl, exposure_loc.clone(), &self.exposure )?;
        }
      }

      // Define a closure to handle the drawing of each node in the scene.
      let mut draw_node =
      |
        node : Rc< RefCell< Node > >
      | -> Result< (), gl::WebglError >
      {
        if !node.borrow().is_visible()
        {
          return Ok( () );
        }

        // If the node contains a mesh...
        if let Object3D::Mesh( ref mesh ) = node.borrow().object
        {
          // Iterate over each primitive in the mesh.
          for primitive_rc in mesh.borrow().primitives.iter()
          {
            let primitive = primitive_rc.borrow();
            let defines = primitive.material.borrow().get_defines_str();
            // Generate a unique ID for the program based on the material ID and vertex shader defines.
            let program_id = format!( "{}{}", primitive.material.borrow().get_id(), defines );

            let program_cached = self.programs.contains_key( &program_id );

            // Retrieve the program info if it already exists, otherwise compile and link a new program.
<<<<<<< HEAD
            let program_info =
            if let Some( program_info ) = self.programs.get( &program_id )
            {
              program_info
=======
            let shader_program =
            if let Some( shader_program ) = self.programs.get( &program_id )
            {
              shader_program
>>>>>>> 76b37b70
            }
            else
            {
              let mut material = primitive.material.borrow_mut();
              let ibl_define = if self.ibl.is_some()
              {
                "#define USE_IBL\n"
              }
              else
              {
                ""
              };

              // Compile and link a new WebGL program from the vertex and fragment shaders with the appropriate defines.
              let program = gl::ProgramFromSources::new
              (
                &format!( "#version 300 es\n{}\n{}", defines, material.get_vertex_shader() ),
                &format!
                (
                  "#version 300 es\n{}\n{}\n{}",
                  defines,
                  ibl_define,
                  material.get_fragment_shader()
                )
              ).compile_and_link( gl )?;
<<<<<<< HEAD
              material.get_program_info_mut().set_program( gl, program );
              let program_info = material.get_program_info();
=======
              material.shader_mut().set_program( gl, &program );
              let shader_program = material.shader();
>>>>>>> 76b37b70

              // Configure and upload material properties and IBL textures for the new program.
              shader_program.bind( gl );
              const IBL_BASE_ACTIVE_TEXTURE : u32 = 10;
<<<<<<< HEAD
              material.configure( gl, locations, IBL_BASE_ACTIVE_TEXTURE );
              material.upload( gl, node.clone(), locations )?;
=======
              material.configure( gl, IBL_BASE_ACTIVE_TEXTURE );
              material.upload( gl, node.clone() )?;
              let locations = shader_program.locations();
>>>>>>> 76b37b70
              camera.upload( gl, locations );
              if material.needs_ibl()
              {
                if let Some( ref ibl ) = self.ibl
                {
                  ibl.bind( gl, IBL_BASE_ACTIVE_TEXTURE );
                }
              }

              // Store the new program info in the cache.
<<<<<<< HEAD
              self.programs.insert( program_id.clone(), program_info.clone() );
=======
              self.programs.insert( program_id.clone(), shader_program.dyn_clone() );
>>>>>>> 76b37b70
              self.programs.get( &program_id ).unwrap()
            };

            let material = primitive.material.borrow();

            // Handle transparent objects by adding them to a separate list for later rendering.
            match material.get_alpha_mode()
            {
              AlphaMode::Blend | AlphaMode::Mask =>
              {
                self.transparent_nodes.push( ( node.clone(), primitive_rc.clone() ) );
                continue; // Skip the immediate drawing of transparent objects.
              },
              _ => {}
            }

            // Get the uniform locations for the current program.
            let locations = shader_program.locations();

            // Bind the program, upload camera and node matrices, bind the primitive, and draw it.
            shader_program.bind( gl );

            if material.needs_update() && program_cached
            {
              let _ = material.upload( gl, node.clone() );
            }

            if material.needs_update() && program_cached
            {
              let _ = material.upload( gl, node.clone(), program_info.get_locations() );
            }

            node.borrow().upload( gl, locations );
            primitive.bind( gl );
            primitive.draw( gl );
          }
        }

        Ok( () )
      };

      // Traverse the scene and draw all opaque objects.
      scene.traverse( &mut draw_node )?;

      if self.framebuffer_ctx.skybox_texture.is_some()
      {
        self.draw_skybox( gl, camera );
      }

      gl::drawbuffers::drawbuffers( gl, &[ 2, 3 ] );
      gl.enable( gl::BLEND );
      gl.depth_mask( false );
      gl.blend_equation( gl::FUNC_ADD );
      gl.blend_func_separate( gl::ONE, gl::ONE, gl::ZERO, gl::ONE_MINUS_SRC_ALPHA );

      let bind = | node : std::cell::Ref< '_, Node >, primitive : std::cell::Ref< '_, Primitive > | -> Result< (), gl::WebglError >
      {
        let primitive = primitive;
        let material = primitive.material.borrow();
<<<<<<< HEAD
        let program_info = self.programs.get( &format!( "{}{}",  material.get_id(), material.get_defines_str() ) ).unwrap();
=======
        let shader_program = self.programs.get( &format!( "{}{}",  material.get_id(), material.get_defines_str() ) ).unwrap();
>>>>>>> 76b37b70

        let locations = shader_program.locations();

        shader_program.bind( gl );

        node.upload( gl, locations );
        primitive.bind( gl );

       Ok( () )
      };

      // Render the transparent nodes.
      for ( node, primitive ) in self.transparent_nodes.iter()
      {
        let primitive = primitive.borrow();
        let node = node.borrow();
        bind( node, std::cell::Ref::clone( &primitive ) )?;
        primitive.draw( gl );
      }

      self.framebuffer_ctx.resolve( gl, self.use_emission );
      self.framebuffer_ctx.unbind_multisample( gl );

      // self.transparent_nodes.sort_by( | a, b |
      // {
      //   let dist1 = a.0.borrow().center().distance_squared( &camera.get_eye() );
      //   let dist2 = b.0.borrow().center().distance_squared( &camera.get_eye() );

      //   dist1.partial_cmp( &dist2 ).unwrap()
      // });


      // gl.enable( gl::BLEND );
      // gl.depth_mask( false );
      // gl.depth_func( gl::LEQUAL );
      // gl.enable( gl::CULL_FACE );
      // gl.blend_equation( gl::FUNC_ADD );
      // gl.blend_func( gl::ONE, gl::ONE_MINUS_SRC_ALPHA );

      // let bind = | node : &std::cell::Ref< '_, Node >, primitive : &std::cell::Ref< '_, Primitive > | -> Result< (), gl::WebglError >
      // {
      //   let primitive = primitive;
      //   let material = primitive.material.borrow();
      //   let geometry = primitive.geometry.borrow();
      //   let vs_defines = geometry.get_defines();
      //   let shader_program = self.programs.get( &format!( "{}{}",  material.id, vs_defines ) ).unwrap();

      //   let locations = shader_program.locations();

      //   shader_program.bind( gl );

      //   node.upload( gl, locations );
      //   primitive.bind( gl );

      //  Ok( () )
      // };

      // // Render the transparent nodes.
      // for ( node, primitive ) in self.transparent_nodes.iter()
      // {
      //   let primitive = primitive.borrow();
      //   let node = node.borrow();
      //   bind( &node, &primitive )?;

      //   gl.cull_face( gl::FRONT );
      //   primitive.draw( gl );

      //   gl.cull_face( gl::BACK );
      //   primitive.draw( gl );
      // }


      // gl.disable( gl::CULL_FACE );

      // self.framebuffer_ctx.resolve( gl, self.use_emission );
      // self.framebuffer_ctx.unbind_multisample( gl );

      if self.use_emission
      {
        self.swap_buffer.reset();
        self.swap_buffer.bind( gl );
        self.swap_buffer.set_input( self.framebuffer_ctx.emission_texture.clone() );

        self.bloom_effect.render( gl, self.swap_buffer.get_input(), self.swap_buffer.get_output() )?;
        self.blend_effect.blend_texture = self.swap_buffer.get_output();
        self.blend_effect.render( gl, None, self.framebuffer_ctx.main_texture.clone() )?;
      }

      self.composite_shader.bind( gl );
      gl.bind_framebuffer( gl::FRAMEBUFFER, self.framebuffer_ctx.resolved_framebuffer.as_ref() );
      gl.framebuffer_texture_2d( gl::FRAMEBUFFER, gl::COLOR_ATTACHMENT0, gl::TEXTURE_2D, None, 0 );
      gl.framebuffer_texture_2d( gl::FRAMEBUFFER, gl::COLOR_ATTACHMENT1, gl::TEXTURE_2D, None, 0 );
      gl.framebuffer_texture_2d( gl::FRAMEBUFFER, gl::COLOR_ATTACHMENT2, gl::TEXTURE_2D, None, 0 );
      gl.framebuffer_texture_2d( gl::FRAMEBUFFER, gl::COLOR_ATTACHMENT3, gl::TEXTURE_2D, None, 0 );
      gl.active_texture( gl::TEXTURE0 );
      gl.bind_texture( gl::TEXTURE_2D, self.framebuffer_ctx.transparent_accumulate_texture.as_ref() );
      gl.active_texture( gl::TEXTURE1 );
      gl.bind_texture( gl::TEXTURE_2D, self.framebuffer_ctx.transparent_revealage_texture.as_ref() );


      gl::drawbuffers::drawbuffers( gl, &[ 0 ] );

      gl.blend_func( gl::ONE, gl::ONE_MINUS_SRC_ALPHA );
      gl.framebuffer_texture_2d( gl::FRAMEBUFFER, gl::COLOR_ATTACHMENT0, gl::TEXTURE_2D, self.framebuffer_ctx.main_texture.as_ref(), 0 );
      gl.draw_arrays( gl::TRIANGLES, 0, 3 );

      Ok( () )
    }
  }

<<<<<<< HEAD
  fn bind_light
  (
    gl : &GL,
    program : &ProgramInfo,
    lights : &HashMap< String, Vec< Light > >
  )
  {
    let locations = program.get_locations();

    for ( type_, one_type_lights ) in lights
    {
      let max_count = match type_.as_str()
      {
        "point" => MAX_POINT_LIGHTS,
        "direct" => MAX_DIRECT_LIGHTS,
        "spot" => MAX_SPOT_LIGHTS,
        _ => continue
      };

      let count_loc = gl.get_uniform_location( &program.get_program(), format!( "{type_}LightsCount" ).as_str() );
      let _ = gl::uniform::upload( gl, count_loc, &( one_type_lights.len().min( max_count ) as i32 ) );
=======
  fn bind_lights
  (
    gl : &GL,
    program : &Box< dyn ShaderProgram >,
    lights : &FxHashMap< LightType, Vec< Light > >
  )
  {
    let locations = program.locations();

    for ( type_, one_type_lights ) in lights
    {
      let max_count = match type_
      {
        LightType::Point => MAX_POINT_LIGHTS,
        LightType::Direct => MAX_DIRECT_LIGHTS,
        LightType::Spot => MAX_SPOT_LIGHTS
      };

      let Some( count_loc ) = locations.get( format!( "{}LightsCount", type_.to_string().to_lowercase() ).as_str() )
      else
      {
        continue;
      };
      let _ = gl::uniform::upload( gl, count_loc.clone(), &( one_type_lights.len().min( max_count ) as i32 ) );
>>>>>>> 76b37b70
    }

    'i : for ( type_, one_type_lights ) in lights
    {
      for ( i, light ) in one_type_lights.iter().enumerate()
      {
<<<<<<< HEAD
        match type_.as_str()
        {
          "point" =>
=======
        match type_
        {
          LightType::Point =>
>>>>>>> 76b37b70
          {
            if !locations.contains_key( "pointLights" ) || i > MAX_POINT_LIGHTS
            {
              continue 'i;
            }

            let Light::Point( light ) = light
            else
            {
              continue;
            };

<<<<<<< HEAD
            let position_loc = gl.get_uniform_location( &program.get_program(), format!( "pointLights[{i}].position" ).as_str() );
            let color_loc = gl.get_uniform_location( &program.get_program(), format!( "pointLights[{i}].color" ).as_str() );
            let strength_loc = gl.get_uniform_location( &program.get_program(), format!( "pointLights[{i}].strength" ).as_str() );
            let range_loc = gl.get_uniform_location( &program.get_program(), format!( "pointLights[{i}].range" ).as_str() );
=======
            let position_loc = gl.get_uniform_location( program.program(), format!( "pointLights[{i}].position" ).as_str() );
            let color_loc = gl.get_uniform_location( program.program(), format!( "pointLights[{i}].color" ).as_str() );
            let strength_loc = gl.get_uniform_location( program.program(), format!( "pointLights[{i}].strength" ).as_str() );
            let range_loc = gl.get_uniform_location( program.program(), format!( "pointLights[{i}].range" ).as_str() );
>>>>>>> 76b37b70

            let _ = gl::uniform::upload( gl, position_loc, light.position.as_slice() );
            let _ = gl::uniform::upload( gl, color_loc, light.color.as_slice() );
            let _ = gl::uniform::upload( gl, strength_loc, &light.strength );
            let _ = gl::uniform::upload( gl, range_loc, &light.range );
          },
<<<<<<< HEAD
          "direct" =>
=======
          LightType::Direct =>
>>>>>>> 76b37b70
          {
            if !locations.contains_key( "directLights" ) || i > MAX_DIRECT_LIGHTS
            {
              continue 'i;
            }

            let Light::Direct( light ) = light
            else
            {
              continue;
            };

<<<<<<< HEAD
            let direction_loc = gl.get_uniform_location( &program.get_program(), format!( "directLights[{i}].direction" ).as_str() );
            let color_loc = gl.get_uniform_location( &program.get_program(), format!( "directLights[{i}].color" ).as_str() );
            let strength_loc = gl.get_uniform_location( &program.get_program(), format!( "directLights[{i}].strength" ).as_str() );
=======
            let direction_loc = gl.get_uniform_location( program.program(), format!( "directLights[{i}].direction" ).as_str() );
            let color_loc = gl.get_uniform_location( program.program(), format!( "directLights[{i}].color" ).as_str() );
            let strength_loc = gl.get_uniform_location( program.program(), format!( "directLights[{i}].strength" ).as_str() );
>>>>>>> 76b37b70

            let _ = gl::uniform::upload( gl, direction_loc, light.direction.as_slice() );
            let _ = gl::uniform::upload( gl, color_loc, light.color.as_slice() );
            let _ = gl::uniform::upload( gl, strength_loc, &light.strength );
          },
<<<<<<< HEAD
          "spot" =>
=======
          LightType::Spot =>
>>>>>>> 76b37b70
          {
            if !locations.contains_key( "spotLights" ) || i > MAX_SPOT_LIGHTS
            {
              continue 'i;
            }

            let Light::Spot( light ) = light
            else
            {
              continue;
            };

<<<<<<< HEAD
            let position_loc = gl.get_uniform_location( &program.get_program(), format!( "spotLights[{i}].position" ).as_str() );
            let direction_loc = gl.get_uniform_location( &program.get_program(), format!( "spotLights[{i}].direction" ).as_str() );
            let color_loc = gl.get_uniform_location( &program.get_program(), format!( "spotLights[{i}].color" ).as_str() );
            let strength_loc = gl.get_uniform_location( &program.get_program(), format!( "spotLights[{i}].strength" ).as_str() );
            let range_loc = gl.get_uniform_location( &program.get_program(), format!( "spotLights[{i}].range" ).as_str() );
            let inner_angle_loc = gl.get_uniform_location( &program.get_program(), format!( "spotLights[{i}].innerConeAngle" ).as_str() );
            let outer_angle_loc = gl.get_uniform_location( &program.get_program(), format!( "spotLights[{i}].outerConeAngle" ).as_str() );
            let use_lightmap_loc = gl.get_uniform_location( &program.get_program(), format!( "spotLights[{i}].useLightMap" ).as_str() );
=======
            let position_loc = gl.get_uniform_location( program.program(), format!( "spotLights[{i}].position" ).as_str() );
            let direction_loc = gl.get_uniform_location( program.program(), format!( "spotLights[{i}].direction" ).as_str() );
            let color_loc = gl.get_uniform_location( program.program(), format!( "spotLights[{i}].color" ).as_str() );
            let strength_loc = gl.get_uniform_location( program.program(), format!( "spotLights[{i}].strength" ).as_str() );
            let range_loc = gl.get_uniform_location( program.program(), format!( "spotLights[{i}].range" ).as_str() );
            let inner_angle_loc = gl.get_uniform_location( program.program(), format!( "spotLights[{i}].innerConeAngle" ).as_str() );
            let outer_angle_loc = gl.get_uniform_location( program.program(), format!( "spotLights[{i}].outerConeAngle" ).as_str() );
            let use_lightmap_loc = gl.get_uniform_location( program.program(), format!( "spotLights[{i}].useLightMap" ).as_str() );
>>>>>>> 76b37b70

            let _ = gl::uniform::upload( gl, position_loc, light.position.as_slice() );
            let _ = gl::uniform::upload( gl, direction_loc, light.direction.as_slice() );
            let _ = gl::uniform::upload( gl, color_loc, light.color.as_slice() );
            let _ = gl::uniform::upload( gl, strength_loc, &light.strength );
            let _ = gl::uniform::upload( gl, range_loc, &light.range );
            let _ = gl::uniform::upload( gl, inner_angle_loc, &light.inner_cone_angle );
            let _ = gl::uniform::upload( gl, outer_angle_loc, &light.outer_cone_angle );

            let use_lightmap_int = light.use_light_map as i32;
            let _ = gl::uniform::upload( gl, use_lightmap_loc, &use_lightmap_int );
<<<<<<< HEAD
          },
          _ => ()
=======
          }
>>>>>>> 76b37b70
        }
      }
    }
  }
}

crate::mod_interface!
{
  orphan use
  {
    Renderer
  };
}<|MERGE_RESOLUTION|>--- conflicted
+++ resolved
@@ -1,18 +1,9 @@
 mod private
 {
-<<<<<<< HEAD
-  use mingl::F32x3;
-  use std::{ cell::RefCell, rc::Rc };
-  use std::collections::HashMap;
-  use rustc_hash::FxHashMap;
-  use minwebgl as gl;
-  use gl::GL;
-=======
   use std::{ cell::RefCell, rc::Rc };
   use rustc_hash::FxHashMap;
   use minwebgl as gl;
   use gl::{ GL, F32x3 };
->>>>>>> 76b37b70
   use web_sys::WebGlTexture;
 
   use crate::webgl::
@@ -31,30 +22,18 @@
       UnrealBloomPass,
       VS_TRIANGLE
     },
-<<<<<<< HEAD
-    program::{ CompositeShader, SkyboxShader },
-=======
     program::{ SkyboxShader, CompositeShader },
     LightType,
->>>>>>> 76b37b70
     AlphaMode,
     Camera,
     Node,
     Object3D,
     Primitive,
-<<<<<<< HEAD
-    ProgramInfo,
-=======
->>>>>>> 76b37b70
     ShaderProgram,
     Scene,
     IBL,
     Light
   };
-
-  const MAX_POINT_LIGHTS : usize = 8;
-  const MAX_DIRECT_LIGHTS : usize = 8;
-  const MAX_SPOT_LIGHTS : usize = 8;
 
   /// Manages WebGL2 framebuffers and associated renderbuffers/textures for a rendering
   /// context, specifically designed for multisampling and post-processing effects.
@@ -503,11 +482,7 @@
   pub struct Renderer
   {
     /// A map of compiled WebGL programs, keyed by a combination of the material ID and vertex shader defines.
-<<<<<<< HEAD
-    programs : FxHashMap< String, ProgramInfo >,
-=======
     programs : FxHashMap< String, Box< dyn ShaderProgram > >,
->>>>>>> 76b37b70
     /// Holds the precomputed textures used for Image-Based Lighting.
     ibl : Option< IBL >,
     /// A list of nodes with transparent primitives, sorted by distance to the camera for correct rendering order.
@@ -526,19 +501,11 @@
     /// Swap buffer to control rendering of the effects
     swap_buffer : SwapFramebuffer,
     exposure : f32,
-<<<<<<< HEAD
-    composite_shader : ProgramInfo,
-    /// Clear color
-    clear_color : F32x3,
-    /// Shader for drawing background
-    skybox_shader : ProgramInfo
-=======
     composite_shader : CompositeShader,
     /// Clear color
     clear_color : F32x3,
     /// Shader for drawing background
     skybox_shader : SkyboxShader
->>>>>>> 76b37b70
   }
 
   impl Renderer
@@ -560,32 +527,19 @@
       let exposure = 0.0;
 
       let composite_program = gl::ProgramFromSources::new( VS_TRIANGLE, include_str!( "shaders/composite.frag" ) ).compile_and_link( gl )?;
-<<<<<<< HEAD
-      let composite_shader = ProgramInfo::new( gl, &composite_program, CompositeShader.dyn_clone() );
-      let locations = composite_shader.get_locations();
-=======
       let composite_shader = CompositeShader::new( gl, &composite_program );
       let locations = composite_shader.locations();
->>>>>>> 76b37b70
       composite_shader.bind( gl );
       gl.uniform1i( locations.get( "transparentA" ).unwrap().clone().as_ref() , 0 );
       gl.uniform1i( locations.get( "transparentB" ).unwrap().clone().as_ref() , 1 );
 
       let skybox_program = gl::ProgramFromSources::new
       (
-<<<<<<< HEAD
-        VS_TRIANGLE,
-        include_str!( "shaders/skybox.frag" )
-      )
-      .compile_and_link( gl )?;
-      let skybox_shader = ProgramInfo::new( gl, &skybox_program, SkyboxShader.dyn_clone() );
-=======
         include_str!( "shaders/skybox.vert" ),
         include_str!( "shaders/skybox.frag" )
       )
       .compile_and_link( gl )?;
       let skybox_shader = SkyboxShader::new( gl, &skybox_program );
->>>>>>> 76b37b70
 
       Ok
       (
@@ -691,11 +645,7 @@
     {
       self.skybox_shader.bind( gl );
 
-<<<<<<< HEAD
-      let locations = self.skybox_shader.get_locations();
-=======
       let locations = self.skybox_shader.locations();
->>>>>>> 76b37b70
 
       let equirect_map_loc = locations.get( "equirectMap" ).unwrap();
       let inv_projection_loc = locations.get( "invProjection" ).unwrap();
@@ -759,22 +709,10 @@
       gl.clear( gl::DEPTH_BUFFER_BIT | gl::STENCIL_BUFFER_BIT );
       gl::drawbuffers::drawbuffers( gl, &[ 0, 1 ] );
 
-<<<<<<< HEAD
-      if self.framebuffer_ctx.skybox_texture.is_some()
-      {
-        self.draw_skybox( gl, camera );
-      }
-
       // Clear the list of transparent nodes before each render.
       self.transparent_nodes.clear();
 
-      let mut lights = HashMap::< String, Vec< Light > >::new();
-=======
-      // Clear the list of transparent nodes before each render.
-      self.transparent_nodes.clear();
-
       let mut lights = FxHashMap::< LightType, Vec< Light > >::default();
->>>>>>> 76b37b70
 
       let mut collect_light_sources =
       |
@@ -783,27 +721,9 @@
       {
         if let Object3D::Light( light ) = &node.borrow().object
         {
-<<<<<<< HEAD
-          let type_ = match light
-          {
-            Light::Point( _ ) => "point",
-            Light::Direct( _ ) => "direct",
-            Light::Spot( _ ) => "spot"
-          };
-
-          if let Some( ls ) = lights.get_mut( type_ )
-          {
-            ls.push( light.clone() );
-          }
-          else
-          {
-            lights.insert( type_.to_string(), vec![ light.clone() ] );
-          }
-=======
           let type_ : LightType = light.into();
 
           lights.entry( type_ ).or_default().push( light.clone() );
->>>>>>> 76b37b70
         }
 
         Ok( () )
@@ -816,11 +736,7 @@
         let locations = program.locations();
         program.bind( gl );
         camera.upload( gl, locations );
-<<<<<<< HEAD
-        bind_light( gl, &program, &lights );
-=======
         bind_lights( gl, &program, &lights );
->>>>>>> 76b37b70
         if let Some( exposure_loc ) = locations.get( "exposure" )
         {
           gl::uniform::upload( gl, exposure_loc.clone(), &self.exposure )?;
@@ -852,17 +768,10 @@
             let program_cached = self.programs.contains_key( &program_id );
 
             // Retrieve the program info if it already exists, otherwise compile and link a new program.
-<<<<<<< HEAD
-            let program_info =
-            if let Some( program_info ) = self.programs.get( &program_id )
-            {
-              program_info
-=======
             let shader_program =
             if let Some( shader_program ) = self.programs.get( &program_id )
             {
               shader_program
->>>>>>> 76b37b70
             }
             else
             {
@@ -888,25 +797,15 @@
                   material.get_fragment_shader()
                 )
               ).compile_and_link( gl )?;
-<<<<<<< HEAD
-              material.get_program_info_mut().set_program( gl, program );
-              let program_info = material.get_program_info();
-=======
               material.shader_mut().set_program( gl, &program );
               let shader_program = material.shader();
->>>>>>> 76b37b70
 
               // Configure and upload material properties and IBL textures for the new program.
               shader_program.bind( gl );
               const IBL_BASE_ACTIVE_TEXTURE : u32 = 10;
-<<<<<<< HEAD
-              material.configure( gl, locations, IBL_BASE_ACTIVE_TEXTURE );
-              material.upload( gl, node.clone(), locations )?;
-=======
               material.configure( gl, IBL_BASE_ACTIVE_TEXTURE );
               material.upload( gl, node.clone() )?;
               let locations = shader_program.locations();
->>>>>>> 76b37b70
               camera.upload( gl, locations );
               if material.needs_ibl()
               {
@@ -917,11 +816,7 @@
               }
 
               // Store the new program info in the cache.
-<<<<<<< HEAD
-              self.programs.insert( program_id.clone(), program_info.clone() );
-=======
               self.programs.insert( program_id.clone(), shader_program.dyn_clone() );
->>>>>>> 76b37b70
               self.programs.get( &program_id ).unwrap()
             };
 
@@ -949,11 +844,6 @@
               let _ = material.upload( gl, node.clone() );
             }
 
-            if material.needs_update() && program_cached
-            {
-              let _ = material.upload( gl, node.clone(), program_info.get_locations() );
-            }
-
             node.borrow().upload( gl, locations );
             primitive.bind( gl );
             primitive.draw( gl );
@@ -981,11 +871,7 @@
       {
         let primitive = primitive;
         let material = primitive.material.borrow();
-<<<<<<< HEAD
-        let program_info = self.programs.get( &format!( "{}{}",  material.get_id(), material.get_defines_str() ) ).unwrap();
-=======
         let shader_program = self.programs.get( &format!( "{}{}",  material.get_id(), material.get_defines_str() ) ).unwrap();
->>>>>>> 76b37b70
 
         let locations = shader_program.locations();
 
@@ -1096,29 +982,6 @@
     }
   }
 
-<<<<<<< HEAD
-  fn bind_light
-  (
-    gl : &GL,
-    program : &ProgramInfo,
-    lights : &HashMap< String, Vec< Light > >
-  )
-  {
-    let locations = program.get_locations();
-
-    for ( type_, one_type_lights ) in lights
-    {
-      let max_count = match type_.as_str()
-      {
-        "point" => MAX_POINT_LIGHTS,
-        "direct" => MAX_DIRECT_LIGHTS,
-        "spot" => MAX_SPOT_LIGHTS,
-        _ => continue
-      };
-
-      let count_loc = gl.get_uniform_location( &program.get_program(), format!( "{type_}LightsCount" ).as_str() );
-      let _ = gl::uniform::upload( gl, count_loc, &( one_type_lights.len().min( max_count ) as i32 ) );
-=======
   fn bind_lights
   (
     gl : &GL,
@@ -1143,22 +1006,15 @@
         continue;
       };
       let _ = gl::uniform::upload( gl, count_loc.clone(), &( one_type_lights.len().min( max_count ) as i32 ) );
->>>>>>> 76b37b70
     }
 
     'i : for ( type_, one_type_lights ) in lights
     {
       for ( i, light ) in one_type_lights.iter().enumerate()
       {
-<<<<<<< HEAD
-        match type_.as_str()
-        {
-          "point" =>
-=======
         match type_
         {
           LightType::Point =>
->>>>>>> 76b37b70
           {
             if !locations.contains_key( "pointLights" ) || i > MAX_POINT_LIGHTS
             {
@@ -1171,28 +1027,17 @@
               continue;
             };
 
-<<<<<<< HEAD
-            let position_loc = gl.get_uniform_location( &program.get_program(), format!( "pointLights[{i}].position" ).as_str() );
-            let color_loc = gl.get_uniform_location( &program.get_program(), format!( "pointLights[{i}].color" ).as_str() );
-            let strength_loc = gl.get_uniform_location( &program.get_program(), format!( "pointLights[{i}].strength" ).as_str() );
-            let range_loc = gl.get_uniform_location( &program.get_program(), format!( "pointLights[{i}].range" ).as_str() );
-=======
             let position_loc = gl.get_uniform_location( program.program(), format!( "pointLights[{i}].position" ).as_str() );
             let color_loc = gl.get_uniform_location( program.program(), format!( "pointLights[{i}].color" ).as_str() );
             let strength_loc = gl.get_uniform_location( program.program(), format!( "pointLights[{i}].strength" ).as_str() );
             let range_loc = gl.get_uniform_location( program.program(), format!( "pointLights[{i}].range" ).as_str() );
->>>>>>> 76b37b70
 
             let _ = gl::uniform::upload( gl, position_loc, light.position.as_slice() );
             let _ = gl::uniform::upload( gl, color_loc, light.color.as_slice() );
             let _ = gl::uniform::upload( gl, strength_loc, &light.strength );
             let _ = gl::uniform::upload( gl, range_loc, &light.range );
           },
-<<<<<<< HEAD
-          "direct" =>
-=======
           LightType::Direct =>
->>>>>>> 76b37b70
           {
             if !locations.contains_key( "directLights" ) || i > MAX_DIRECT_LIGHTS
             {
@@ -1205,25 +1050,15 @@
               continue;
             };
 
-<<<<<<< HEAD
-            let direction_loc = gl.get_uniform_location( &program.get_program(), format!( "directLights[{i}].direction" ).as_str() );
-            let color_loc = gl.get_uniform_location( &program.get_program(), format!( "directLights[{i}].color" ).as_str() );
-            let strength_loc = gl.get_uniform_location( &program.get_program(), format!( "directLights[{i}].strength" ).as_str() );
-=======
             let direction_loc = gl.get_uniform_location( program.program(), format!( "directLights[{i}].direction" ).as_str() );
             let color_loc = gl.get_uniform_location( program.program(), format!( "directLights[{i}].color" ).as_str() );
             let strength_loc = gl.get_uniform_location( program.program(), format!( "directLights[{i}].strength" ).as_str() );
->>>>>>> 76b37b70
 
             let _ = gl::uniform::upload( gl, direction_loc, light.direction.as_slice() );
             let _ = gl::uniform::upload( gl, color_loc, light.color.as_slice() );
             let _ = gl::uniform::upload( gl, strength_loc, &light.strength );
           },
-<<<<<<< HEAD
-          "spot" =>
-=======
           LightType::Spot =>
->>>>>>> 76b37b70
           {
             if !locations.contains_key( "spotLights" ) || i > MAX_SPOT_LIGHTS
             {
@@ -1236,16 +1071,6 @@
               continue;
             };
 
-<<<<<<< HEAD
-            let position_loc = gl.get_uniform_location( &program.get_program(), format!( "spotLights[{i}].position" ).as_str() );
-            let direction_loc = gl.get_uniform_location( &program.get_program(), format!( "spotLights[{i}].direction" ).as_str() );
-            let color_loc = gl.get_uniform_location( &program.get_program(), format!( "spotLights[{i}].color" ).as_str() );
-            let strength_loc = gl.get_uniform_location( &program.get_program(), format!( "spotLights[{i}].strength" ).as_str() );
-            let range_loc = gl.get_uniform_location( &program.get_program(), format!( "spotLights[{i}].range" ).as_str() );
-            let inner_angle_loc = gl.get_uniform_location( &program.get_program(), format!( "spotLights[{i}].innerConeAngle" ).as_str() );
-            let outer_angle_loc = gl.get_uniform_location( &program.get_program(), format!( "spotLights[{i}].outerConeAngle" ).as_str() );
-            let use_lightmap_loc = gl.get_uniform_location( &program.get_program(), format!( "spotLights[{i}].useLightMap" ).as_str() );
-=======
             let position_loc = gl.get_uniform_location( program.program(), format!( "spotLights[{i}].position" ).as_str() );
             let direction_loc = gl.get_uniform_location( program.program(), format!( "spotLights[{i}].direction" ).as_str() );
             let color_loc = gl.get_uniform_location( program.program(), format!( "spotLights[{i}].color" ).as_str() );
@@ -1254,7 +1079,6 @@
             let inner_angle_loc = gl.get_uniform_location( program.program(), format!( "spotLights[{i}].innerConeAngle" ).as_str() );
             let outer_angle_loc = gl.get_uniform_location( program.program(), format!( "spotLights[{i}].outerConeAngle" ).as_str() );
             let use_lightmap_loc = gl.get_uniform_location( program.program(), format!( "spotLights[{i}].useLightMap" ).as_str() );
->>>>>>> 76b37b70
 
             let _ = gl::uniform::upload( gl, position_loc, light.position.as_slice() );
             let _ = gl::uniform::upload( gl, direction_loc, light.direction.as_slice() );
@@ -1266,12 +1090,7 @@
 
             let use_lightmap_int = light.use_light_map as i32;
             let _ = gl::uniform::upload( gl, use_lightmap_loc, &use_lightmap_int );
-<<<<<<< HEAD
-          },
-          _ => ()
-=======
           }
->>>>>>> 76b37b70
         }
       }
     }
