--- conflicted
+++ resolved
@@ -3,11 +3,8 @@
   use std::{ cell::RefCell, collections::HashMap, rc::Rc };
   use mingl::F32x3;
   use minwebgl as gl;
-<<<<<<< HEAD
   use gl::GL;
-=======
-use web_sys::WebGlTexture;
->>>>>>> 3d1be8ef
+  use web_sys::WebGlTexture;
 
   use crate::webgl::
   {
@@ -517,13 +514,10 @@
     swap_buffer : SwapFramebuffer,
     exposure : f32,
     composite_shader : ProgramInfo< CompositeShader >,
-<<<<<<< HEAD
     /// Clear color
-    clear_color : F32x3
-=======
+    clear_color : F32x3,
     /// Shader for drawing background
     skybox_shader : ProgramInfo< SkyboxShader >
->>>>>>> 3d1be8ef
   }
 
   impl Renderer
@@ -573,11 +567,8 @@
           swap_buffer,
           exposure,
           composite_shader,
-<<<<<<< HEAD
-          clear_color : F32x3::splat( 0.0 )
-=======
+          clear_color : F32x3::splat( 0.0 ),
           skybox_shader
->>>>>>> 3d1be8ef
         }
       )
     }
@@ -656,7 +647,6 @@
       self.framebuffer_ctx.main_texture.clone()
     }
 
-<<<<<<< HEAD
     /// Updates [`Primitive`]'s material uniform for related [`ProgramInfo`]
     pub fn update_material_uniforms( &self, gl : &GL, primitive : &Rc< RefCell< Primitive > > )
     {
@@ -674,7 +664,8 @@
           let _ = material.upload( gl, program_info.get_locations() );
         }
       }
-=======
+    }
+
     /// Draw equirectangular skybox
     pub fn draw_skybox
     (
@@ -705,7 +696,6 @@
 
       gl.bind_framebuffer( gl::FRAMEBUFFER, None );
       gl.use_program( None );
->>>>>>> 3d1be8ef
     }
 
     /// Renders the scene using the provided camera.
@@ -1015,11 +1005,6 @@
       gl.framebuffer_texture_2d( gl::FRAMEBUFFER, gl::COLOR_ATTACHMENT0, gl::TEXTURE_2D, self.framebuffer_ctx.main_texture.as_ref(), 0 );
       gl.draw_arrays( gl::TRIANGLES, 0, 3 );
 
-      // if self.framebuffer_ctx.skybox_texture.is_some()
-      // {
-      //   self.draw_skybox( gl, camera );
-      // }
-
       Ok( () )
     }
   }
