mod private
{
<<<<<<< HEAD
  use mingl::F32x3;
=======
>>>>>>> e3e038d4
  use std::{ cell::RefCell, rc::Rc };
  use rustc_hash::FxHashMap;
  use minwebgl as gl;
  use gl::GL;
<<<<<<< HEAD
  use web_sys::WebGlTexture;
=======
>>>>>>> e3e038d4

  use crate::webgl::
  {
    post_processing::
    {
      BlendPass,
      Pass,
      SwapFramebuffer,
      UnrealBloomPass,
      VS_TRIANGLE
    },
<<<<<<< HEAD
    program::{ SkyboxShader, CompositeShader },
=======
    LightType,
    program::{ self, CompositeShader },
>>>>>>> e3e038d4
    AlphaMode,
    Camera,
    Node,
    Object3D,
    Primitive,
    ShaderProgram,
    Scene,
    IBL,
    Light
  };

  const MAX_POINT_LIGHTS : usize = 8;
  const MAX_DIRECT_LIGHTS : usize = 8;
<<<<<<< HEAD
  const MAX_SPOT_LIGHTS : usize = 8;
=======
>>>>>>> e3e038d4

  /// Manages WebGL2 framebuffers and associated renderbuffers/textures for a rendering
  /// context, specifically designed for multisampling and post-processing effects.
  ///
  /// This struct handles the setup and management of two primary framebuffers:
  /// - A **multisample framebuffer** for rendering with anti-aliasing.
  /// - A **resolved framebuffer** for storing the anti-aliased result as textures,
  ///   ready for further post-processing or display.
  ///
  /// It supports two color attachments: a 'main' color buffer and an 'emission' color buffer,
  /// allowing for separate rendering of different visual components.
  pub struct FramebufferContext
  {
    /// The width of the textures attached to the resolved framebuffer.
    pub texture_width : u32,
    /// The height of the textures attached to the resolved framebuffer.
    pub texture_height : u32,
    /// The WebGL framebuffer used for multisampled rendering. This framebuffer
    /// renders into `multisample_main_renderbuffer` and `multisample_emission_renderbuffer`.
    pub multisample_framebuffer : Option< gl::web_sys::WebGlFramebuffer >,
    /// The WebGL framebuffer used to store the resolved (non-multisampled)
    /// textures. This is where the results of the multisample framebuffer
    /// are blitted to, making them ready for sampling.
    pub resolved_framebuffer : Option< gl::web_sys::WebGlFramebuffer >,
    /// The renderbuffer used for depth and stencil testing in the multisample framebuffer.
    #[ allow( dead_code ) ]
    pub multisample_depth_renderbuffer : Option< gl::web_sys::WebGlRenderbuffer >,
    /// The renderbuffer that receives the main color output during multisampled rendering.
    pub multisample_main_renderbuffer : Option< gl::web_sys::WebGlRenderbuffer >,
    /// The renderbuffer that receives the emission color output during multisampled rendering.
    pub multisample_emission_renderbuffer : Option< gl::web_sys::WebGlRenderbuffer>,
    /// The renderbuffer that accumulates color during blending pass.
    pub multisample_transparent_accumulate_renderbuffer : Option< gl::web_sys::WebGlRenderbuffer>,
     /// The renderbuffer that caclulates total revealage during blending pass.
    pub multisample_transparent_revealage_renderbuffer : Option< gl::web_sys::WebGlRenderbuffer>,
    /// The 2D texture that receives the resolved main color output after multisample resolution.
    /// This texture can be sampled in shaders.
    pub main_texture : Option< gl::web_sys::WebGlTexture >,
    /// The 2D texture that receives the resolved emission color output after multisample resolution.
    /// This texture can be sampled in shaders.
    pub emission_texture : Option< gl::web_sys::WebGlTexture >,
    /// The 2D texture that accumulates color during blending pass.
    pub transparent_accumulate_texture : Option< gl::web_sys::WebGlTexture >,
    /// The 2D texture that caclulates total revealage during blending pass.
    pub transparent_revealage_texture : Option< gl::web_sys::WebGlTexture >,
    #[ allow( dead_code ) ]
    pub depth_renderbuffer : Option< gl::web_sys::WebGlRenderbuffer >,
    /// Texture with equirectangular map
    pub skybox_texture : Option< gl::web_sys::WebGlTexture >,
  }

  impl FramebufferContext
  {
    /// Creates a new `FramebufferContext` instance, initializing all necessary
    /// WebGL2 framebuffers, renderbuffers, and textures.
    ///
    /// This constructor sets up:
    /// - A multisampled framebuffer with a depth/stencil renderbuffer and two
    ///   multisampled color renderbuffers (`RGBA16F` format).
    /// - A resolved framebuffer with two 2D textures (`RGBA16F` format) to store
    ///   the anti-aliased results.
    ///
    /// # Arguments
    ///
    /// * `gl` - A reference to the WebGl2RenderingContext.
    /// * `width` - The desired width of the framebuffers and textures.
    /// * `height` - The desired height of the framebuffers and textures.
    /// * `samples` - The number of samples to use for multisample anti-aliasing (e.g., 4, 8).
    ///
    /// # Returns
    ///
    /// A new `FramebufferContext` instance.
    pub fn new( gl : &gl::WebGl2RenderingContext, width : u32, height : u32, samples : i32 ) -> Self
    {
      // Create the core framebuffer objects.
      let multisample_framebuffer = gl.create_framebuffer();
      let resolved_framebuffer = gl.create_framebuffer();

      // --- Setup Depth/Stencil Renderbuffer ---
      // Create and bind a renderbuffer for depth and stencil information.
      let multisample_depth_renderbuffer = gl.create_renderbuffer();
      gl.bind_renderbuffer( gl::RENDERBUFFER, multisample_depth_renderbuffer.as_ref() );
      // Allocate storage for the depth/stencil renderbuffer with multisampling.
      gl.renderbuffer_storage_multisample
      (
        gl::RENDERBUFFER,
        samples,
        gl::DEPTH24_STENCIL8,
        width as i32,
        height as i32
      );

      // --- Setup Multisample Main Color Renderbuffer ---
      // Create and bind a renderbuffer for the main color attachment,
      // which will be multisampled.
      let multisample_main_renderbuffer = gl.create_renderbuffer();
      gl.bind_renderbuffer( gl::RENDERBUFFER, multisample_main_renderbuffer.as_ref() );
      // Allocate storage for the main color renderbuffer with multisampling.
      gl.renderbuffer_storage_multisample
      (
        gl::RENDERBUFFER,
        samples,
        gl::RGBA16F,
        width as i32,
        height as i32
      );

      // --- Setup Multisample Emission Color Renderbuffer ---
      // Create and bind a renderbuffer for the emission color attachment,
      // also multisampled.
      let multisample_emission_renderbuffer = gl.create_renderbuffer();
      gl.bind_renderbuffer( gl::RENDERBUFFER, multisample_emission_renderbuffer.as_ref() );
      // Allocate storage for the emission color renderbuffer with multisampling.
      gl.renderbuffer_storage_multisample
      (
        gl::RENDERBUFFER,
        samples,
        gl::RGBA16F,
        width as i32,
        height as i32
      );

      let multisample_transparent_accumulate_renderbuffer = gl.create_renderbuffer();
      gl.bind_renderbuffer( gl::RENDERBUFFER, multisample_transparent_accumulate_renderbuffer.as_ref() );
      // Allocate storage for the emission color renderbuffer with multisampling.
      gl.renderbuffer_storage_multisample
      (
        gl::RENDERBUFFER,
        samples,
        gl::RGBA16F,
        width as i32,
        height as i32
      );

      let multisample_transparent_revealage_renderbuffer = gl.create_renderbuffer();
      gl.bind_renderbuffer( gl::RENDERBUFFER, multisample_transparent_revealage_renderbuffer.as_ref() );
      // Allocate storage for the emission color renderbuffer with multisampling.
      gl.renderbuffer_storage_multisample
      (
        gl::RENDERBUFFER,
        samples,
        gl::R16F,
        width as i32,
        height as i32
      );

      gl.bind_renderbuffer( gl::RENDERBUFFER, None );

      // --- Create Resolved Textures ---
      // These textures will store the final, resolved (non-multisampled)
      // color information after blitting.
      let depth_renderbuffer = gl.create_renderbuffer();
      let main_texture = gl.create_texture();
      let emission_texture = gl.create_texture();
      let transparent_accumulate_texture = gl.create_texture();
      let transparent_revealage_texture = gl.create_texture();

      gl.bind_renderbuffer( gl::RENDERBUFFER, depth_renderbuffer.as_ref() );
      gl.renderbuffer_storage( gl::RENDERBUFFER, gl::DEPTH24_STENCIL8, width as i32, height as i32 );

      // Configure the main texture.
      gl.bind_texture( gl::TEXTURE_2D, main_texture.as_ref() );
      gl.tex_storage_2d( gl::TEXTURE_2D, 1, gl::RGBA16F, width as i32, height  as i32 );
      gl::texture::d2::filter_linear( gl );
      gl::texture::d2::wrap_clamp( gl );

      // Configure the emission texture.
      gl.bind_texture( gl::TEXTURE_2D, emission_texture.as_ref() );
      gl.tex_storage_2d( gl::TEXTURE_2D, 1, gl::RGBA16F, width  as i32, height  as i32 );
      gl::texture::d2::filter_linear( gl );
      gl::texture::d2::wrap_clamp( gl );

      // Configure the transparent accumulate texture.
      gl.bind_texture( gl::TEXTURE_2D, transparent_accumulate_texture.as_ref() );
      gl.tex_storage_2d( gl::TEXTURE_2D, 1, gl::RGBA16F, width as i32, height  as i32 );
      gl::texture::d2::filter_linear( gl );
      gl::texture::d2::wrap_clamp( gl );

      // Configure the transparent revealage texture.
      gl.bind_texture( gl::TEXTURE_2D, transparent_revealage_texture.as_ref() );
      gl.tex_storage_2d( gl::TEXTURE_2D, 1, gl::R16F, width  as i32, height  as i32 );
      gl::texture::d2::filter_linear( gl );
      gl::texture::d2::wrap_clamp( gl );


      // --- Attach Renderbuffers to Multisample Framebuffer ---
      // Bind the multisample framebuffer to configure its attachments.
      gl.bind_framebuffer( gl::FRAMEBUFFER, multisample_framebuffer.as_ref() );
      // Attach the depth/stencil renderbuffer.
      gl.framebuffer_renderbuffer( gl::FRAMEBUFFER, gl::DEPTH_STENCIL_ATTACHMENT, gl::RENDERBUFFER, multisample_depth_renderbuffer.as_ref() );
      // Attach the main and emission color renderbuffers as color attachments.
      gl.framebuffer_renderbuffer( gl::FRAMEBUFFER, gl::COLOR_ATTACHMENT0, gl::RENDERBUFFER, multisample_main_renderbuffer.as_ref() );
      gl.framebuffer_renderbuffer( gl::FRAMEBUFFER, gl::COLOR_ATTACHMENT1, gl::RENDERBUFFER, multisample_emission_renderbuffer.as_ref() );
      gl.framebuffer_renderbuffer( gl::FRAMEBUFFER, gl::COLOR_ATTACHMENT2, gl::RENDERBUFFER, multisample_transparent_accumulate_renderbuffer.as_ref() );
      gl.framebuffer_renderbuffer( gl::FRAMEBUFFER, gl::COLOR_ATTACHMENT3, gl::RENDERBUFFER, multisample_transparent_revealage_renderbuffer.as_ref() );
      // Specify which color attachments are active for drawing.
      gl::drawbuffers::drawbuffers( gl, &[ 0, 1 ] );

      // --- Attach Textures to Resolved Framebuffer ---
      // Bind the resolved framebuffer to configure its attachments.
      gl.bind_framebuffer( gl::FRAMEBUFFER, resolved_framebuffer.as_ref() );
      gl.framebuffer_renderbuffer( gl::FRAMEBUFFER, gl::DEPTH_STENCIL_ATTACHMENT, gl::RENDERBUFFER, depth_renderbuffer.as_ref() );
      // Attach the main and emission textures as color attachments.
      gl.framebuffer_texture_2d( gl::FRAMEBUFFER, gl::COLOR_ATTACHMENT0, gl::TEXTURE_2D, main_texture.as_ref(), 0 );
      gl.framebuffer_texture_2d( gl::FRAMEBUFFER, gl::COLOR_ATTACHMENT1, gl::TEXTURE_2D, emission_texture.as_ref(), 0 );
      gl.framebuffer_texture_2d( gl::FRAMEBUFFER, gl::COLOR_ATTACHMENT2, gl::TEXTURE_2D, transparent_accumulate_texture.as_ref(), 0 );
      gl.framebuffer_texture_2d( gl::FRAMEBUFFER, gl::COLOR_ATTACHMENT3, gl::TEXTURE_2D, transparent_revealage_texture.as_ref(), 0 );
      // Specify which color attachments are active for drawing (though for resolved,
      // these will typically be written to via `blit_framebuffer`).
      gl::drawbuffers::drawbuffers( gl, &[ 0, 1 ] );

      // Unbind all resources to clean up the global WebGL state.
      gl.bind_texture( gl::TEXTURE_2D, None );
      gl.bind_renderbuffer( gl::RENDERBUFFER, None );
      gl.bind_framebuffer( gl::FRAMEBUFFER, None );

      let texture_width = width;
      let texture_height = height;

      Self
      {
        texture_height,
        texture_width,
        resolved_framebuffer,
        multisample_framebuffer,
        multisample_depth_renderbuffer,
        multisample_emission_renderbuffer,
        multisample_main_renderbuffer,
        multisample_transparent_accumulate_renderbuffer,
        multisample_transparent_revealage_renderbuffer,
        depth_renderbuffer,
        main_texture,
        emission_texture,
        transparent_accumulate_texture,
        transparent_revealage_texture,
        skybox_texture : None
      }
    }

    /// Configures both the multisample and resolved framebuffers to allow
    /// drawing to both `COLOR_ATTACHMENT0` (main) and `COLOR_ATTACHMENT1` (emission).
    ///
    /// This is useful when you want to render both normal scene data and
    /// emissive properties in a single pass.
    ///
    /// # Arguments
    ///
    /// * `gl` - A reference to the WebGl2RenderingContext.
    pub fn enable_emission_texture( &self, gl : &gl::WebGl2RenderingContext )
    {
      // Enable both attachments for the multisample framebuffer.
      gl.bind_framebuffer( gl::FRAMEBUFFER, self.multisample_framebuffer.as_ref() );
      gl::drawbuffers::drawbuffers( gl, &[ 0, 1 ] );

      // Enable both attachments for the resolved framebuffer.
      gl.bind_framebuffer( gl::FRAMEBUFFER, self.resolved_framebuffer.as_ref() );
      gl::drawbuffers::drawbuffers( gl, &[ 0, 1 ] );

      gl.bind_framebuffer( gl::FRAMEBUFFER, None );
    }

    /// Configures both the multisample and resolved framebuffers to allow
    /// drawing only to `COLOR_ATTACHMENT0` (main), effectively disabling
    /// rendering to the emission texture.
    ///
    /// This can be used when the emission channel is not needed or to optimize
    /// rendering passes.
    ///
    /// # Arguments
    ///
    /// * `gl` - A reference to the WebGl2RenderingContext.
    pub fn disable_emission_texture( &self, gl : &gl::WebGl2RenderingContext )
    {
      // Disable emission attachment for the multisample framebuffer.
      gl.bind_framebuffer( gl::FRAMEBUFFER, self.multisample_framebuffer.as_ref() );
      gl::drawbuffers::drawbuffers( gl, &[ 0 ] );

      // Disable emission attachment for the resolved framebuffer.
      gl.bind_framebuffer( gl::FRAMEBUFFER, self.resolved_framebuffer.as_ref() );
      gl::drawbuffers::drawbuffers( gl, &[ 0 ] );

      gl.bind_framebuffer( gl::FRAMEBUFFER, None );
    }

    /// Resolves the multisampled framebuffer into the non-multisampled textures
    /// of the resolved framebuffer using `gl.blit_framebuffer`.
    ///
    /// This operation performs the anti-aliasing process, taking the averaged
    /// color values from the multisample renderbuffers and writing them into
    /// the corresponding textures.
    ///
    /// # Arguments
    ///
    /// * `gl` - A reference to the WebGl2RenderingContext.
    pub fn resolve( &self, gl : &gl::WebGl2RenderingContext, use_emission : bool )
    {
      self.bind_multisample( gl );
      self.bind_resolved( gl );

      // Ensure the multisample framebuffer is bound for reading and
      // the resolved framebuffer for drawing.
      gl.bind_framebuffer( gl::READ_FRAMEBUFFER, self.multisample_framebuffer.as_ref() );
      gl.bind_framebuffer( gl::DRAW_FRAMEBUFFER, self.resolved_framebuffer.as_ref() );

      gl.clear_bufferfi( gl::DEPTH_STENCIL, 0, 1.0, 0 );
      gl.blit_framebuffer
      (
        0, 0, self.texture_width as i32, self.texture_height as i32,
        0, 0, self.texture_width as i32, self.texture_height as i32,
        gl::DEPTH_BUFFER_BIT | gl::STENCIL_BUFFER_BIT,
        gl::NEAREST
      );

      gl.read_buffer( gl::COLOR_ATTACHMENT0 );
      gl::drawbuffers::drawbuffers( gl, &[ 0 ] );
      // Clear the color buffer of the resolved framebuffer before blitting.
      // This is good practice to ensure clean results, especially if partial updates
      // are not intended.
      //gl.clear_bufferfv_with_f32_array( gl::COLOR, 0, &[ 0.0, 0.0, 0.0, 1.0 ] );
      // Blit the multisampled color buffer (COLOR_ATTACHMENT0) from the read framebuffer
      // to the draw framebuffer. The `gl::LINEAR` filter ensures a smooth resolution.
      gl.blit_framebuffer
      (
        0, 0, self.texture_width as i32, self.texture_height as i32,
        0, 0, self.texture_width as i32, self.texture_height as i32,
        gl::COLOR_BUFFER_BIT,
        gl::LINEAR
      );

      if use_emission
      {
        gl.read_buffer( gl::COLOR_ATTACHMENT1 );
        gl::drawbuffers::drawbuffers( gl, &[ 1 ] );
        //gl.clear_bufferfv_with_f32_array( gl::COLOR, 1, &[ 0.0, 0.0, 0.0, 0.0 ] );
        gl.blit_framebuffer
        (
          0, 0, self.texture_width as i32, self.texture_height as i32,
          0, 0, self.texture_width as i32, self.texture_height as i32,
          gl::COLOR_BUFFER_BIT,
          gl::LINEAR
        );
      }

      gl.read_buffer( gl::COLOR_ATTACHMENT2 );
      gl::drawbuffers::drawbuffers( gl, &[ 2 ] );
      //gl.clear_bufferfv_with_f32_array( gl::COLOR, 2, &[ 0.0, 0.0, 0.0, 1.0 ] );
      gl.blit_framebuffer
      (
        0, 0, self.texture_width as i32, self.texture_height as i32,
        0, 0, self.texture_width as i32, self.texture_height as i32,
        gl::COLOR_BUFFER_BIT, gl::LINEAR
      );

      gl.read_buffer( gl::COLOR_ATTACHMENT3 );
      gl::drawbuffers::drawbuffers( gl, &[ 3 ] );
      //gl.clear_bufferfv_with_f32_array( gl::COLOR, 3, &[ 0.0, 0.0, 0.0, 1.0 ] );
      gl.blit_framebuffer
      (
        0, 0, self.texture_width as i32, self.texture_height as i32,
        0, 0, self.texture_width as i32, self.texture_height as i32,
        gl::COLOR_BUFFER_BIT, gl::LINEAR
      );

      // Unbind framebuffers to reset global state.
      gl.bind_framebuffer( gl::READ_FRAMEBUFFER, None );
      gl.bind_framebuffer( gl::DRAW_FRAMEBUFFER, None );
      self.unbind_multisample( gl );
      self.unbind_resolved( gl );
    }

    /// Binds the `multisample_framebuffer` and attaches its renderbuffers.
    ///
    /// This function should be called before rendering operations that require
    /// multisampling. It ensures that subsequent drawing commands write to
    /// the multisampled color and depth renderbuffers.
    ///
    /// # Arguments
    ///
    /// * `gl` - A reference to the WebGl2RenderingContext.
    pub fn bind_multisample( &self, gl : &gl::WebGl2RenderingContext )
    {
      gl.viewport( 0, 0, self.texture_width as i32, self.texture_height as i32 );
      gl.bind_framebuffer( gl::FRAMEBUFFER, self.multisample_framebuffer.as_ref() );
      gl.framebuffer_renderbuffer( gl::FRAMEBUFFER, gl::COLOR_ATTACHMENT0, gl::RENDERBUFFER, self.multisample_main_renderbuffer.as_ref() );
      gl.framebuffer_renderbuffer( gl::FRAMEBUFFER, gl::COLOR_ATTACHMENT1, gl::RENDERBUFFER, self.multisample_emission_renderbuffer.as_ref() );
      gl.framebuffer_renderbuffer( gl::FRAMEBUFFER, gl::COLOR_ATTACHMENT2, gl::RENDERBUFFER, self.multisample_transparent_accumulate_renderbuffer.as_ref() );
      gl.framebuffer_renderbuffer( gl::FRAMEBUFFER, gl::COLOR_ATTACHMENT3, gl::RENDERBUFFER, self.multisample_transparent_revealage_renderbuffer.as_ref() );
    }

    /// Binds the `resolved_framebuffer` and attaches its textures.
    ///
    /// This function should be called when you want to render directly into
    /// the resolved textures (e.g., for post-processing that doesn't require
    /// multisampling, or after a `resolve` operation).
    ///
    /// # Arguments
    ///
    /// * `gl` - A reference to the WebGl2RenderingContext.
    pub fn bind_resolved( &self, gl : &gl::WebGl2RenderingContext )
    {
      gl.viewport( 0, 0, self.texture_width as i32, self.texture_height as i32 );
      gl.bind_framebuffer( gl::FRAMEBUFFER, self.resolved_framebuffer.as_ref() );
      gl.framebuffer_texture_2d( gl::FRAMEBUFFER, gl::COLOR_ATTACHMENT0, gl::TEXTURE_2D, self.main_texture.as_ref(), 0 );
      gl.framebuffer_texture_2d( gl::FRAMEBUFFER, gl::COLOR_ATTACHMENT1, gl::TEXTURE_2D, self.emission_texture.as_ref(), 0 );
      gl.framebuffer_texture_2d( gl::FRAMEBUFFER, gl::COLOR_ATTACHMENT2, gl::TEXTURE_2D, self.transparent_accumulate_texture.as_ref(), 0 );
      gl.framebuffer_texture_2d( gl::FRAMEBUFFER, gl::COLOR_ATTACHMENT3, gl::TEXTURE_2D, self.transparent_revealage_texture.as_ref(), 0 );
    }

    /// Unbinds the color renderbuffers from the `multisample_framebuffer`
    /// and then unbinds the framebuffer itself.
    ///
    /// This function is useful for resetting the framebuffer state after
    /// rendering to the multisample target, preventing accidental draws to it.
    ///
    /// # Arguments
    ///
    /// * `gl` - A reference to the WebGl2RenderingContext.
    pub fn unbind_multisample( &self, gl : &gl::WebGl2RenderingContext )
    {
      // gl.bind_framebuffer( gl::FRAMEBUFFER, self.multisample_framebuffer.as_ref() );
      // gl.framebuffer_renderbuffer( gl::FRAMEBUFFER, gl::COLOR_ATTACHMENT0, gl::RENDERBUFFER, None );
      // gl.framebuffer_renderbuffer( gl::FRAMEBUFFER, gl::COLOR_ATTACHMENT1, gl::RENDERBUFFER, None );
      gl.bind_framebuffer( gl::FRAMEBUFFER, None );
    }

    /// Unbinds the color textures from the `resolved_framebuffer` and then
    /// unbinds the framebuffer itself.
    ///
    /// This function is useful for resetting the framebuffer state after
    /// operations that write to the resolved textures, allowing them to be
    /// used as input textures in subsequent rendering passes.
    ///
    /// # Arguments
    ///
    /// * `gl` - A reference to the WebGl2RenderingContext.
    pub fn unbind_resolved( &self, gl : &gl::WebGl2RenderingContext )
    {
      //  gl.bind_framebuffer( gl::FRAMEBUFFER, self.resolved_framebuffer.as_ref() );
      // gl.framebuffer_texture_2d( gl::FRAMEBUFFER, gl::COLOR_ATTACHMENT0, gl::TEXTURE_2D, None, 0 );
      // gl.framebuffer_texture_2d( gl::FRAMEBUFFER, gl::COLOR_ATTACHMENT1, gl::TEXTURE_2D, None, 0 );
      gl.bind_framebuffer( gl::FRAMEBUFFER, None );
    }
  }

  /// Manages the rendering process, including program management, IBL setup, and drawing objects in the scene.
  pub struct Renderer
  {
    /// A map of compiled WebGL programs, keyed by a combination of the material ID and vertex shader defines.
<<<<<<< HEAD
    programs : FxHashMap< String, Box< dyn ShaderProgram > >,
=======
    programs : FxHashMap< String, ProgramInfo< program::PBRShader > >,
>>>>>>> e3e038d4
    /// Holds the precomputed textures used for Image-Based Lighting.
    ibl : Option< IBL >,
    /// A list of nodes with transparent primitives, sorted by distance to the camera for correct rendering order.
    transparent_nodes : Vec< ( Rc< RefCell< Node > >, Rc< RefCell< Primitive > > ) >,
    /// If set to true, the renderer will add blur to the original image
    use_emission : bool,
    /// The **framebuffer context** used for multisampling and post-processing. This
    /// manages the multisample framebuffer, resolved framebuffer, and their associated
    /// renderbuffers and textures (main color and emission). It allows for anti-aliasing
    /// and the separation of main scene rendering from emissive components.
    framebuffer_ctx : FramebufferContext,
    /// Bloom pass for the emissive texutre
    bloom_effect : UnrealBloomPass,
    /// Blend pass to combined the blurred emissive texture with the main image
    blend_effect : BlendPass,
    /// Swap buffer to control rendering of the effects
    swap_buffer : SwapFramebuffer,
    exposure : f32,
    composite_shader : CompositeShader,
    /// Clear color
    clear_color : F32x3,
    /// Shader for drawing background
    skybox_shader : SkyboxShader
  }

  impl Renderer
  {
    /// Creates a new `Renderer` instance with default settings.
    pub fn new( gl : &gl::WebGl2RenderingContext, width : u32, height : u32, samples : i32 ) -> Result< Self, gl::WebglError >
    {
      let framebuffer_ctx = FramebufferContext::new( gl, width, height, samples );
      let use_emission = false;
      let programs = FxHashMap::default();
      let ibl = None;
      let transparent_nodes = Vec::new();
      let bloom_effect = UnrealBloomPass::new( gl, width, height, gl::RGBA16F )?;
      let mut blend_effect = BlendPass::new( gl )?;
      blend_effect.dst_factor = gl::ONE;
      blend_effect.src_factor = gl::ONE;
      blend_effect.blend_texture = framebuffer_ctx.main_texture.clone();
      let swap_buffer = SwapFramebuffer::new( gl, width, height );
      let exposure = 0.0;

      let composite_program = gl::ProgramFromSources::new( VS_TRIANGLE, include_str!( "shaders/composite.frag" ) ).compile_and_link( gl )?;
      let composite_shader = CompositeShader::new( gl, &composite_program );
      let locations = composite_shader.locations();
      composite_shader.bind( gl );
      gl.uniform1i( locations.get( "transparentA" ).unwrap().clone().as_ref() , 0 );
      gl.uniform1i( locations.get( "transparentB" ).unwrap().clone().as_ref() , 1 );

      let skybox_program = gl::ProgramFromSources::new
      (
        include_str!( "shaders/skybox.vert" ),
        include_str!( "shaders/skybox.frag" )
      )
      .compile_and_link( gl )?;
      let skybox_shader = SkyboxShader::new( gl, &skybox_program );

      Ok
      (
        Self
        {
          programs,
          ibl,
          transparent_nodes,
          use_emission,
          framebuffer_ctx,
          blend_effect,
          bloom_effect,
          swap_buffer,
          exposure,
          composite_shader,
          clear_color : F32x3::splat( 0.0 ),
          skybox_shader
        }
      )
    }

    /// Sets the Image-Based Lighting (IBL) textures to be used for rendering.
    ///
    /// * `ibl`: The `IBL` struct containing the diffuse and specular environment maps and the BRDF integration texture.
    pub fn set_ibl( &mut self, ibl : IBL )
    {
      self.ibl = Some( ibl );
    }

    /// Sets whether the renderer should use the emission texture for post-processing effects.
    pub fn set_use_emission( &mut self, use_emission : bool )
    {
      self.use_emission = use_emission;
    }

    /// Sets clear color
    pub fn set_clear_color( &mut self, color : F32x3 )
    {
      self.clear_color = color;
    }

    /// Returns the current exposure value.
    pub fn get_exposure( &self ) -> f32
    {
      self.exposure
    }

    /// Sets a new exposure value.
    pub fn set_skybox( &mut self, texture : Option< WebGlTexture > )
    {
      self.framebuffer_ctx.skybox_texture = texture;
    }

    /// Sets a new exposure value.
    pub fn set_exposure( &mut self, exposure : f32 )
    {
      self.exposure = exposure;
    }

    /// Sets the radius of the bloom effect.
    ///
    /// This determines how far the light "bleeds" from bright areas. A larger radius
    /// results in a more expansive and softer glow.
    pub fn set_bloom_radius( &mut self, radius : f32 )
    {
      self.bloom_effect.set_bloom_radius( radius );
    }

    /// Gets the radius of the bloom effect.
    pub fn get_bloom_radius( &self ) -> f32
    {
      self.bloom_effect.get_bloom_radius()
    }

    /// Sets the strength (intensity) of the bloom effect.
    ///
    /// This controls how bright or prominent the glow appears. A higher strength
    /// makes the bloom more visible.
    pub fn set_bloom_strength( &mut self, strength : f32  )
    {
      self.bloom_effect.set_bloom_strength( strength );
    }

    /// Gets the strength (intensity) of the bloom effect.
    pub fn get_bloom_strength( &self ) -> f32
    {
      self.bloom_effect.get_bloom_strength()
    }

    /// Retrieves a clone of the main color texture from the internal framebuffer context.
    pub fn get_main_texture( &self ) -> Option< gl::web_sys::WebGlTexture >
    {
      self.framebuffer_ctx.main_texture.clone()
    }

    /// Draw equirectangular skybox
    pub fn draw_skybox
    (
      &self,
      gl : &gl::WebGl2RenderingContext,
      camera : &Camera,
    )
    {
      self.skybox_shader.bind( gl );

      let locations = self.skybox_shader.locations();

      let equirect_map_loc = locations.get( "equirectMap" ).unwrap();
      let inv_projection_loc = locations.get( "invProjection" ).unwrap();
      let inv_view_loc = locations.get( "invView" ).unwrap();

      gl.active_texture( gl::TEXTURE0 );
      gl.bind_texture( gl::TEXTURE_2D, self.framebuffer_ctx.skybox_texture.as_ref() );
      gl.uniform1i( equirect_map_loc.as_ref(), 0_i32 );
      gl::uniform::matrix_upload( gl, inv_projection_loc.clone(), &camera.get_projection_matrix().inverse().unwrap().to_array(), true ).unwrap();
      gl::uniform::matrix_upload( gl, inv_view_loc.clone(), &camera.get_view_matrix().inverse().unwrap().to_array(), true ).unwrap();

      gl.enable( gl::DEPTH_TEST );
      gl.depth_mask( false );
      gl.depth_func( GL::LEQUAL );
      gl.draw_arrays( gl::TRIANGLES, 0, 3 );

      gl.depth_mask( true );
      gl.depth_func( GL::LESS );
      gl.use_program( None );
    }

    /// Renders the scene using the provided camera.
    ///
    /// * `gl`: The `WebGl2RenderingContext` to use for rendering.
    /// * `scene`: A mutable reference to the `Scene` to be rendered.
    /// * `camera`: A reference to the `Camera` defining the viewpoint.
    pub fn render
    (
      &mut self,
      gl : &gl::WebGl2RenderingContext,
      scene : &mut Scene,
      camera : &Camera
    ) -> Result< (), gl::WebglError >
    {
      scene.update_world_matrix();

      gl.enable( gl::DEPTH_TEST );
      gl.disable( gl::CULL_FACE );
      gl.disable( gl::BLEND );
      gl.depth_mask( true );
      gl.clear_depth( 1.0 );
      gl.clear_stencil( 0 );
      gl.front_face( gl::CCW );

      if self.use_emission
      {
        self.framebuffer_ctx.enable_emission_texture( gl );
      }
      else
      {
        self.framebuffer_ctx.disable_emission_texture( gl );
      }

      self.framebuffer_ctx.bind_multisample( gl );
      gl::drawbuffers::drawbuffers( gl, &[ 0, 1, 2, 3 ] );
      let [ r, b, g ] = self.clear_color.0;
      gl.clear_bufferfv_with_f32_array( gl::COLOR, 0, &[ r, b, g, 1.0 ] );
      gl.clear_bufferfv_with_f32_array( gl::COLOR, 1, &[ 0.0, 0.0, 0.0, 0.0 ] );
      gl.clear_bufferfv_with_f32_array( gl::COLOR, 2, &[ 0.0, 0.0, 0.0, 1.0 ] );
      gl.clear_bufferfv_with_f32_array( gl::COLOR, 3, &[ 0.0, 0.0, 0.0, 1.0 ] );
      gl.clear( gl::DEPTH_BUFFER_BIT | gl::STENCIL_BUFFER_BIT );
      gl::drawbuffers::drawbuffers( gl, &[ 0, 1 ] );

      // Clear the list of transparent nodes before each render.
      self.transparent_nodes.clear();

<<<<<<< HEAD
      let mut lights = FxHashMap::< String, Vec< Light > >::default();
=======
      let mut lights = FxHashMap::< LightType, Vec< Light > >::default();
>>>>>>> e3e038d4

      let mut collect_light_sources =
      |
        node : Rc< RefCell< Node > >
      | -> Result< (), gl::WebglError >
      {
        if let Object3D::Light( light ) = &node.borrow().object
        {
<<<<<<< HEAD
          let type_ = match light
          {
            Light::Point( _ ) => "point",
            Light::Direct( _ ) => "direct",
            Light::Spot( _ ) => "spot"
          };

          if let Some( ls ) = lights.get_mut( type_ )
          {
            ls.push( light.clone() );
          }
          else
          {
            lights.insert( type_.to_string(), vec![ light.clone() ] );
          }
=======
          let type_ : LightType = light.into();

          lights.entry( type_ ).or_default().push( light.clone() );
>>>>>>> e3e038d4
        }

        Ok( () )
      };

      scene.traverse( &mut collect_light_sources )?;

      for program in self.programs.values()
      {
        let locations = program.locations();
        program.bind( gl );
        camera.upload( gl, locations );
        bind_lights( gl, &program, &lights );
<<<<<<< HEAD
        if let Some( exposure_loc ) = locations.get( "exposure" )
        {
          gl::uniform::upload( gl, exposure_loc.clone(), &self.exposure )?;
        }
=======
        gl::uniform::upload( gl, locations.get( "exposure" ).unwrap().clone(), &self.exposure )?;
>>>>>>> e3e038d4
      }

      let light_defines = format!( "#define MAX_POINT_LIGHTS {MAX_POINT_LIGHTS}\n#define MAX_DIRECT_LIGHTS {MAX_DIRECT_LIGHTS}\n" );
      let light_defines = light_defines.as_str();

      // Define a closure to handle the drawing of each node in the scene.
      let mut draw_node =
      |
        node : Rc< RefCell< Node > >
      | -> Result< (), gl::WebglError >
      {
        if !node.borrow().is_visible()
        {
          return Ok( () );
        }

        // If the node contains a mesh...
        if let Object3D::Mesh( ref mesh ) = node.borrow().object
        {
          // Iterate over each primitive in the mesh.
          for primitive_rc in mesh.borrow().primitives.iter()
          {
            let primitive = primitive_rc.borrow();
            let defines = primitive.material.borrow().get_defines_str();
            // Generate a unique ID for the program based on the material ID and vertex shader defines.
            let program_id = format!( "{}{}", primitive.material.borrow().get_id(), defines );

            let program_cached = self.programs.contains_key( &program_id );

            // Retrieve the program info if it already exists, otherwise compile and link a new program.
            let shader_program =
            if let Some( shader_program ) = self.programs.get( &program_id )
            {
              shader_program
            }
            else
            {
              let mut material = primitive.material.borrow_mut();
              let ibl_define = if self.ibl.is_some()
              {
                "#define USE_IBL\n"
              }
              else
              {
                ""
              };

              // Compile and link a new WebGL program from the vertex and fragment shaders with the appropriate defines.
              let program = gl::ProgramFromSources::new
              (
                &format!( "#version 300 es\n{}\n{}", defines, material.get_vertex_shader() ),
                &format!
                (
<<<<<<< HEAD
                  "#version 300 es\n{}\n{}\n{}",
                  defines,
=======
                  "#version 300 es\n{}\n{}\n{}\n{}\n{}",
                  vs_defines,
                  light_defines,
>>>>>>> e3e038d4
                  ibl_define,
                  material.get_fragment_shader()
                )
              ).compile_and_link( gl )?;
              material.shader_mut().set_program( gl, &program );
              let shader_program = material.shader();

              // Configure and upload material properties and IBL textures for the new program.
              shader_program.bind( gl );
              const IBL_BASE_ACTIVE_TEXTURE : u32 = 10;
              material.configure( gl, IBL_BASE_ACTIVE_TEXTURE );
              material.upload( gl, node.clone() )?;
              let locations = shader_program.locations();
              camera.upload( gl, locations );
              if material.needs_ibl()
              {
                if let Some( ref ibl ) = self.ibl
                {
                  ibl.bind( gl, IBL_BASE_ACTIVE_TEXTURE );
                }
              }

              // Store the new program info in the cache.
              self.programs.insert( program_id.clone(), shader_program.dyn_clone() );
              self.programs.get( &program_id ).unwrap()
            };

            let material = primitive.material.borrow();

            // Handle transparent objects by adding them to a separate list for later rendering.
            match material.get_alpha_mode()
            {
              AlphaMode::Blend | AlphaMode::Mask =>
              {
                self.transparent_nodes.push( ( node.clone(), primitive_rc.clone() ) );
                continue; // Skip the immediate drawing of transparent objects.
              },
              _ => {}
            }

            // Get the uniform locations for the current program.
            let locations = shader_program.locations();

            // Bind the program, upload camera and node matrices, bind the primitive, and draw it.
            shader_program.bind( gl );

            if material.needs_update() && program_cached
            {
              let _ = material.upload( gl, node.clone() );
            }

            node.borrow().upload( gl, locations );
            primitive.bind( gl );
            primitive.draw( gl );
          }
        }

        Ok( () )
      };

      // Traverse the scene and draw all opaque objects.
      scene.traverse( &mut draw_node )?;

      if self.framebuffer_ctx.skybox_texture.is_some()
      {
        self.draw_skybox( gl, camera );
      }

      gl::drawbuffers::drawbuffers( gl, &[ 2, 3 ] );
      gl.enable( gl::BLEND );
      gl.depth_mask( false );
      gl.blend_equation( gl::FUNC_ADD );
      gl.blend_func_separate( gl::ONE, gl::ONE, gl::ZERO, gl::ONE_MINUS_SRC_ALPHA );

      let bind = | node : std::cell::Ref< '_, Node >, primitive : std::cell::Ref< '_, Primitive > | -> Result< (), gl::WebglError >
      {
        let primitive = primitive;
        let material = primitive.material.borrow();
        let shader_program = self.programs.get( &format!( "{}{}",  material.get_id(), material.get_defines_str() ) ).unwrap();

        let locations = shader_program.locations();

        shader_program.bind( gl );

        node.upload( gl, locations );
        primitive.bind( gl );

       Ok( () )
      };

      // Render the transparent nodes.
      for ( node, primitive ) in self.transparent_nodes.iter()
      {
        let primitive = primitive.borrow();
        let node = node.borrow();
        bind( node, std::cell::Ref::clone( &primitive ) )?;
        primitive.draw( gl );
      }

      self.framebuffer_ctx.resolve( gl, self.use_emission );
      self.framebuffer_ctx.unbind_multisample( gl );

      // self.transparent_nodes.sort_by( | a, b |
      // {
      //   let dist1 = a.0.borrow().center().distance_squared( &camera.get_eye() );
      //   let dist2 = b.0.borrow().center().distance_squared( &camera.get_eye() );

      //   dist1.partial_cmp( &dist2 ).unwrap()
      // });


      // gl.enable( gl::BLEND );
      // gl.depth_mask( false );
      // gl.depth_func( gl::LEQUAL );
      // gl.enable( gl::CULL_FACE );
      // gl.blend_equation( gl::FUNC_ADD );
      // gl.blend_func( gl::ONE, gl::ONE_MINUS_SRC_ALPHA );

      // let bind = | node : &std::cell::Ref< '_, Node >, primitive : &std::cell::Ref< '_, Primitive > | -> Result< (), gl::WebglError >
      // {
      //   let primitive = primitive;
      //   let material = primitive.material.borrow();
      //   let geometry = primitive.geometry.borrow();
      //   let vs_defines = geometry.get_defines();
      //   let shader_program = self.programs.get( &format!( "{}{}",  material.id, vs_defines ) ).unwrap();

      //   let locations = shader_program.locations();

      //   shader_program.bind( gl );

      //   node.upload( gl, locations );
      //   primitive.bind( gl );

      //  Ok( () )
      // };

      // // Render the transparent nodes.
      // for ( node, primitive ) in self.transparent_nodes.iter()
      // {
      //   let primitive = primitive.borrow();
      //   let node = node.borrow();
      //   bind( &node, &primitive )?;

      //   gl.cull_face( gl::FRONT );
      //   primitive.draw( gl );

      //   gl.cull_face( gl::BACK );
      //   primitive.draw( gl );
      // }


      // gl.disable( gl::CULL_FACE );

      // self.framebuffer_ctx.resolve( gl, self.use_emission );
      // self.framebuffer_ctx.unbind_multisample( gl );

      if self.use_emission
      {
        self.swap_buffer.reset();
        self.swap_buffer.bind( gl );
        self.swap_buffer.set_input( self.framebuffer_ctx.emission_texture.clone() );

        self.bloom_effect.render( gl, self.swap_buffer.get_input(), self.swap_buffer.get_output() )?;
        self.blend_effect.blend_texture = self.swap_buffer.get_output();
        self.blend_effect.render( gl, None, self.framebuffer_ctx.main_texture.clone() )?;
      }

      self.composite_shader.bind( gl );
      gl.bind_framebuffer( gl::FRAMEBUFFER, self.framebuffer_ctx.resolved_framebuffer.as_ref() );
      gl.framebuffer_texture_2d( gl::FRAMEBUFFER, gl::COLOR_ATTACHMENT0, gl::TEXTURE_2D, None, 0 );
      gl.framebuffer_texture_2d( gl::FRAMEBUFFER, gl::COLOR_ATTACHMENT1, gl::TEXTURE_2D, None, 0 );
      gl.framebuffer_texture_2d( gl::FRAMEBUFFER, gl::COLOR_ATTACHMENT2, gl::TEXTURE_2D, None, 0 );
      gl.framebuffer_texture_2d( gl::FRAMEBUFFER, gl::COLOR_ATTACHMENT3, gl::TEXTURE_2D, None, 0 );
      gl.active_texture( gl::TEXTURE0 );
      gl.bind_texture( gl::TEXTURE_2D, self.framebuffer_ctx.transparent_accumulate_texture.as_ref() );
      gl.active_texture( gl::TEXTURE1 );
      gl.bind_texture( gl::TEXTURE_2D, self.framebuffer_ctx.transparent_revealage_texture.as_ref() );


      gl::drawbuffers::drawbuffers( gl, &[ 0 ] );

      gl.blend_func( gl::ONE, gl::ONE_MINUS_SRC_ALPHA );
      gl.framebuffer_texture_2d( gl::FRAMEBUFFER, gl::COLOR_ATTACHMENT0, gl::TEXTURE_2D, self.framebuffer_ctx.main_texture.as_ref(), 0 );
      gl.draw_arrays( gl::TRIANGLES, 0, 3 );

      Ok( () )
    }
  }

<<<<<<< HEAD
  fn bind_lights
  (
    gl : &GL,
    program : &Box< dyn ShaderProgram >,
    lights : &FxHashMap< String, Vec< Light > >
  )
  {
    let locations = program.locations();

    for ( type_, one_type_lights ) in lights
    {
      let max_count = match type_.as_str()
      {
        "point" => MAX_POINT_LIGHTS,
        "direct" => MAX_DIRECT_LIGHTS,
        "spot" => MAX_SPOT_LIGHTS,
        _ => continue
      };

      let count_loc = gl.get_uniform_location( program.program(), format!( "{type_}LightsCount" ).as_str() );
      let _ = gl::uniform::upload( gl, count_loc, &( one_type_lights.len().min( max_count ) as i32 ) );
=======
  fn bind_lights< T >
  (
    gl : &GL,
    program : &ProgramInfo< T >,
    lights : &FxHashMap< LightType, Vec< Light > >
  )
  {
    let locations = program.get_locations();

    for ( type_, one_type_lights ) in lights
    {
      let max_count = match type_
      {
        LightType::Point => MAX_POINT_LIGHTS,
        LightType::Direct => MAX_DIRECT_LIGHTS
      };

      let Some( count_loc ) = locations.get( format!( "{}LightsCount", type_.to_string().to_lowercase() ).as_str() )
      else
      {
        continue;
      };
      let _ = gl::uniform::upload( gl, count_loc.clone(), &( one_type_lights.len().min( max_count ) as i32 ) );
>>>>>>> e3e038d4
    }

    'i : for ( type_, one_type_lights ) in lights
    {
      for ( i, light ) in one_type_lights.iter().enumerate()
      {
<<<<<<< HEAD
        match type_.as_str()
        {
          "point" =>
=======
        match type_
        {
          LightType::Point =>
>>>>>>> e3e038d4
          {
            if !locations.contains_key( "pointLights" ) || i > MAX_POINT_LIGHTS
            {
              continue 'i;
            }

            let Light::Point( light ) = light
            else
            {
              continue;
            };

<<<<<<< HEAD
            let position_loc = gl.get_uniform_location( program.program(), format!( "pointLights[{i}].position" ).as_str() );
            let color_loc = gl.get_uniform_location( program.program(), format!( "pointLights[{i}].color" ).as_str() );
            let strength_loc = gl.get_uniform_location( program.program(), format!( "pointLights[{i}].strength" ).as_str() );
            let range_loc = gl.get_uniform_location( program.program(), format!( "pointLights[{i}].range" ).as_str() );
=======
            let position_loc = gl.get_uniform_location( &program.get_program(), format!( "pointLights[{i}].position" ).as_str() );
            let color_loc = gl.get_uniform_location( &program.get_program(), format!( "pointLights[{i}].color" ).as_str() );
            let strength_loc = gl.get_uniform_location( &program.get_program(), format!( "pointLights[{i}].strength" ).as_str() );
            let range_loc = gl.get_uniform_location( &program.get_program(), format!( "pointLights[{i}].range" ).as_str() );
>>>>>>> e3e038d4

            let _ = gl::uniform::upload( gl, position_loc, light.position.as_slice() );
            let _ = gl::uniform::upload( gl, color_loc, light.color.as_slice() );
            let _ = gl::uniform::upload( gl, strength_loc, &light.strength );
            let _ = gl::uniform::upload( gl, range_loc, &light.range );
          },
<<<<<<< HEAD
          "direct" =>
=======
          LightType::Direct =>
>>>>>>> e3e038d4
          {
            if !locations.contains_key( "directLights" ) || i > MAX_DIRECT_LIGHTS
            {
              continue 'i;
            }

            let Light::Direct( light ) = light
            else
            {
              continue;
            };

<<<<<<< HEAD
            let direction_loc = gl.get_uniform_location( program.program(), format!( "directLights[{i}].direction" ).as_str() );
            let color_loc = gl.get_uniform_location( program.program(), format!( "directLights[{i}].color" ).as_str() );
            let strength_loc = gl.get_uniform_location( program.program(), format!( "directLights[{i}].strength" ).as_str() );
=======
            let direction_loc = gl.get_uniform_location( &program.get_program(), format!( "directLights[{i}].direction" ).as_str() );
            let color_loc = gl.get_uniform_location( &program.get_program(), format!( "directLights[{i}].color" ).as_str() );
            let strength_loc = gl.get_uniform_location( &program.get_program(), format!( "directLights[{i}].strength" ).as_str() );
>>>>>>> e3e038d4

            let _ = gl::uniform::upload( gl, direction_loc, light.direction.as_slice() );
            let _ = gl::uniform::upload( gl, color_loc, light.color.as_slice() );
            let _ = gl::uniform::upload( gl, strength_loc, &light.strength );
<<<<<<< HEAD
          },
          "spot" =>
          {
            if !locations.contains_key( "spotLights" ) || i > MAX_SPOT_LIGHTS
            {
              continue 'i;
            }

            let Light::Spot( light ) = light
            else
            {
              continue;
            };

            let position_loc = gl.get_uniform_location( program.program(), format!( "spotLights[{i}].position" ).as_str() );
            let direction_loc = gl.get_uniform_location( program.program(), format!( "spotLights[{i}].direction" ).as_str() );
            let color_loc = gl.get_uniform_location( program.program(), format!( "spotLights[{i}].color" ).as_str() );
            let strength_loc = gl.get_uniform_location( program.program(), format!( "spotLights[{i}].strength" ).as_str() );
            let range_loc = gl.get_uniform_location( program.program(), format!( "spotLights[{i}].range" ).as_str() );
            let inner_angle_loc = gl.get_uniform_location( program.program(), format!( "spotLights[{i}].innerConeAngle" ).as_str() );
            let outer_angle_loc = gl.get_uniform_location( program.program(), format!( "spotLights[{i}].outerConeAngle" ).as_str() );
            let use_lightmap_loc = gl.get_uniform_location( program.program(), format!( "spotLights[{i}].useLightMap" ).as_str() );

            let _ = gl::uniform::upload( gl, position_loc, light.position.as_slice() );
            let _ = gl::uniform::upload( gl, direction_loc, light.direction.as_slice() );
            let _ = gl::uniform::upload( gl, color_loc, light.color.as_slice() );
            let _ = gl::uniform::upload( gl, strength_loc, &light.strength );
            let _ = gl::uniform::upload( gl, range_loc, &light.range );
            let _ = gl::uniform::upload( gl, inner_angle_loc, &light.inner_cone_angle );
            let _ = gl::uniform::upload( gl, outer_angle_loc, &light.outer_cone_angle );

            let use_lightmap_int = light.use_light_map as i32;
            let _ = gl::uniform::upload( gl, use_lightmap_loc, &use_lightmap_int );
          },
          _ => ()
=======
          }
>>>>>>> e3e038d4
        }
      }
    }
  }
}

crate::mod_interface!
{
  orphan use
  {
    Renderer
  };
}<|MERGE_RESOLUTION|>--- conflicted
+++ resolved
@@ -1,17 +1,10 @@
 mod private
 {
-<<<<<<< HEAD
-  use mingl::F32x3;
-=======
->>>>>>> e3e038d4
   use std::{ cell::RefCell, rc::Rc };
   use rustc_hash::FxHashMap;
   use minwebgl as gl;
-  use gl::GL;
-<<<<<<< HEAD
+  use gl::{ GL, F32x3 };
   use web_sys::WebGlTexture;
-=======
->>>>>>> e3e038d4
 
   use crate::webgl::
   {
@@ -23,12 +16,8 @@
       UnrealBloomPass,
       VS_TRIANGLE
     },
-<<<<<<< HEAD
     program::{ SkyboxShader, CompositeShader },
-=======
     LightType,
-    program::{ self, CompositeShader },
->>>>>>> e3e038d4
     AlphaMode,
     Camera,
     Node,
@@ -42,10 +31,7 @@
 
   const MAX_POINT_LIGHTS : usize = 8;
   const MAX_DIRECT_LIGHTS : usize = 8;
-<<<<<<< HEAD
   const MAX_SPOT_LIGHTS : usize = 8;
-=======
->>>>>>> e3e038d4
 
   /// Manages WebGL2 framebuffers and associated renderbuffers/textures for a rendering
   /// context, specifically designed for multisampling and post-processing effects.
@@ -494,11 +480,7 @@
   pub struct Renderer
   {
     /// A map of compiled WebGL programs, keyed by a combination of the material ID and vertex shader defines.
-<<<<<<< HEAD
     programs : FxHashMap< String, Box< dyn ShaderProgram > >,
-=======
-    programs : FxHashMap< String, ProgramInfo< program::PBRShader > >,
->>>>>>> e3e038d4
     /// Holds the precomputed textures used for Image-Based Lighting.
     ibl : Option< IBL >,
     /// A list of nodes with transparent primitives, sorted by distance to the camera for correct rendering order.
@@ -728,11 +710,7 @@
       // Clear the list of transparent nodes before each render.
       self.transparent_nodes.clear();
 
-<<<<<<< HEAD
-      let mut lights = FxHashMap::< String, Vec< Light > >::default();
-=======
       let mut lights = FxHashMap::< LightType, Vec< Light > >::default();
->>>>>>> e3e038d4
 
       let mut collect_light_sources =
       |
@@ -741,27 +719,9 @@
       {
         if let Object3D::Light( light ) = &node.borrow().object
         {
-<<<<<<< HEAD
-          let type_ = match light
-          {
-            Light::Point( _ ) => "point",
-            Light::Direct( _ ) => "direct",
-            Light::Spot( _ ) => "spot"
-          };
-
-          if let Some( ls ) = lights.get_mut( type_ )
-          {
-            ls.push( light.clone() );
-          }
-          else
-          {
-            lights.insert( type_.to_string(), vec![ light.clone() ] );
-          }
-=======
           let type_ : LightType = light.into();
 
           lights.entry( type_ ).or_default().push( light.clone() );
->>>>>>> e3e038d4
         }
 
         Ok( () )
@@ -775,14 +735,10 @@
         program.bind( gl );
         camera.upload( gl, locations );
         bind_lights( gl, &program, &lights );
-<<<<<<< HEAD
         if let Some( exposure_loc ) = locations.get( "exposure" )
         {
           gl::uniform::upload( gl, exposure_loc.clone(), &self.exposure )?;
         }
-=======
-        gl::uniform::upload( gl, locations.get( "exposure" ).unwrap().clone(), &self.exposure )?;
->>>>>>> e3e038d4
       }
 
       let light_defines = format!( "#define MAX_POINT_LIGHTS {MAX_POINT_LIGHTS}\n#define MAX_DIRECT_LIGHTS {MAX_DIRECT_LIGHTS}\n" );
@@ -836,14 +792,9 @@
                 &format!( "#version 300 es\n{}\n{}", defines, material.get_vertex_shader() ),
                 &format!
                 (
-<<<<<<< HEAD
-                  "#version 300 es\n{}\n{}\n{}",
-                  defines,
-=======
                   "#version 300 es\n{}\n{}\n{}\n{}\n{}",
                   vs_defines,
                   light_defines,
->>>>>>> e3e038d4
                   ibl_define,
                   material.get_fragment_shader()
                 )
@@ -1033,44 +984,22 @@
     }
   }
 
-<<<<<<< HEAD
   fn bind_lights
   (
     gl : &GL,
     program : &Box< dyn ShaderProgram >,
-    lights : &FxHashMap< String, Vec< Light > >
+    lights : &FxHashMap< LightType, Vec< Light > >
   )
   {
     let locations = program.locations();
 
     for ( type_, one_type_lights ) in lights
     {
-      let max_count = match type_.as_str()
-      {
-        "point" => MAX_POINT_LIGHTS,
-        "direct" => MAX_DIRECT_LIGHTS,
-        "spot" => MAX_SPOT_LIGHTS,
-        _ => continue
-      };
-
-      let count_loc = gl.get_uniform_location( program.program(), format!( "{type_}LightsCount" ).as_str() );
-      let _ = gl::uniform::upload( gl, count_loc, &( one_type_lights.len().min( max_count ) as i32 ) );
-=======
-  fn bind_lights< T >
-  (
-    gl : &GL,
-    program : &ProgramInfo< T >,
-    lights : &FxHashMap< LightType, Vec< Light > >
-  )
-  {
-    let locations = program.get_locations();
-
-    for ( type_, one_type_lights ) in lights
-    {
       let max_count = match type_
       {
         LightType::Point => MAX_POINT_LIGHTS,
-        LightType::Direct => MAX_DIRECT_LIGHTS
+        LightType::Direct => MAX_DIRECT_LIGHTS,
+        LightType::Spot => MAX_SPOT_LIGHTS
       };
 
       let Some( count_loc ) = locations.get( format!( "{}LightsCount", type_.to_string().to_lowercase() ).as_str() )
@@ -1079,22 +1008,15 @@
         continue;
       };
       let _ = gl::uniform::upload( gl, count_loc.clone(), &( one_type_lights.len().min( max_count ) as i32 ) );
->>>>>>> e3e038d4
     }
 
     'i : for ( type_, one_type_lights ) in lights
     {
       for ( i, light ) in one_type_lights.iter().enumerate()
       {
-<<<<<<< HEAD
-        match type_.as_str()
-        {
-          "point" =>
-=======
         match type_
         {
           LightType::Point =>
->>>>>>> e3e038d4
           {
             if !locations.contains_key( "pointLights" ) || i > MAX_POINT_LIGHTS
             {
@@ -1107,28 +1029,17 @@
               continue;
             };
 
-<<<<<<< HEAD
             let position_loc = gl.get_uniform_location( program.program(), format!( "pointLights[{i}].position" ).as_str() );
             let color_loc = gl.get_uniform_location( program.program(), format!( "pointLights[{i}].color" ).as_str() );
             let strength_loc = gl.get_uniform_location( program.program(), format!( "pointLights[{i}].strength" ).as_str() );
             let range_loc = gl.get_uniform_location( program.program(), format!( "pointLights[{i}].range" ).as_str() );
-=======
-            let position_loc = gl.get_uniform_location( &program.get_program(), format!( "pointLights[{i}].position" ).as_str() );
-            let color_loc = gl.get_uniform_location( &program.get_program(), format!( "pointLights[{i}].color" ).as_str() );
-            let strength_loc = gl.get_uniform_location( &program.get_program(), format!( "pointLights[{i}].strength" ).as_str() );
-            let range_loc = gl.get_uniform_location( &program.get_program(), format!( "pointLights[{i}].range" ).as_str() );
->>>>>>> e3e038d4
 
             let _ = gl::uniform::upload( gl, position_loc, light.position.as_slice() );
             let _ = gl::uniform::upload( gl, color_loc, light.color.as_slice() );
             let _ = gl::uniform::upload( gl, strength_loc, &light.strength );
             let _ = gl::uniform::upload( gl, range_loc, &light.range );
           },
-<<<<<<< HEAD
-          "direct" =>
-=======
           LightType::Direct =>
->>>>>>> e3e038d4
           {
             if !locations.contains_key( "directLights" ) || i > MAX_DIRECT_LIGHTS
             {
@@ -1141,22 +1052,15 @@
               continue;
             };
 
-<<<<<<< HEAD
             let direction_loc = gl.get_uniform_location( program.program(), format!( "directLights[{i}].direction" ).as_str() );
             let color_loc = gl.get_uniform_location( program.program(), format!( "directLights[{i}].color" ).as_str() );
             let strength_loc = gl.get_uniform_location( program.program(), format!( "directLights[{i}].strength" ).as_str() );
-=======
-            let direction_loc = gl.get_uniform_location( &program.get_program(), format!( "directLights[{i}].direction" ).as_str() );
-            let color_loc = gl.get_uniform_location( &program.get_program(), format!( "directLights[{i}].color" ).as_str() );
-            let strength_loc = gl.get_uniform_location( &program.get_program(), format!( "directLights[{i}].strength" ).as_str() );
->>>>>>> e3e038d4
 
             let _ = gl::uniform::upload( gl, direction_loc, light.direction.as_slice() );
             let _ = gl::uniform::upload( gl, color_loc, light.color.as_slice() );
             let _ = gl::uniform::upload( gl, strength_loc, &light.strength );
-<<<<<<< HEAD
           },
-          "spot" =>
+          LightType::Spot =>
           {
             if !locations.contains_key( "spotLights" ) || i > MAX_SPOT_LIGHTS
             {
@@ -1188,11 +1092,7 @@
 
             let use_lightmap_int = light.use_light_map as i32;
             let _ = gl::uniform::upload( gl, use_lightmap_loc, &use_lightmap_int );
-          },
-          _ => ()
-=======
           }
->>>>>>> e3e038d4
         }
       }
     }
