--- conflicted
+++ resolved
@@ -26,10 +26,7 @@
   #[ derive( Default ) ]
   pub struct Node
   {
-<<<<<<< HEAD
-=======
     /// The name of the node.
->>>>>>> bdf8799f
     name : Option< Box< str > >,
     /// The parent node of this node
     parent : Option< Rc< RefCell< Node > > >,
@@ -65,14 +62,8 @@
       Self::default()
     }
 
-<<<<<<< HEAD
-    /// Clone node and all its subnodes for creating 
-    /// new identical independed node
-    pub fn clone_tree( &self ) -> Rc< RefCell< Self > > 
-=======
     /// Clones the node and all of its descendants, creating a new independent scene graph subtree.
     pub fn clone_tree( &self ) -> Rc< RefCell< Self > >
->>>>>>> bdf8799f
     {
       let object = match &self.object
       {
@@ -83,22 +74,6 @@
         Object3D::Other => Object3D::Other
       };
 
-<<<<<<< HEAD
-      let clone = Self 
-      { 
-        name : self.name.clone(), 
-        parent : None,
-        children : vec![],
-        object, 
-        matrix : self.matrix, 
-        world_matrix : self.world_matrix, 
-        normal_matrix : self.normal_matrix, 
-        scale : self.scale, 
-        translation : self.translation, 
-        rotation : self.rotation, 
-        needs_local_matrix_update : self.needs_local_matrix_update, 
-        needs_world_matrix_update : self.needs_world_matrix_update, 
-=======
       let clone = Self
       {
         name : self.name.clone(),
@@ -113,7 +88,6 @@
         rotation : self.rotation,
         needs_local_matrix_update : self.needs_local_matrix_update,
         needs_world_matrix_update : self.needs_world_matrix_update,
->>>>>>> bdf8799f
         bounding_box : self.bounding_box
       };
 
@@ -121,22 +95,13 @@
 
       self.children.iter()
       .for_each
-<<<<<<< HEAD
-      ( 
-        | n | 
-=======
       (
         | n |
->>>>>>> bdf8799f
         {
           let child = n.borrow().clone_tree();
           child.borrow_mut().set_parent( Some( clone_rc.clone() ) );
           clone_rc.borrow_mut().add_child( child.clone() );
-<<<<<<< HEAD
-        } 
-=======
         }
->>>>>>> bdf8799f
       );
 
       clone_rc
@@ -148,47 +113,31 @@
       self.name = Some( name.into() );
     }
 
-<<<<<<< HEAD
-=======
     /// Returns an owned clone of the node's name.
->>>>>>> bdf8799f
     pub fn get_name( &self ) -> Option< Box< str > >
     {
       self.name.clone()
     }
 
-<<<<<<< HEAD
-=======
     /// Returns a slice of the node's children.
->>>>>>> bdf8799f
     pub fn get_children( &self ) -> &[ Rc< RefCell< Node > > ]
     {
       self.children.as_slice()
     }
 
-<<<<<<< HEAD
-    pub fn set_parent( &mut self, parent : Option< Rc< RefCell< Node > > > ) 
-=======
     /// Sets the parent of the node.
     pub fn set_parent( &mut self, parent : Option< Rc< RefCell< Node > > > )
->>>>>>> bdf8799f
     {
       self.parent = parent;
     }
 
-<<<<<<< HEAD
-=======
     /// Returns a reference to the node's parent.
->>>>>>> bdf8799f
     pub fn get_parent( &self ) -> &Option< Rc< RefCell< Node > > >
     {
       &self.parent
     }
 
-<<<<<<< HEAD
-=======
     /// Removes a child node at the given index.
->>>>>>> bdf8799f
     pub fn remove_child( &mut self, id : usize ) -> Rc< RefCell< Node > >
     {
       self.children.remove( id )
@@ -262,10 +211,7 @@
       self.world_matrix
     }
 
-<<<<<<< HEAD
-=======
     /// Returns the current local transformation matrix.
->>>>>>> bdf8799f
     pub fn get_local_matrix( &self ) -> F32x4x4
     {
       self.matrix
@@ -317,10 +263,7 @@
       self.children.push( child );
     }
 
-<<<<<<< HEAD
-=======
     /// Inserts a child node at a specific index.
->>>>>>> bdf8799f
     pub fn insert_child( &mut self, id : usize, child : Rc< RefCell< Node > > )
     {
       if id >= self.children.len()
