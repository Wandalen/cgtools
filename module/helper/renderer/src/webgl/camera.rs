--- conflicted
+++ resolved
@@ -120,19 +120,13 @@
       self.controls.borrow_mut().set_size( window_size.to_array() );
     }
 
-<<<<<<< HEAD
-=======
     /// Sets the projection matrix value
->>>>>>> bdf8799f
     pub fn set_projection_matrix( &mut self, projection_matrix : gl::F32x4x4 )
     {
       self.projection_matrix = projection_matrix;
     }
 
-<<<<<<< HEAD
-=======
     /// Returns a clone of the `Rc` to the camera controls.
->>>>>>> bdf8799f
     pub fn get_controls( &self ) -> Rc< RefCell< CameraOrbitControls > >
     {
       self.controls.clone()
