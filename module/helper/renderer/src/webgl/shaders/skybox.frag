#version 300 es
precision highp float;

in vec2 vUv;
out vec4 FragColor;

uniform sampler2D equirectMap;
uniform mat4 invProjection;
uniform mat4 invView;

const float PI = 3.1415926535897932384626433;

vec3 getWorldDir( vec2 uv )
{
  vec4 clip = vec4( uv * 2.0 - 1.0, -1.0, 1.0 );
  vec4 view = invProjection * clip;
  view /= view.w;
  view.w = 0.0;
  vec3 worldDir = ( invView * view ).xyz;
  return normalize( worldDir );
}

vec2 dirToEquirectUV( vec3 dir )
{
  float phi = atan( -dir.z, dir.x );
  float theta = asin( dir.y );
  vec2 uv = vec2( 0.5 + phi / ( 2.0 * PI ), 0.5 - theta / PI );

  if ( uv.x < 0.0005 || uv.x > 0.9995 )
  {
    uv = vec2( 0.0001, uv.y );
  }

  return uv;
}

void main()
{
  vec3 dir = getWorldDir( vUv );
  dir.z = -dir.z;
  vec2 uv = dirToEquirectUV( dir );

<<<<<<< HEAD
  if (uv.x > 0.001 && uv.x < 0.999)
  {
    FragColor = texture( uEquirectMap, uv );
  }
  else
  {
    FragColor = texture( uEquirectMap, vec2( 0.0001, uv.y ) );
  }
=======
  FragColor = texture( equirectMap, uv );
>>>>>>> 7c545b71
}<|MERGE_RESOLUTION|>--- conflicted
+++ resolved
@@ -40,7 +40,6 @@
   dir.z = -dir.z;
   vec2 uv = dirToEquirectUV( dir );
 
-<<<<<<< HEAD
   if (uv.x > 0.001 && uv.x < 0.999)
   {
     FragColor = texture( uEquirectMap, uv );
@@ -49,7 +48,4 @@
   {
     FragColor = texture( uEquirectMap, vec2( 0.0001, uv.y ) );
   }
-=======
-  FragColor = texture( equirectMap, uv );
->>>>>>> 7c545b71
 }