precision highp float;

#define PI 3.141592653589793
#define PI2 6.283185307179586
#define PI_HALF 1.5707963267948966
#define RECIPROCAL_PI 0.3183098861837907
#define RECIPROCAL_PI2 0.15915494309189535
#define EPSILON 1e-6

in vec2 vUv_0;
in vec2 vUv_1;
in vec2 vUv_2;
in vec2 vUv_3;
in vec2 vUv_4;
#ifdef USE_TANGENTS
  in vec4 vTangent;
#endif
in vec3 vWorldPos;
in vec3 vViewPos;
in vec3 vNormal;

layout( location = 0 ) out vec4 frag_color;
layout( location = 1 ) out vec4 emissive_color;
layout( location = 2 ) out vec4 trasnparentA;
layout( location = 3 ) out float transparentB;

uniform vec3 cameraPosition;
uniform float exposure;

#ifdef USE_ALPHA_CUTOFF
  uniform float alphaCutoff;
#endif

struct PhysicalMaterial
{
  vec3 diffuseColor;
  float metallness;
  float roughness;
  vec3 f0;
  vec3 f90;
  float specularFactor;
};

struct ReflectedLight
{
  vec3 indirectDiffuse;
  vec3 indirectSpecular;
  vec3 directDiffuse;
  vec3 directSpecular;
};

const int MAX_POINT_LIGHTS = 8;
const int MAX_DIRECT_LIGHTS = 8;
const int MAX_SPOT_LIGHTS = 8;

struct PointLight
{
  vec3    position;
  vec3    color;
  float   strength;
  float   range;
};

struct DirectLight
{
  vec3    direction;
  vec3    color;
  float   strength;
};

struct SpotLight
{
  vec3    position;
  vec3    direction;
  vec3    color;
  float   strength;
  float   range;
  float   innerConeAngle;
  float   outerConeAngle;
  bool    useLightMap;
};

uniform PointLight pointLights[ MAX_POINT_LIGHTS ];
uniform int pointLightsCount;

uniform DirectLight directLights[ MAX_DIRECT_LIGHTS ];
uniform int directLightsCount;

uniform SpotLight spotLights[ MAX_SPOT_LIGHTS ];
uniform int spotLightsCount;

uniform float luminosityThreshold;
uniform float luminositySmoothWidth;
uniform float metallicFactor; // Default: 1
uniform float roughnessFactor; // Default: 1
uniform vec4 baseColorFactor; // Default: [1, 1, 1, 1]

#ifdef USE_IBL
  uniform samplerCube irradianceTexture;
  uniform samplerCube prefilterEnvMap;
  uniform sampler2D integrateBRDF;
  uniform vec2 mipmapDistanceRange;
#endif
#ifdef USE_KHR_materials_specular
  uniform float specularFactor;
  uniform vec3 specularColorFactor;
  #ifdef USE_SPECULAR_TEXTURE
    uniform sampler2D specularTexture;
  #endif
  #ifdef USE_SPECULAR_COLOR_TEXTURE
    uniform sampler2D specularColorTexture;
  #endif
#endif
#ifdef USE_MR_TEXTURE
  // Roughness is sampled from the G channel
  // Metalness is sampled from the B channel
  // vMRUv
  uniform sampler2D metallicRoughnessTexture;
#endif
#ifdef USE_BASE_COLOR_TEXTURE
  // vBaseColorUv
  uniform sampler2D baseColorTexture;
#endif


// Scales the normal in X and Y directions
// ( <sample normalTexture> * 2.0 - 1.0 ) * vec3( normalScale, normalScale, 1.0 )
uniform float normalScale; // Default: 1
#ifdef USE_NORMAL_TEXTURE
  // vNormalUv
  uniform sampler2D normalTexture;
#endif

// 1.0 + occlusionStrength * ( <sample occlusionTexture> - 1.0 )
uniform float occlusionStrength; // Default: 1
#ifdef USE_OCCLUSION_TEXTURE
  // vOcclusionUv
  uniform sampler2D occlusionTexture;
#endif


// vEmissionUv
#ifdef USE_EMISSION_TEXTURE
  uniform sampler2D emissiveTexture;
#endif
uniform vec3 emissiveFactor;


// vLightMapUv
#ifdef USE_LIGHT_MAP
  uniform sampler2D lightMap;
#endif


float max_value( const in vec3 v )
{
  return max( v.x, max( v.y, v.z ) );
}

float pow2( const in float x )
{
  return x*x;
}

vec3 pow2( const in vec3 x )
{
  return x*x;
}

float pow3( const in float x )
{
  return x*x*x;
}

float pow4( const in float x )
{
  float x2 = x*x;
  return x2*x2;
}

float dot2( const in vec3 v )
{
  return dot( v, v );
}

vec4 SrgbToLinear( const in vec4 color )
{
  vec3 more = pow( color.rgb * 0.9478672986 + vec3( 0.0521327014 ), vec3( 2.4 ) );
  vec3 less = color.rgb * 0.0773993808;

  return vec4( mix( more, less, vec3( lessThanEqual( color.rgb, vec3( 0.04045 ) ) ) ), color.a );
}

vec4 LinearToSrgb( const in vec4 color )
{
  vec3 more = pow( color.rgb, vec3( 0.41666 ) ) * 1.055 - vec3( 0.055 );
  vec3 less = color.rgb * 12.92;

  return vec4( mix( more, less, vec3( lessThanEqual( color.rgb, vec3( 0.0031308 ) ) ) ), color.a );
}

vec3 SrgbToLinear( const in vec3 color )
{
  vec3 more = pow( color * 0.9478672986 + vec3( 0.0521327014 ), vec3( 2.4 ) );
  vec3 less = color * 0.0773993808;

  return mix( more, less, vec3( lessThanEqual( color, vec3( 0.04045 ) ) ) );
}

vec3 LinearToSrgb( const in vec3 color )
{
  vec3 more = pow( color, vec3( 0.41666 ) ) * 1.055 - vec3( 0.055 );
  vec3 less = color * 12.92;

  return mix( more, less, vec3( lessThanEqual( color, vec3( 0.0031308 ) ) ) );
}

// Schilck's version of Fresnel equation, with Spherical Gaussian approximation for the power
// https://blog.selfshadow.com/publications/s2013-shading-course/karis/s2013_pbs_epic_notes_v2.pdf
vec3 F_Schlick( const in vec3 f0, const in vec3 f90, const in float dotVH )
{
  float fresnel = exp2( ( - 5.55473 * dotVH - 6.98316 ) * dotVH );
  return f0 + ( f90 - f0 ) * fresnel;
}

vec3 Fd_Barley
(
  const in float alpha,
  const in float dotNV,
  const in float dotNL,
  const in float dotLH
)
{
  vec3 f90 = vec3( 0.5 + 2.0 * alpha * pow2( dotLH ) );
  vec3 lightScatter = F_Schlick( vec3( 1.0 ), f90, dotNL );
  vec3 viewScatter = F_Schlick( vec3( 1.0 ), f90, dotNV );
  return viewScatter * lightScatter * RECIPROCAL_PI;
}

// https://web.archive.org/web/20160702002225/http://www.frostbite.com/wp-content/uploads/2014/11/course_notes_moving_frostbite_to_pbr_v2.pdf
// https://inria.hal.science/hal-00942452v1/document
// Visibility Geometry function
// V = G / ( 4 * dotNV * dotNL )
// G = G1( L ) * G1( V )
// G1( L ) = 2dotNL / ( dotNL + sqrt( a2 + ( 1 - a2 ) * dotNL2 ) )
// The term ( 4 * dotNV * dotNL ) in BRDF cancels out
float V_GGX_SmithCorrelated( const in float alpha, const in float dotNL, const in float dotNV )
{
  float a2 = pow2( alpha );
  float gv = dotNL * sqrt( a2 + ( 1.0 - a2 ) * pow2( dotNV ) );
  float gl = dotNV * sqrt( a2 + ( 1.0 - a2 ) * pow2( dotNL ) );
  return 0.5 / max( gv + gl, 1e-6 );
}

// Normal distribution function
float D_GGX( const in float alpha, const in float dotNH )
{
  float a2 = pow2( alpha );
  float denom = pow2( dotNH ) * ( a2 - 1.0 ) + 1.0;
  return 0.3183098861837907 * a2 / pow2( denom );
}

vec4 BRDF_GGX( const in vec3 lightDir, const in vec3 viewDir, const in vec3 normal, const in PhysicalMaterial material )
{
  float alpha = pow2( material.roughness );
  vec3 halfDir = normalize( lightDir + viewDir );

  float dotNL = clamp( dot( normal, lightDir ), 0.0, 1.0 );
  float dotNV = clamp( dot( normal, viewDir ), 0.0, 1.0 );
  float dotNH = clamp( dot( normal, halfDir ), 0.0, 1.0 );
  float dotVH = clamp( dot( viewDir, halfDir ), 0.0, 1.0 );

  // Fresnel
  vec3 F = F_Schlick( material.f0, material.f90, dotVH );
  // Geometry function
  float G = V_GGX_SmithCorrelated( alpha, dotNL, dotNV );
  // Normal distribution function
  float D = D_GGX( alpha, dotNH );
  return vec4( F, G * D ) ;
}

void computeDirectLight
(
  DirectLight light,
  const in vec3 viewDir,
  const in vec3 normal,
  const in PhysicalMaterial material,
  inout ReflectedLight reflectedLight
)
{
  float alpha = pow2( material.roughness );
  vec3 halfDir = normalize( light.direction + viewDir );

  float dotNL = clamp( dot( normal, light.direction ), 0.0, 1.0 );
  float dotNV = clamp( dot( normal, viewDir ), 0.0, 1.0 );
  float dotNH = clamp( dot( normal, halfDir ), 0.0, 1.0 );
  float dotVH = clamp( dot( viewDir, halfDir ), 0.0, 1.0 );
  float dotLH = clamp( dot( light.direction, halfDir ), 0.0, 1.0 );

  // Fresnel
  vec3 Fs = F_Schlick( material.f0, material.f90, dotVH );
  //float Fd = max_value( Fs );
  vec3 Fd = Fd_Barley( alpha, dotNV, dotNL, dotLH );
  // Visibility Geometry function
  float V = V_GGX_SmithCorrelated( alpha, dotNL, dotNV );
  // Normal distribution function
  float D = D_GGX( alpha, dotNH );

  vec3 irradiance = light.color * light.strength * dotNL;
  vec3 diffuseColor =  material.diffuseColor * irradiance;
  vec3 specularColor =  D * V * irradiance;

  // Diffuse BRDF( Lambert )
  reflectedLight.directDiffuse += Fd * diffuseColor;

  // Specular BRDF
  reflectedLight.directSpecular += Fs * specularColor;
}

void computePointLight
(
  PointLight light,
  const in vec3 viewDir,
  const in vec3 normal,
  const in PhysicalMaterial material,
  inout ReflectedLight reflectedLight
)
{
  vec3 lightDir = light.position - vWorldPos;
  float distance_ = length( lightDir );
  lightDir = normalize( lightDir );

  // float attenuation = 1.0 / ( 1.0 + pow( distance_ / light.range, 4.0 ) );
  float attenuation = pow( clamp( 1.0 - distance_ / light.range, 0.0, 1.0 ), 2.0 ) / ( distance_ * distance_ + 1.0 );
  attenuation *= light.strength;

  float dotNL = clamp( dot( normal, lightDir ), 0.0, 1.0 );

  float alpha = pow2( material.roughness );
  vec3 halfDir = normalize( lightDir + viewDir );
  float dotNV = clamp( dot( normal, viewDir ), 0.0, 1.0 );
  float dotNH = clamp( dot( normal, halfDir ), 0.0, 1.0 );
  float dotVH = clamp( dot( viewDir, halfDir ), 0.0, 1.0 );
  float dotLH = clamp( dot( lightDir, halfDir ), 0.0, 1.0 );

  vec3 Fs = F_Schlick( material.f0, material.f90, dotVH );
  vec3 Fd = Fd_Barley( alpha, dotNV, dotNL, dotLH );
  float V = V_GGX_SmithCorrelated( alpha, dotNL, dotNV );
  float D = D_GGX( alpha, dotNH );

  vec3 irradiance = light.color * attenuation * dotNL;
  vec3 diffuseColor = material.diffuseColor * irradiance;
  vec3 specularColor = D * V * irradiance;

  reflectedLight.directDiffuse += Fd * diffuseColor;
  reflectedLight.directSpecular += Fs * specularColor;
}

void computeSpotLight
(
  SpotLight light,
  const in vec3 viewDir,
  const in vec3 normal,
  const in PhysicalMaterial material,
  inout ReflectedLight reflectedLight
)
{
  vec3 lightDir = light.position - vWorldPos;
  float distance_ = length( lightDir );
  lightDir = normalize( lightDir );

  // Distance attenuation
  float attenuation = pow( clamp( 1.0 - distance_ / light.range, 0.0, 1.0 ), 2.0 ) / ( distance_ * distance_ + 1.0 );

  // Angular attenuation (spotlight cone)
  float angle = acos( dot( -lightDir, light.direction ) ); // light.direction assumed to be normalized on cpu side
  float innerAngle = light.innerConeAngle;
  float outerAngle = light.outerConeAngle;
  float angularAttenuation = smoothstep( outerAngle, innerAngle, angle );

  attenuation *= angularAttenuation * light.strength;

  // Apply lightmap if enabled
  #ifdef USE_LIGHT_MAP
    if( light.useLightMap )
    {
      float shadowFactor = 1.0 - texture( lightMap, vLightMapUv ).r;
      attenuation *= shadowFactor;
      // specularColor *= shadowFactor;
    }
  #endif

  float dotNL = clamp( dot( normal, lightDir ), 0.0, 1.0 );

  float alpha = pow2( material.roughness );
  vec3 halfDir = normalize( lightDir + viewDir );
  float dotNV = clamp( dot( normal, viewDir ), 0.0, 1.0 );
  float dotNH = clamp( dot( normal, halfDir ), 0.0, 1.0 );
  float dotVH = clamp( dot( viewDir, halfDir ), 0.0, 1.0 );
  float dotLH = clamp( dot( lightDir, halfDir ), 0.0, 1.0 );

  vec3 Fs = F_Schlick( material.f0, material.f90, dotVH );
  vec3 Fd = Fd_Barley( alpha, dotNV, dotNL, dotLH );
  float V = V_GGX_SmithCorrelated( alpha, dotNL, dotNV );
  float D = D_GGX( alpha, dotNH );

  vec3 irradiance = light.color * attenuation * dotNL;
  vec3 diffuseColor = material.diffuseColor * irradiance;
  vec3 specularColor = D * V * irradiance;

  reflectedLight.directDiffuse += Fd * diffuseColor;
  reflectedLight.directSpecular += Fs * specularColor;
}

void computeLights
(
  const in vec3 viewDir,
  const in vec3 normal,
  const in PhysicalMaterial material,
  inout ReflectedLight reflectedLight
)
{
  for( int i = 0; i < min( pointLightsCount, MAX_POINT_LIGHTS ); i++ )
  {
    vec3 lightDir = pointLights[ i ].position - vWorldPos;
    float dotNL = clamp( dot( normal, lightDir ), 0.0, 1.0 );

    if ( dotNL > 0.0 )
    {
      computePointLight( pointLights[ i ], viewDir, normal, material, reflectedLight );
    }
  }

  for( int i = 0; i < min( directLightsCount, MAX_DIRECT_LIGHTS ); i++ )
  {
    float dotNL = clamp( dot( normal, directLights[ i ].direction ), 0.0, 1.0 );

    if ( dotNL > 0.0 )
    {
      computeDirectLight( directLights[ i ], viewDir, normal, material, reflectedLight );
    }
  }

  for( int i = 0; i < min( spotLightsCount, MAX_SPOT_LIGHTS ); i++ )
  {
    vec3 lightDir = normalize( spotLights[ i ].position - vWorldPos );
    float dotNL = clamp( dot( normal, lightDir ), 0.0, 1.0 );

    if ( dotNL > 0.0 )
    {
      computeSpotLight( spotLights[ i ], viewDir, normal, material, reflectedLight );
    }
  }
}

#ifdef USE_IBL
  float remapClamped( float value, float inMin, float inMax, float outMin, float outMax )
  {
      float t = clamp( ( value - inMin ) / ( inMax - inMin ), 0.0, 1.0 );
      return mix( outMin, outMax, t );
  }

  void sampleEnvIrradiance( const in vec3 N, const in vec3 V, float viewDistance, const in PhysicalMaterial material, inout ReflectedLight reflectedLight )
  {
    float alpha = pow2( material.roughness );
    float dotNV = clamp( dot( N, V ), 0.0, 1.0 );

    const float MAX_LOD = 9.0;
<<<<<<< HEAD

    if( dotNV < 0.2 )
    {
      dotNV = 0.2;
    }
=======
>>>>>>> 7c545b71

    vec3 Fs = F_Schlick( material.f0, material.f90, dotNV );
    vec3 R = reflect( -V, N );

<<<<<<< HEAD
    vec3 diffuse = texture( irradianceTexture, N ).xyz * pow( 2.0, exposure );
    vec3 prefilter = texture( prefilterEnvMap, R, material.roughness * MAX_LOD ).xyz * pow( 2.0, exposure );
    vec2 envBrdf = texture( integrateBRDF, vec2( dotNV, material.roughness ) ).xy;

    vec3 diffuseBRDF = diffuse * material.diffuseColor;
    vec3 specularBRDF = prefilter * ( material.f0 * envBrdf.x + envBrdf.y );
    //vec3 specularBRDF = prefilter * ( Fs * envBrdf.x + envBrdf.y );
=======
    vec2 d = mipmapDistanceRange;
    float lod = remapClamped( viewDistance, d.x, d.y, 0.0, MAX_LOD );
    lod = material.roughness * MAX_LOD;

    vec3 diffuse = texture( irradianceTexture, N ).xyz * pow( 2.0, exposure );
    vec3 prefilter = textureLod( prefilterEnvMap, R, lod ).xyz * pow( 2.0, exposure );
    vec2 envBrdf = texture( integrateBRDF, vec2( dotNV, material.roughness ) ).xy;

    vec3 diffuseBRDF = diffuse * material.diffuseColor;
    vec3 specularBRDF = prefilter * ( material.f0 * envBrdf.x + envBrdf.y );
>>>>>>> 7c545b71

    reflectedLight.indirectDiffuse += diffuseBRDF;
    reflectedLight.indirectSpecular += specularBRDF;
  }
#endif

float alpha_weight( float a )
{
  return clamp( pow( min( 1.0, a * 10.0 ) + 0.01, 3.0 ) * 1e8 * pow( 1.0 - gl_FragCoord.z * 0.9, 3.0 ), 1e-2, 3e3 );
}

// float alpha_weight( float a )
// {
//   float z = abs( vViewPos.z );
//   float b = min( 3e3, 10.0 / ( 1e-5 + pow( z / 5.0 , 3.0 ) + pow( z / 2e2, 6.0 ) ) );
//   float c = max( 1e-2, b );
//   return a * c;
// }

// float alpha_weight( float a )
// {
//   float c = max( 1e-2, 3e3 * pow( 1.0 - gl_FragCoord.z, 3.0 ) );
//   return a * c;
// }

#ifndef USE_TANGENTS
  // http://www.thetenthplanet.de/archives/1180
  mat3 getTBN( vec3 surf_normal, vec3 pos, vec2 uv )
  {
    vec3 dE1 = dFdx( pos );
    vec3 dE2 = dFdy( pos );
    vec2 dUv1 = dFdx( uv );
    vec2 dUv2 = dFdy( uv );

    vec3 q1perp = cross( dE2, surf_normal );
		vec3 q0perp = cross( surf_normal, dE1 );

    vec3 T = q1perp * dUv1.x + q0perp * dUv2.x;
		vec3 B = q1perp * dUv1.y + q0perp * dUv2.y;

    float det = max( dot( T, T ), dot( B, B ) );
		float scale = ( det == 0.0 ) ? 0.0 : inversesqrt( det );

		return mat3( T * scale, B * scale, surf_normal );
  }
#endif

float adjustRoughnessNormalMap ( const in float roughness, const in vec3 normal )
{
  float nlen2 = dot (normal, normal );
  if( nlen2 < 1.0 )
  {
    float nlen = sqrt( nlen2 );
    float kappa = (3.0 * nlen -  nlen2 * nlen) / (1.0 - nlen2);
    return min(1.0, sqrt(roughness * roughness + 1.0 / kappa));
  }
  return roughness;
}

void main()
{
  PhysicalMaterial material;
  ReflectedLight reflectedLight = ReflectedLight( vec3( 0.0 ), vec3( 0.0 ), vec3( 0.0 ), vec3( 0.0 ) );

  float alpha = 1.0;

  material.metallness = metallicFactor;
  material.roughness = roughnessFactor;
  material.diffuseColor = baseColorFactor.rgb;
  alpha *= baseColorFactor.a;
  #ifdef USE_BASE_COLOR_TEXTURE
    vec4 baseColor = texture( baseColorTexture, vBaseColorUv );
    baseColor.rgb = SrgbToLinear( baseColor.rgb );
    material.diffuseColor *= baseColor.rgb;
    alpha *= baseColor.a;
  #endif
  #ifdef USE_MR_TEXTURE
    vec4 mr_sample = texture( metallicRoughnessTexture, vMRUv );
    material.metallness *= mr_sample.b;
    material.roughness *= mr_sample.g;
  #endif

  #ifdef USE_ALPHA_CUTOFF
    alpha = step( alpha, 1.0 - alphaCutoff );
    if( alpha == 0.0 )
    {
      discard;
    }
  #endif

  //Specular part
  // https://github.com/KhronosGroup/glTF/blob/main/extensions/2.0/Khronos/KHR_materials_specular/README.md
  // 0.04 - reflectance of the Glass
  material.f0 = vec3( 0.04 );
  material.f90 = vec3( 1.0 );
  material.specularFactor = 1.0;
  #ifdef USE_KHR_materials_specular
    material.specularFactor *= specularFactor;
    material.f0 *= specularColorFactor;
    #ifdef USE_SPECULAR_COLOR_TEXTURE
      material.f0 *= SrgbToLinear( texture( specularColorTexture, vSpecularColorUv ).rgb );
    #endif
    #ifdef USE_SPECULAR_TEXTURE
      material.specularFactor *= texture( specularTexture, vSpecularUv ).a;
    #endif
    material.f0 = min( material.f0 * material.specularFactor, vec3( 1.0 ) );
  #endif
  material.f0 = mix( material.f0, material.diffuseColor, material.metallness );
  material.diffuseColor *= 1.0 - material.metallness;

  vec3 normal = normalize( vNormal );

  #ifdef USE_NORMAL_TEXTURE
    vec3 normalSample = texture( normalTexture, vNormalUv ).xyz * 2.0 - 1.0;
    //material.roughness = adjustRoughnessNormalMap( material.roughness, normalSample );
    normalSample.xy *= vec2( normalScale );

    #ifdef USE_TANGENTS
    {
      vec3 bitangent = cross( normal, vTangent.xyz ) * vTangent.w;
      mat3x3 TBN = mat3x3( vTangent.xyz, bitangent, normal );
      normal = TBN * normalSample;
    }
    #else
      normal = getTBN( normal, vWorldPos, vNormalUv ) * normalSample;
    #endif
    normal = normalize( normal );
  #endif

  float faceDirection = gl_FrontFacing ? 1.0 : -1.0;
  normal *= faceDirection;

  vec3 color = vec3( 0.0 );
  vec3 viewDir = normalize( cameraPosition - vWorldPos );
  float viewDistance = distance( cameraPosition, vWorldPos );
  // vec3 lightDirs[] = vec3[]
  // (
  //   vec3( 1.0, 0.0, 0.0 ),
  //   vec3( 0.0, 1.0, 0.0 ),
  //   vec3( 0.0, 0.0, 1.0 ),
  //   vec3( -1.0, 0.0, 0.0 ),
  //   vec3( 0.0, -1.0, 0.0 ),
  //   vec3( 0.0, 0.0, -1.0 )
  // );

  computeLights( viewDir, normal, material, reflectedLight );

  // Ambient color
  #if defined( USE_IBL )
    sampleEnvIrradiance( normal, viewDir, viewDistance, material, reflectedLight );
  #else
    reflectedLight.indirectDiffuse += 0.1 * material.diffuseColor;
  #endif

   // Works only with indirect light
  #ifdef USE_OCCLUSION_TEXTURE
    float occlusion = texture( occlusionTexture, vOcclusionUv ).r;
    reflectedLight.indirectDiffuse *= 1.0 + occlusionStrength * ( occlusion - 1.0 );
  #endif

  emissive_color = vec4( emissiveFactor, 1.0 );
  #ifdef USE_EMISSION_TEXTURE
    emissive_color.xyz *= SrgbToLinear( texture( emissiveTexture, vEmissionUv ).rgb );
  #endif


  color = reflectedLight.indirectDiffuse +
  reflectedLight.indirectSpecular +
  reflectedLight.directDiffuse +
  reflectedLight.directSpecular;

  //color = vec3( material.occlusionFactor );
  //color = vec3( material.f0 );
  //color = vec3( alpha );
  //color = material.diffuseColor;
  //float a_weight = alpha * alpha_weight( alpha );
  //alpha = 0.9;
  //color = material.diffuseColor;
  //color = normal;
  // color = vec3( 1.0 - texture( lightMap, vUv_0 ).r );
  float a_weight = alpha * alpha_weight( alpha );
  trasnparentA = vec4( color * a_weight, alpha );
  transparentB = a_weight;
  frag_color = vec4( color, alpha );
}<|MERGE_RESOLUTION|>--- conflicted
+++ resolved
@@ -466,27 +466,10 @@
     float dotNV = clamp( dot( N, V ), 0.0, 1.0 );
 
     const float MAX_LOD = 9.0;
-<<<<<<< HEAD
-
-    if( dotNV < 0.2 )
-    {
-      dotNV = 0.2;
-    }
-=======
->>>>>>> 7c545b71
 
     vec3 Fs = F_Schlick( material.f0, material.f90, dotNV );
     vec3 R = reflect( -V, N );
 
-<<<<<<< HEAD
-    vec3 diffuse = texture( irradianceTexture, N ).xyz * pow( 2.0, exposure );
-    vec3 prefilter = texture( prefilterEnvMap, R, material.roughness * MAX_LOD ).xyz * pow( 2.0, exposure );
-    vec2 envBrdf = texture( integrateBRDF, vec2( dotNV, material.roughness ) ).xy;
-
-    vec3 diffuseBRDF = diffuse * material.diffuseColor;
-    vec3 specularBRDF = prefilter * ( material.f0 * envBrdf.x + envBrdf.y );
-    //vec3 specularBRDF = prefilter * ( Fs * envBrdf.x + envBrdf.y );
-=======
     vec2 d = mipmapDistanceRange;
     float lod = remapClamped( viewDistance, d.x, d.y, 0.0, MAX_LOD );
     lod = material.roughness * MAX_LOD;
@@ -497,7 +480,6 @@
 
     vec3 diffuseBRDF = diffuse * material.diffuseColor;
     vec3 specularBRDF = prefilter * ( material.f0 * envBrdf.x + envBrdf.y );
->>>>>>> 7c545b71
 
     reflectedLight.indirectDiffuse += diffuseBRDF;
     reflectedLight.indirectSpecular += specularBRDF;
