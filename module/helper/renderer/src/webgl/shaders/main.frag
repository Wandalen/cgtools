--- conflicted
+++ resolved
@@ -49,11 +49,6 @@
   vec3 directSpecular;
 };
 
-<<<<<<< HEAD
-const int MAX_POINT_LIGHTS = 8;
-const int MAX_DIRECT_LIGHTS = 8;
-const int MAX_SPOT_LIGHTS = 8;
-
 struct PointLight
 {
   vec3    position;
@@ -70,17 +65,6 @@
 };
 
 struct SpotLight
-=======
-struct PointLight
-{
-  vec3 position;
-  vec3 color;
-  float strength;
-  float range;
-};
-
-struct DirectLight
->>>>>>> e3e038d4
 {
   vec3    position;
   vec3    direction;
@@ -98,12 +82,9 @@
 uniform DirectLight directLights[ MAX_DIRECT_LIGHTS ];
 uniform int directLightsCount;
 
-<<<<<<< HEAD
 uniform SpotLight spotLights[ MAX_SPOT_LIGHTS ];
 uniform int spotLightsCount;
 
-=======
->>>>>>> e3e038d4
 uniform float luminosityThreshold;
 uniform float luminositySmoothWidth;
 uniform float metallicFactor; // Default: 1
@@ -296,11 +277,7 @@
 
 void applyLightContribution
 (
-<<<<<<< HEAD
-  DirectLight light,
-=======
   const in vec3 lightDir,
->>>>>>> e3e038d4
   const in vec3 viewDir,
   const in vec3 normal,
   const in PhysicalMaterial material,
@@ -310,15 +287,6 @@
 )
 {
   float alpha = pow2( material.roughness );
-<<<<<<< HEAD
-  vec3 halfDir = normalize( light.direction + viewDir );
-
-  float dotNL = clamp( dot( normal, light.direction ), 0.0, 1.0 );
-  float dotNV = clamp( dot( normal, viewDir ), 0.0, 1.0 );
-  float dotNH = clamp( dot( normal, halfDir ), 0.0, 1.0 );
-  float dotVH = clamp( dot( viewDir, halfDir ), 0.0, 1.0 );
-  float dotLH = clamp( dot( light.direction, halfDir ), 0.0, 1.0 );
-=======
   vec3 halfDir = normalize( lightDir + viewDir );
 
   float dotNL = clamp( dot( normal, lightDir ), 0.0, 1.0 );
@@ -326,7 +294,6 @@
   float dotNH = clamp( dot( normal, halfDir ), 0.0, 1.0 );
   float dotVH = clamp( dot( viewDir, halfDir ), 0.0, 1.0 );
   float dotLH = clamp( dot( lightDir, halfDir ), 0.0, 1.0 );
->>>>>>> e3e038d4
 
   // Fresnel
   vec3 Fs = F_Schlick( material.f0, material.f90, dotVH );
@@ -337,77 +304,29 @@
   // Normal distribution function
   float D = D_GGX( alpha, dotNH );
 
-<<<<<<< HEAD
-  vec3 irradiance = light.color * light.strength * dotNL;
-  vec3 diffuseColor =  material.diffuseColor * irradiance;
-  vec3 specularColor =  D * V * irradiance;
-=======
   vec3 irradiance = lightColor * lightIntensity * dotNL;
   vec3 diffuseColor = material.diffuseColor * irradiance;
   vec3 specularColor = D * V * irradiance;
->>>>>>> e3e038d4
 
   reflectedLight.directDiffuse += Fd * diffuseColor;
   reflectedLight.directSpecular += Fs * specularColor;
 }
 
-<<<<<<< HEAD
-void computePointLight
-(
-  PointLight light,
-=======
 void computeDirectLight
 (
   DirectLight light,
->>>>>>> e3e038d4
   const in vec3 viewDir,
   const in vec3 normal,
   const in PhysicalMaterial material,
   inout ReflectedLight reflectedLight
 )
 {
-<<<<<<< HEAD
-  vec3 lightDir = light.position - vWorldPos;
-  float distance_ = length( lightDir );
-  lightDir = normalize( lightDir );
-
-  // float attenuation = 1.0 / ( 1.0 + pow( distance_ / light.range, 4.0 ) );
-  float attenuation = pow( clamp( 1.0 - distance_ / light.range, 0.0, 1.0 ), 2.0 ) / ( distance_ * distance_ + 1.0 );
-  attenuation *= light.strength;
-
-  float dotNL = clamp( dot( normal, lightDir ), 0.0, 1.0 );
-
-  float alpha = pow2( material.roughness );
-  vec3 halfDir = normalize( lightDir + viewDir );
-  float dotNV = clamp( dot( normal, viewDir ), 0.0, 1.0 );
-  float dotNH = clamp( dot( normal, halfDir ), 0.0, 1.0 );
-  float dotVH = clamp( dot( viewDir, halfDir ), 0.0, 1.0 );
-  float dotLH = clamp( dot( lightDir, halfDir ), 0.0, 1.0 );
-
-  vec3 Fs = F_Schlick( material.f0, material.f90, dotVH );
-  vec3 Fd = Fd_Barley( alpha, dotNV, dotNL, dotLH );
-  float V = V_GGX_SmithCorrelated( alpha, dotNL, dotNV );
-  float D = D_GGX( alpha, dotNH );
-
-  vec3 irradiance = light.color * attenuation * dotNL;
-  vec3 diffuseColor = material.diffuseColor * irradiance;
-  vec3 specularColor = D * V * irradiance;
-
-  reflectedLight.directDiffuse += Fd * diffuseColor;
-  reflectedLight.directSpecular += Fs * specularColor;
-}
-
-void computeSpotLight
-(
-  SpotLight light,
-=======
   applyLightContribution( light.direction, viewDir, normal, material, light.color, light.strength, reflectedLight );
 }
 
 void computePointLight
 (
   PointLight light,
->>>>>>> e3e038d4
   const in vec3 viewDir,
   const in vec3 normal,
   const in PhysicalMaterial material,
@@ -418,7 +337,26 @@
   float distance_ = length( lightDir );
   lightDir = normalize( lightDir );
 
-<<<<<<< HEAD
+  // float attenuation = 1.0 / ( 1.0 + pow( distance_ / light.range, 4.0 ) );
+  float attenuation = pow( clamp( 1.0 - distance_ / light.range, 0.0, 1.0 ), 2.0 ) / ( distance_ * distance_ + 1.0 );
+  attenuation *= light.strength;
+
+  applyLightContribution( lightDir, viewDir, normal, material, light.color, attenuation, reflectedLight );
+}
+
+void computeSpotLight
+(
+  SpotLight light,
+  const in vec3 viewDir,
+  const in vec3 normal,
+  const in PhysicalMaterial material,
+  inout ReflectedLight reflectedLight
+)
+{
+  vec3 lightDir = light.position - vWorldPos;
+  float distance_ = length( lightDir );
+  lightDir = normalize( lightDir );
+
   // Distance attenuation
   float attenuation = pow( clamp( 1.0 - distance_ / light.range, 0.0, 1.0 ), 2.0 ) / ( distance_ * distance_ + 1.0 );
 
@@ -460,13 +398,6 @@
 
   reflectedLight.directDiffuse += Fd * diffuseColor;
   reflectedLight.directSpecular += Fs * specularColor;
-=======
-  // float attenuation = 1.0 / ( 1.0 + pow( distance_ / light.range, 4.0 ) );
-  float attenuation = pow( clamp( 1.0 - distance_ / light.range, 0.0, 1.0 ), 2.0 ) / ( distance_ * distance_ + 1.0 );
-  attenuation *= light.strength;
-
-  applyLightContribution( lightDir, viewDir, normal, material, light.color, attenuation, reflectedLight );
->>>>>>> e3e038d4
 }
 
 void computeLights
@@ -497,7 +428,6 @@
       computeDirectLight( directLights[ i ], viewDir, normal, material, reflectedLight );
     }
   }
-<<<<<<< HEAD
 
   for( int i = 0; i < min( spotLightsCount, MAX_SPOT_LIGHTS ); i++ )
   {
@@ -509,8 +439,6 @@
       computeSpotLight( spotLights[ i ], viewDir, normal, material, reflectedLight );
     }
   }
-=======
->>>>>>> e3e038d4
 }
 
 #ifdef USE_IBL
@@ -675,18 +603,6 @@
   vec3 color = vec3( 0.0 );
   vec3 viewDir = normalize( cameraPosition - vWorldPos );
   float viewDistance = distance( cameraPosition, vWorldPos );
-<<<<<<< HEAD
-  // vec3 lightDirs[] = vec3[]
-  // (
-  //   vec3( 1.0, 0.0, 0.0 ),
-  //   vec3( 0.0, 1.0, 0.0 ),
-  //   vec3( 0.0, 0.0, 1.0 ),
-  //   vec3( -1.0, 0.0, 0.0 ),
-  //   vec3( 0.0, -1.0, 0.0 ),
-  //   vec3( 0.0, 0.0, -1.0 )
-  // );
-=======
->>>>>>> e3e038d4
 
   computeLights( viewDir, normal, material, reflectedLight );
 
