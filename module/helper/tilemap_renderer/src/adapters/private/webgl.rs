//! WebGL backend adapter implementation.
//!
//! This adapter provides hardware-accelerated rendering using WebGL via WebAssembly,
//! designed to integrate with the minwebgl crate for optimal GPU performance.

#![ allow( clippy::min_ident_chars ) ]
#![ allow( clippy::field_reassign_with_default ) ]
#![ allow( clippy::cast_possible_truncation ) ]
#![ allow( clippy::cast_sign_loss ) ]
#![ allow( clippy::similar_names ) ]
#![ allow( clippy::missing_docs_in_private_items ) ]
#![ allow( clippy::unreadable_literal ) ]
#![ allow( clippy::missing_inline_in_public_items ) ]
#![ allow( clippy::implicit_return ) ]
#![ allow( clippy::needless_return ) ]
#![ allow( clippy::needless_borrow ) ]
#![ allow( clippy::unnecessary_wraps ) ]
#![ allow( clippy::no_effect_underscore_binding ) ]

use minwebgl as gl;
use gl::JsCast as _;
use std::{ cell, rc };
use web_sys::wasm_bindgen::prelude::Closure;
use crate::{ commands, ports };
<<<<<<< HEAD
use crate::scene::Scene;
use crate::commands::{ RenderCommand, LineCommand, CurveCommand, TextCommand, TextAnchor, TilemapCommand, ParticleEmitterCommand };
use ports::{ PrimitiveRenderer, RenderContext, RenderError, Renderer, RendererCapabilities };
=======
// use crate::scene::Scene;
// use crate::commands::{ RenderCommand, LineCommand, CurveCommand, TextCommand, TextAnchor, TilemapCommand, ParticleEmitterCommand };
// use ports::{ PrimitiveRenderer, RenderContext, RenderError, Renderer, RendererCapabilities };
>>>>>>> 90d92076

/// The WebGL renderer tile rendering logic.
///
/// This struct manages GPU resources such as textures, geometry, and shader programs.
/// It processes a queue of `RenderCommand`s to draw to the canvas.
#[ derive( Debug ) ]
pub struct WebGLTileRenderer
{
  gl : gl::GL,
  geometry2d : rustc_hash::FxHashMap< u32, ( web_sys::WebGlVertexArrayObject, u32 ) >,
  textures : rustc_hash::FxHashMap< u32, web_sys::WebGlTexture >,
  geom2d_program : gl::Program,
  sprite_program : gl::Program,
  context : ports::RenderContext,
}

impl WebGLTileRenderer
{
  /// Creates a new renderer instance.
  ///
  /// This function initializes the WebGL shader programs and sets up the initial state.
  #[ inline ]
  pub fn new( gl : &gl::GL, render_context : ports::RenderContext ) -> Result< Self, gl::WebglError >
  {
    let v_main = include_str!( "../../../shaders/main.vert" );
    let f_main = include_str!( "../../../shaders/main.frag" );
    let geom2d_program = gl::Program::new( gl.clone(), v_main, f_main )?;

    let v_sprite = include_str!( "../../../shaders/sprite.vert" );
    let f_sprite = include_str!( "../../../shaders/sprite.frag" );
    let sprite_program = gl::Program::new( gl.clone(), v_sprite, f_sprite )?;

    Ok
    (
      Self
      {
        gl : gl.clone(),
        geometry2d : rustc_hash::FxHashMap::default(),
        textures : rustc_hash::FxHashMap::default(),
        geom2d_program,
        sprite_program,
        context : render_context,
      }
    )
  }

  /// Creates a vertex buffer, loads `data` into it, and stores it internally by the provided `id`.
  ///
  /// Expects a slice of `f32` representing 2D points. The `id` can be used to render the geometry later.
  /// If geometry with the same `id` already exists, it is replaced.
  #[ inline ]
  pub fn geometry2d_load( &mut self, data : &[ f32 ], id : u32 ) -> Result< (), gl::WebglError >
  {
    let gl = &self.gl;
    let vao = gl::vao::create( gl )?;
    gl.bind_vertex_array( Some( &vao ) );
    let buffer = gl::buffer::create( gl )?;
    gl::buffer::upload( gl, &buffer, data, gl::GL::STATIC_DRAW );
    gl::BufferDescriptor::new::< [ f32; 2 ] >()
    .attribute_pointer( gl, 0, &buffer )?;
    gl.bind_vertex_array( None );
    let vertex_count =  data.len() as u32 / 2;

    _ = self.geometry2d.insert( id, ( vao, vertex_count ) );

    Ok( () )
  }

  /// Asynchronously loads an image from a URL, creates a WebGL texture, and stores it internally by `id`.
  /// If texture with the same `id` already exists, it is replaced.
  ///
  /// # Returns
  ///
  /// A `Result` containing a shared reference to the texture's dimensions, which will be populated
  /// once the image loads.
  #[ inline ]
  pub fn texture_load_from_src( &mut self, document : &web_sys::Document, src : &str, id : u32 )
  -> Result< rc::Rc< cell::Cell< [ u32; 2 ] > >, gl::WebglError >
  {
    let img = document.create_element( "img" )
    .unwrap()
    .dyn_into::< web_sys::HtmlImageElement >()
    .unwrap();
    img.style().set_property( "display", "none" ).unwrap();

    let gl = &self.gl;

    let texture = gl.create_texture()
    .ok_or( gl::WebglError::FailedToAllocateResource( "Failed to allocate texture" ) )?;

    let size = rc::Rc::new( cell::Cell::new( [ 0; 2 ] ) );

    let on_load : Closure< dyn Fn() > = Closure::new
    ({
      let gl = gl.clone();
      let img = img.clone();
      let texture = texture.clone();
      let size = size.clone();
      move ||
      {
        let width = img.natural_width();
        let height = img.natural_height();
        size.set( [ width, height ] );
        gl::texture::d2::upload( &gl, Some( &texture ), &img );
        gl::texture::d2::filter_linear( &gl );
        gl::texture::d2::wrap_clamp( &gl );
        img.remove();
      }
    });

    img.set_onload( Some( on_load.as_ref().unchecked_ref() ) );
    img.set_src( src );
    on_load.forget();

    _ = self.textures.insert( id, texture );

    Ok( size )
  }

  /// Sets the `RenderContext`.
  #[ inline ]
  pub fn context_set( &mut self, render_context : ports::RenderContext )
  {
    self.context = render_context;
  }

  /// Executes a list of render commands for the current frame.
  ///
  /// Currently supports only `RenderCommand::Geometry2DCommand`, `RenderCommand::SpriteCommand`
  /// commands. In case of facing an unsupported command in the command buffer just ignores it.
  #[ inline ]
  pub fn commands_execute( &self, commands : &[ commands::RenderCommand ] )
  {
    let ctx = &self.context;
    let width = ctx.width;
    let height = ctx.height;
    let scale = ctx.viewport_scale;
    let camera_pos = [ ctx.viewport_offset.x, ctx.viewport_offset.y ];
    let aspect_scale = if width > height
    {
      [ scale, ( width as f32 / height as f32 ) * scale ]
    }
    else
    {
      [ ( height as f32 / width as f32 ) * scale, scale ]
    };

    let gl = &self.gl;
    let [ r, g, b, a ] = ctx.background_color;
    gl.clear_color( r, g, b, a );
    gl.viewport( 0, 0, ctx.width as i32, ctx.height as i32 );
    gl.enable( gl::GL::BLEND );
    gl.blend_func( gl::GL::ONE, gl::GL::ONE_MINUS_SRC_ALPHA );

    if ctx.clear_background
    {
      gl.clear( gl::GL::COLOR_BUFFER_BIT );
    }

    for command in commands
    {
      match command
      {
        commands::RenderCommand::Geometry2DCommand( command ) =>
        {
          self.geometry2d_draw( &command, camera_pos, aspect_scale )
        }
        commands::RenderCommand::SpriteCommand( command ) =>
        {
          self.sprite_draw( &command, camera_pos, aspect_scale );
        },
        commands::RenderCommand::Line( _ ) |
        commands::RenderCommand::Curve( _ ) |
        commands::RenderCommand::Text( _ ) |
        commands::RenderCommand::Tilemap( _ ) |
        commands::RenderCommand::ParticleEmitter( _ ) => {}
      }
    }
  }

  fn geometry2d_draw
  (
    &self,
    command : &commands::Geometry2DCommand,
    camera_pos : [ f32; 2 ],
    aspect_scale : [ f32; 2 ]
  )
  {
    let [ pos_x, pos_y ] = command.transform.position;
    let [ cam_pos_x, cam_pos_y ] = camera_pos;
    let translation = [ pos_x + cam_pos_x, pos_y + cam_pos_y ];
    let rotation_cos_sin = [ command.transform.rotation.cos(), command.transform.rotation.sin() ];

    let gl = &self.gl;
    let ( vao, vertex_count ) = &self.geometry2d[ &command.id ];
    gl.bind_vertex_array( Some( &vao ) );

    self.geom2d_program.activate();
    gl.vertex_attrib2fv_with_f32_array( 1, &translation );
    gl.vertex_attrib2fv_with_f32_array( 2, &rotation_cos_sin );
    gl.vertex_attrib2fv_with_f32_array( 3, &command.transform.scale );
    self.geom2d_program.uniform_upload( "u_aspect_scale", &aspect_scale );
    self.geom2d_program.uniform_upload( "u_color", &command.color );

    let mode = match command.mode
    {
      commands::GeometryMode::Triangles => gl::GL::TRIANGLES,
      commands::GeometryMode::Lines => gl::GL::LINES,
    };

    gl.draw_arrays( mode, 0, *vertex_count as i32 );
  }

  fn sprite_draw
  (
    &self,
    command : &commands::SpriteCommand,
    camera_pos : [ f32; 2 ],
    aspect_scale : [ f32; 2 ]
  )
  {
    let [ pos_x, pos_y ] = command.transform.position;
    let [ cam_pos_x, cam_pos_y ] = camera_pos;
    let translation = [ pos_x + cam_pos_x, pos_y + cam_pos_y ];
    let rotation_cos_sin = [ command.transform.rotation.cos(), command.transform.rotation.sin() ];

    let gl = &self.gl;
    let texture = &self.textures[ &command.id ];
    gl.active_texture( gl::GL::TEXTURE0 );
    gl.bind_texture( gl::GL::TEXTURE_2D, Some( texture ) );
    gl.bind_vertex_array( None );

    self.sprite_program.activate();
    gl.vertex_attrib2fv_with_f32_array( 1, &translation );
    gl.vertex_attrib2fv_with_f32_array( 2, &rotation_cos_sin );
    gl.vertex_attrib2fv_with_f32_array( 3, &command.transform.scale );

    self.sprite_program.uniform_upload( "u_aspect_scale", &aspect_scale );
    self.sprite_program.uniform_upload( "u_color", &0 );

    gl.draw_arrays( gl::GL::TRIANGLE_STRIP, 0, 4 );
  }
}

/// The WebGL renderer tile rendering logic.
///
/// This struct manages GPU resources such as textures, geometry, and shader programs.
/// It processes a queue of `RenderCommand`s to draw to the canvas.
#[ derive( Debug ) ]
pub struct WebGLTileRenderer
{
  gl : gl::GL,
  geometry2d : rustc_hash::FxHashMap< u32, ( web_sys::WebGlVertexArrayObject, u32 ) >,
  textures : rustc_hash::FxHashMap< u32, web_sys::WebGlTexture >,
  geom2d_program : gl::Program,
  sprite_program : gl::Program,
  context : ports::RenderContext,
}

impl WebGLTileRenderer
{
  /// Creates a new renderer instance.
  ///
  /// This function initializes the WebGL shader programs and sets up the initial state.
  pub fn new( gl : &gl::GL, render_context : ports::RenderContext ) -> Self
  {
    let v_main = include_str!( "../../../shaders/main.vert" );
    let f_main = include_str!( "../../../shaders/main.frag" );
    let geom2d_program = gl::Program::new( gl.clone(), v_main, f_main ).unwrap();

    let v_sprite = include_str!( "../../../shaders/sprite.vert" );
    let f_sprite = include_str!( "../../../shaders/sprite.frag" );
    let sprite_program = gl::Program::new( gl.clone(), v_sprite, f_sprite ).unwrap();

    Self
    {
      gl : gl.clone(),
      geometry2d : rustc_hash::FxHashMap::default(),
      textures : rustc_hash::FxHashMap::default(),
      geom2d_program,
      sprite_program,
      context : render_context,
    }
  }

  /// Creates a vertex buffer, loads `data` into it, and stores it internally by the provided `id`.
  ///
  /// Expects a slice of `f32` representing 2D points. The `id` can be used to render the geometry later.
  /// If geometry with the same `id` already exists, it is replaced.
  pub fn geometry2d_load( &mut self, data : &[ f32 ], id : u32 ) -> Result< (), gl::WebglError >
  {
    let gl = &self.gl;
    let vao = gl::vao::create( gl )?;
    gl.bind_vertex_array( Some( &vao ) );
    let buffer = gl::buffer::create( gl )?;
    gl::buffer::upload( gl, &buffer, data, gl::GL::STATIC_DRAW );
    gl::BufferDescriptor::new::< [ f32; 2 ] >()
    .attribute_pointer( gl, 0, &buffer )?;
    gl.bind_vertex_array( None );
    let vertex_count =  data.len() as u32 / 2;

    _ = self.geometry2d.insert( id, ( vao, vertex_count ) );

    Ok( () )
  }

  /// Asynchronously loads an image from a URL, creates a WebGL texture, and stores it internally by `id`.
  /// If texture with the same `id` already exists, it is replaced.
  ///
  /// # Returns
  ///
  /// A `Result` containing a shared reference to the texture's dimensions, which will be populated
  /// once the image loads.
  pub fn texture_load_from_src( &mut self, document : &web_sys::Document, src : &str, id : u32 )
  -> Result< rc::Rc< cell::Cell< [ u32; 2 ] > >, gl::WebglError >
  {
    let img = document.create_element( "img" )
    .unwrap()
    .dyn_into::< web_sys::HtmlImageElement >()
    .unwrap();
    img.style().set_property( "display", "none" ).unwrap();

    let gl = &self.gl;

    let texture = gl.create_texture()
    .ok_or( gl::WebglError::FailedToAllocateResource( "Failed to allocate texture" ) )?;

    let size = rc::Rc::new( cell::Cell::new( [ 0; 2 ] ) );

    let on_load : Closure< dyn Fn() > = Closure::new
    ({
      let gl = gl.clone();
      let img = img.clone();
      let texture = texture.clone();
      let size = size.clone();
      move ||
      {
        let width = img.natural_width();
        let height = img.natural_height();
        size.set( [ width, height ] );
        gl::texture::d2::upload( &gl, Some( &texture ), &img );
        gl::texture::d2::filter_linear( &gl );
        gl::texture::d2::wrap_clamp( &gl );
        img.remove();
      }
    });

    img.set_onload( Some( on_load.as_ref().unchecked_ref() ) );
    img.set_src( src );
    on_load.forget();

    _ = self.textures.insert( id, texture );

    Ok( size )
  }

  /// Sets the `RenderContext`.
  pub fn context_set( &mut self, render_context : ports::RenderContext )
  {
    self.context = render_context;
  }

  /// Executes a list of render commands for the current frame.
  ///
  /// Currently supports only `RenderCommand::Geometry2DCommand`, `RenderCommand::SpriteCommand`
  /// commands. In case of facing an unsupported command in the command buffer just ignores it.
  pub fn commands_execute( &self, commands : &[ commands::RenderCommand ] )
  {
    let ctx = &self.context;
    let width = ctx.width;
    let height = ctx.height;
    let scale = ctx.viewport_scale;
    let camera_pos = [ ctx.viewport_offset.x, ctx.viewport_offset.y ];
    let aspect_scale = if width > height
    {
      [ scale, ( width as f32 / height as f32 ) * scale ]
    }
    else
    {
      [ ( height as f32 / width as f32 ) * scale, scale ]
    };

    let gl = &self.gl;
    let [ r, g, b, a ] = ctx.background_color;
    gl.clear_color( r, g, b, a );
    gl.viewport( 0, 0, ctx.width as i32, ctx.height as i32 );
    gl.enable( gl::GL::BLEND );
    gl.blend_func( gl::GL::ONE, gl::GL::ONE_MINUS_SRC_ALPHA );

    if ctx.clear_background
    {
      gl.clear( gl::GL::COLOR_BUFFER_BIT );
    }

    for command in commands
    {
      match command
      {
        commands::RenderCommand::Geometry2DCommand( command ) =>
        {
          self.geometry2d_draw( &command, camera_pos, aspect_scale )
        }
        commands::RenderCommand::SpriteCommand( command ) =>
        {
          self.sprite_draw( &command, camera_pos, aspect_scale );
        },
        commands::RenderCommand::Line( _ ) |
        commands::RenderCommand::Curve( _ ) |
        commands::RenderCommand::Text( _ ) |
        commands::RenderCommand::Tilemap( _ ) |
        commands::RenderCommand::ParticleEmitter( _ ) => {}
      }
    }
  }

  fn geometry2d_draw
  (
    &self,
    command : &commands::Geometry2DCommand,
    camera_pos : [ f32; 2 ],
    aspect_scale : [ f32; 2 ]
  )
  {
    let [ pos_x, pos_y ] = command.transform.position;
    let [ cam_pos_x, cam_pos_y ] = camera_pos;
    let translation = [ pos_x + cam_pos_x, pos_y + cam_pos_y ];
    let rotation_cos_sin = [ command.transform.rotation.cos(), command.transform.rotation.sin() ];

    let gl = &self.gl;
    let ( vao, vertex_count ) = &self.geometry2d[ &command.id ];
    gl.bind_vertex_array( Some( &vao ) );

    self.geom2d_program.activate();
    gl.vertex_attrib2fv_with_f32_array( 1, &translation );
    gl.vertex_attrib2fv_with_f32_array( 2, &rotation_cos_sin );
    gl.vertex_attrib2fv_with_f32_array( 3, &command.transform.scale );
    self.geom2d_program.uniform_upload( "u_aspect_scale", &aspect_scale );
    self.geom2d_program.uniform_upload( "u_color", &command.color );

    let mode = match command.mode
    {
      commands::GeometryMode::Triangles => gl::GL::TRIANGLES,
      commands::GeometryMode::Lines => gl::GL::LINES,
    };

    gl.draw_arrays( mode, 0, *vertex_count as i32 );
  }

  fn sprite_draw
  (
    &self,
    command : &commands::SpriteCommand,
    camera_pos : [ f32; 2 ],
    aspect_scale : [ f32; 2 ]
  )
  {
    let [ pos_x, pos_y ] = command.transform.position;
    let [ cam_pos_x, cam_pos_y ] = camera_pos;
    let translation = [ pos_x + cam_pos_x, pos_y + cam_pos_y ];
    let rotation_cos_sin = [ command.transform.rotation.cos(), command.transform.rotation.sin() ];

    let gl = &self.gl;
    let texture = &self.textures[ &command.id ];
    gl.active_texture( gl::GL::TEXTURE0 );
    gl.bind_texture( gl::GL::TEXTURE_2D, Some( texture ) );
    gl.bind_vertex_array( None );

    self.sprite_program.activate();
    gl.vertex_attrib2fv_with_f32_array( 1, &translation );
    gl.vertex_attrib2fv_with_f32_array( 2, &rotation_cos_sin );
    gl.vertex_attrib2fv_with_f32_array( 3, &command.transform.scale );

    self.sprite_program.uniform_upload( "u_aspect_scale", &aspect_scale );
    self.sprite_program.uniform_upload( "u_color", &0 );

    gl.draw_arrays( gl::GL::TRIANGLE_STRIP, 0, 4 );
  }
}<|MERGE_RESOLUTION|>--- conflicted
+++ resolved
@@ -22,15 +22,9 @@
 use std::{ cell, rc };
 use web_sys::wasm_bindgen::prelude::Closure;
 use crate::{ commands, ports };
-<<<<<<< HEAD
-use crate::scene::Scene;
-use crate::commands::{ RenderCommand, LineCommand, CurveCommand, TextCommand, TextAnchor, TilemapCommand, ParticleEmitterCommand };
-use ports::{ PrimitiveRenderer, RenderContext, RenderError, Renderer, RendererCapabilities };
-=======
 // use crate::scene::Scene;
 // use crate::commands::{ RenderCommand, LineCommand, CurveCommand, TextCommand, TextAnchor, TilemapCommand, ParticleEmitterCommand };
 // use ports::{ PrimitiveRenderer, RenderContext, RenderError, Renderer, RendererCapabilities };
->>>>>>> 90d92076
 
 /// The WebGL renderer tile rendering logic.
 ///
@@ -273,239 +267,4 @@
 
     gl.draw_arrays( gl::GL::TRIANGLE_STRIP, 0, 4 );
   }
-}
-
-/// The WebGL renderer tile rendering logic.
-///
-/// This struct manages GPU resources such as textures, geometry, and shader programs.
-/// It processes a queue of `RenderCommand`s to draw to the canvas.
-#[ derive( Debug ) ]
-pub struct WebGLTileRenderer
-{
-  gl : gl::GL,
-  geometry2d : rustc_hash::FxHashMap< u32, ( web_sys::WebGlVertexArrayObject, u32 ) >,
-  textures : rustc_hash::FxHashMap< u32, web_sys::WebGlTexture >,
-  geom2d_program : gl::Program,
-  sprite_program : gl::Program,
-  context : ports::RenderContext,
-}
-
-impl WebGLTileRenderer
-{
-  /// Creates a new renderer instance.
-  ///
-  /// This function initializes the WebGL shader programs and sets up the initial state.
-  pub fn new( gl : &gl::GL, render_context : ports::RenderContext ) -> Self
-  {
-    let v_main = include_str!( "../../../shaders/main.vert" );
-    let f_main = include_str!( "../../../shaders/main.frag" );
-    let geom2d_program = gl::Program::new( gl.clone(), v_main, f_main ).unwrap();
-
-    let v_sprite = include_str!( "../../../shaders/sprite.vert" );
-    let f_sprite = include_str!( "../../../shaders/sprite.frag" );
-    let sprite_program = gl::Program::new( gl.clone(), v_sprite, f_sprite ).unwrap();
-
-    Self
-    {
-      gl : gl.clone(),
-      geometry2d : rustc_hash::FxHashMap::default(),
-      textures : rustc_hash::FxHashMap::default(),
-      geom2d_program,
-      sprite_program,
-      context : render_context,
-    }
-  }
-
-  /// Creates a vertex buffer, loads `data` into it, and stores it internally by the provided `id`.
-  ///
-  /// Expects a slice of `f32` representing 2D points. The `id` can be used to render the geometry later.
-  /// If geometry with the same `id` already exists, it is replaced.
-  pub fn geometry2d_load( &mut self, data : &[ f32 ], id : u32 ) -> Result< (), gl::WebglError >
-  {
-    let gl = &self.gl;
-    let vao = gl::vao::create( gl )?;
-    gl.bind_vertex_array( Some( &vao ) );
-    let buffer = gl::buffer::create( gl )?;
-    gl::buffer::upload( gl, &buffer, data, gl::GL::STATIC_DRAW );
-    gl::BufferDescriptor::new::< [ f32; 2 ] >()
-    .attribute_pointer( gl, 0, &buffer )?;
-    gl.bind_vertex_array( None );
-    let vertex_count =  data.len() as u32 / 2;
-
-    _ = self.geometry2d.insert( id, ( vao, vertex_count ) );
-
-    Ok( () )
-  }
-
-  /// Asynchronously loads an image from a URL, creates a WebGL texture, and stores it internally by `id`.
-  /// If texture with the same `id` already exists, it is replaced.
-  ///
-  /// # Returns
-  ///
-  /// A `Result` containing a shared reference to the texture's dimensions, which will be populated
-  /// once the image loads.
-  pub fn texture_load_from_src( &mut self, document : &web_sys::Document, src : &str, id : u32 )
-  -> Result< rc::Rc< cell::Cell< [ u32; 2 ] > >, gl::WebglError >
-  {
-    let img = document.create_element( "img" )
-    .unwrap()
-    .dyn_into::< web_sys::HtmlImageElement >()
-    .unwrap();
-    img.style().set_property( "display", "none" ).unwrap();
-
-    let gl = &self.gl;
-
-    let texture = gl.create_texture()
-    .ok_or( gl::WebglError::FailedToAllocateResource( "Failed to allocate texture" ) )?;
-
-    let size = rc::Rc::new( cell::Cell::new( [ 0; 2 ] ) );
-
-    let on_load : Closure< dyn Fn() > = Closure::new
-    ({
-      let gl = gl.clone();
-      let img = img.clone();
-      let texture = texture.clone();
-      let size = size.clone();
-      move ||
-      {
-        let width = img.natural_width();
-        let height = img.natural_height();
-        size.set( [ width, height ] );
-        gl::texture::d2::upload( &gl, Some( &texture ), &img );
-        gl::texture::d2::filter_linear( &gl );
-        gl::texture::d2::wrap_clamp( &gl );
-        img.remove();
-      }
-    });
-
-    img.set_onload( Some( on_load.as_ref().unchecked_ref() ) );
-    img.set_src( src );
-    on_load.forget();
-
-    _ = self.textures.insert( id, texture );
-
-    Ok( size )
-  }
-
-  /// Sets the `RenderContext`.
-  pub fn context_set( &mut self, render_context : ports::RenderContext )
-  {
-    self.context = render_context;
-  }
-
-  /// Executes a list of render commands for the current frame.
-  ///
-  /// Currently supports only `RenderCommand::Geometry2DCommand`, `RenderCommand::SpriteCommand`
-  /// commands. In case of facing an unsupported command in the command buffer just ignores it.
-  pub fn commands_execute( &self, commands : &[ commands::RenderCommand ] )
-  {
-    let ctx = &self.context;
-    let width = ctx.width;
-    let height = ctx.height;
-    let scale = ctx.viewport_scale;
-    let camera_pos = [ ctx.viewport_offset.x, ctx.viewport_offset.y ];
-    let aspect_scale = if width > height
-    {
-      [ scale, ( width as f32 / height as f32 ) * scale ]
-    }
-    else
-    {
-      [ ( height as f32 / width as f32 ) * scale, scale ]
-    };
-
-    let gl = &self.gl;
-    let [ r, g, b, a ] = ctx.background_color;
-    gl.clear_color( r, g, b, a );
-    gl.viewport( 0, 0, ctx.width as i32, ctx.height as i32 );
-    gl.enable( gl::GL::BLEND );
-    gl.blend_func( gl::GL::ONE, gl::GL::ONE_MINUS_SRC_ALPHA );
-
-    if ctx.clear_background
-    {
-      gl.clear( gl::GL::COLOR_BUFFER_BIT );
-    }
-
-    for command in commands
-    {
-      match command
-      {
-        commands::RenderCommand::Geometry2DCommand( command ) =>
-        {
-          self.geometry2d_draw( &command, camera_pos, aspect_scale )
-        }
-        commands::RenderCommand::SpriteCommand( command ) =>
-        {
-          self.sprite_draw( &command, camera_pos, aspect_scale );
-        },
-        commands::RenderCommand::Line( _ ) |
-        commands::RenderCommand::Curve( _ ) |
-        commands::RenderCommand::Text( _ ) |
-        commands::RenderCommand::Tilemap( _ ) |
-        commands::RenderCommand::ParticleEmitter( _ ) => {}
-      }
-    }
-  }
-
-  fn geometry2d_draw
-  (
-    &self,
-    command : &commands::Geometry2DCommand,
-    camera_pos : [ f32; 2 ],
-    aspect_scale : [ f32; 2 ]
-  )
-  {
-    let [ pos_x, pos_y ] = command.transform.position;
-    let [ cam_pos_x, cam_pos_y ] = camera_pos;
-    let translation = [ pos_x + cam_pos_x, pos_y + cam_pos_y ];
-    let rotation_cos_sin = [ command.transform.rotation.cos(), command.transform.rotation.sin() ];
-
-    let gl = &self.gl;
-    let ( vao, vertex_count ) = &self.geometry2d[ &command.id ];
-    gl.bind_vertex_array( Some( &vao ) );
-
-    self.geom2d_program.activate();
-    gl.vertex_attrib2fv_with_f32_array( 1, &translation );
-    gl.vertex_attrib2fv_with_f32_array( 2, &rotation_cos_sin );
-    gl.vertex_attrib2fv_with_f32_array( 3, &command.transform.scale );
-    self.geom2d_program.uniform_upload( "u_aspect_scale", &aspect_scale );
-    self.geom2d_program.uniform_upload( "u_color", &command.color );
-
-    let mode = match command.mode
-    {
-      commands::GeometryMode::Triangles => gl::GL::TRIANGLES,
-      commands::GeometryMode::Lines => gl::GL::LINES,
-    };
-
-    gl.draw_arrays( mode, 0, *vertex_count as i32 );
-  }
-
-  fn sprite_draw
-  (
-    &self,
-    command : &commands::SpriteCommand,
-    camera_pos : [ f32; 2 ],
-    aspect_scale : [ f32; 2 ]
-  )
-  {
-    let [ pos_x, pos_y ] = command.transform.position;
-    let [ cam_pos_x, cam_pos_y ] = camera_pos;
-    let translation = [ pos_x + cam_pos_x, pos_y + cam_pos_y ];
-    let rotation_cos_sin = [ command.transform.rotation.cos(), command.transform.rotation.sin() ];
-
-    let gl = &self.gl;
-    let texture = &self.textures[ &command.id ];
-    gl.active_texture( gl::GL::TEXTURE0 );
-    gl.bind_texture( gl::GL::TEXTURE_2D, Some( texture ) );
-    gl.bind_vertex_array( None );
-
-    self.sprite_program.activate();
-    gl.vertex_attrib2fv_with_f32_array( 1, &translation );
-    gl.vertex_attrib2fv_with_f32_array( 2, &rotation_cos_sin );
-    gl.vertex_attrib2fv_with_f32_array( 3, &command.transform.scale );
-
-    self.sprite_program.uniform_upload( "u_aspect_scale", &aspect_scale );
-    self.sprite_program.uniform_upload( "u_color", &0 );
-
-    gl.draw_arrays( gl::GL::TRIANGLE_STRIP, 0, 4 );
-  }
 }