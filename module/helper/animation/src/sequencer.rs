--- conflicted
+++ resolved
@@ -128,18 +128,11 @@
       player_box.as_any_mut().downcast_mut::< T >()
     }
 
-<<<<<<< HEAD
-    /// Gets reference to named player as [`dyn Any`]
-    pub fn get_as_ref( &self, name : &str ) -> Option< &dyn AnimatablePlayer >
-    {
-      Some( self.players.get( name )?.as_ref() )
-=======
     /// Gets the current value of a named animation as dyn ref.
     pub fn get_dyn_value( &self, name : &str ) -> Option< &dyn AnimatablePlayer >
     {
       let player_box = self.players.get( name )?;
       Some( player_box.as_ref() )
->>>>>>> 9ddd7d7c
     }
 
     /// Checks if the Sequencer has completed all animations.
@@ -494,191 +487,6 @@
       self
     }
   }
-<<<<<<< HEAD
-
-  #[ cfg( test ) ]
-  mod tests
-  {
-    use super::*;
-    use crate::easing::
-    {
-      base::EasingBuilder,
-      Linear,
-      cubic::bezier::EaseInSine
-    };
-
-    #[ test ]
-    fn test_sequencer_basic_flow()
-    {
-      let mut sequencer = Sequencer::new();
-
-      assert_eq!( sequencer.state(), AnimationState::Pending );
-      assert_eq!( sequencer.animation_count(), 0 );
-
-      let float_tween = Tween::new( 0.0_f32, 10.0_f32, 1.0, Linear::new() );
-      sequencer.add( "test", float_tween );
-
-      assert_eq!( sequencer.state(), AnimationState::Running );
-      assert_eq!( sequencer.animation_count(), 1 );
-      assert!( !sequencer.is_completed() );
-
-      sequencer.update( 0.5 );
-      assert_eq!( sequencer.time(), 0.5 );
-      assert_eq!( sequencer.state(), AnimationState::Running );
-
-      let value = sequencer.value_get::< Tween< f32 > >( "test" ).unwrap();
-      assert_eq!( value.value_get(), 5.0 );
-
-      sequencer.update( 0.5 );
-      assert_eq!( sequencer.time(), 1.0 );
-
-      assert!( sequencer.is_completed() );
-      assert_eq!( sequencer.state(), AnimationState::Completed );
-    }
-
-    #[ test ]
-    fn test_sequencer_multiple_tweens()
-    {
-      let mut sequencer = Sequencer::new();
-
-      let tween1 = Tween::new( 0.0_f32, 10.0_f32, 1.0, Linear::new() );
-      let tween2 = Tween::new( 0.0_f32, 10.0_f32, 2.0, Linear::new() );
-      sequencer.add( "short_tween", tween1 );
-      sequencer.add( "long_tween", tween2 );
-
-      sequencer.update( 1.5 );
-
-      assert!( !sequencer.is_completed() );
-      assert_eq!( sequencer.state(), AnimationState::Running );
-      assert_eq!( sequencer.time(), 1.5 );
-
-      sequencer.update( 0.5 );
-
-      assert!( sequencer.is_completed() );
-      assert_eq!( sequencer.time(), 2.0 );
-      assert_eq!( sequencer.state(), AnimationState::Completed );
-    }
-
-    #[ test ]
-    fn test_sequencer_pause_resume()
-    {
-      let mut sequencer = Sequencer::new();
-      sequencer.add
-      (
-        "test",
-        Tween::new( 0.0_f32, 10.0_f32, 1.0, Linear::new() )
-      );
-
-      sequencer.update( 0.5 );
-      assert_eq!( sequencer.value_get::< Tween< f32 > >( "test" ).unwrap().value_get(), 5.0 );
-
-      sequencer.pause();
-      assert_eq!( sequencer.state(), AnimationState::Paused );
-
-      sequencer.update( 0.5 );
-      let value = sequencer.value_get::< Tween< f32 > >( "test" ).unwrap();
-      assert_eq!( value.value_get(), 5.0 );
-
-      sequencer.resume();
-      assert_eq!( sequencer.state(), AnimationState::Running );
-
-      sequencer.update( 0.5 );
-      assert!( sequencer.is_completed() );
-      let value = sequencer.value_get::< Tween< f32 > >( "test" ).unwrap();
-      assert_eq!( value.value_get(), 10.0 );
-    }
-
-    #[ test ]
-    fn test_sequencer_reset()
-    {
-      let mut sequencer = Sequencer::new();
-      sequencer.add
-      (
-        "test",
-        Tween::new( 0.0_f32, 10.0_f32, 1.0, Linear::new() )
-      );
-
-      sequencer.update( 0.5 );
-      assert_eq!( sequencer.time(), 0.5 );
-      assert_eq!( sequencer.value_get::< Tween< f32 > >( "test" ).unwrap().value_get(), 5.0 );
-
-      sequencer.reset();
-
-      assert_eq!( sequencer.time(), 0.0 );
-      assert_eq!( sequencer.state(), AnimationState::Running );
-      assert_eq!( sequencer.value_get::< Tween< f32 > >( "test" ).unwrap().value_get(), 0.0 );
-
-      sequencer.update( 1.0 );
-      assert!( sequencer.is_completed() );
-      assert_eq!( sequencer.value_get::< Tween< f32 > >( "test" ).unwrap().value_get(), 10.0 );
-    }
-
-    #[ test ]
-    fn test_sequencer_remove()
-    {
-      let mut sequencer = Sequencer::new();
-
-      sequencer.add
-      (
-        "tween1",
-        Tween::new( 0.0_f32, 1.0_f32, 1.0, Linear::new() )
-      );
-      sequencer.add
-      (
-        "tween2",
-        Tween::new( 0.0_f32, 1.0_f32, 1.0, Linear::new() )
-      );
-      assert_eq!( sequencer.animation_count(), 2 );
-
-      assert!( sequencer.remove( "tween1" ) );
-      assert_eq!( sequencer.animation_count(), 1 );
-
-      assert!( sequencer.value_get::< Tween< f32 > >( "tween1" ).is_none() );
-      assert!( sequencer.value_get::< Tween< f32 > >( "tween2" ).is_some() );
-
-      assert!( !sequencer.remove( "tween1" ) );
-    }
-
-    #[ test ]
-    fn test_sequencer_get_value_wrong_type()
-    {
-      let mut sequencer = Sequencer::new();
-
-      sequencer.add
-      (
-        "float_tween",
-        Tween::new( 0.0_f32, 10.0_f32, 1.0, Linear::new() )
-      );
-
-      assert!( sequencer.value_get::< Tween< i32 > >( "float_tween" ).is_none() );
-
-      assert!( sequencer.value_get::< Tween< f32 > >( "float_tween" ).is_some() );
-    }
-
-    #[ test ]
-    fn test_sequencer_ease_in()
-    {
-      let mut sequencer = Sequencer::new();
-
-      sequencer.add
-      (
-        "ease_in_tween",
-        Tween::new( 0.0_f32, 10.0_f32, 1.0, EaseInSine::new() )
-      );
-
-      sequencer.update( 0.5 );
-
-      let value = sequencer.value_get::< Tween< f32 > >( "ease_in_tween" ).unwrap();
-      assert_eq!( value.value_get(), 1.25 );
-
-      sequencer.update( 0.5 );
-      assert!( sequencer.is_completed() );
-      let value = sequencer.value_get::< Tween< f32 > >( "ease_in_tween" ).unwrap();
-      assert_eq!( value.value_get(), 10.0 );
-    }
-  }
-=======
->>>>>>> 9ddd7d7c
 }
 
 crate::mod_interface!
