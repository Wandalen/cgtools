--- conflicted
+++ resolved
@@ -4,12 +4,8 @@
   use mingl::{ MatEl, Vector, Mul, NdFloat };
 
   /// Hermite spline implementation for interpolation
-<<<<<<< HEAD
+  #[ non_exhaustive ]
   #[ derive( Debug, Clone ) ]
-=======
-  #[ non_exhaustive ]
-  #[ derive( Debug ) ]
->>>>>>> 76b37b70
   pub struct CubicHermite< E, const N : usize >
   where E : MatEl + core::default::Default + core::marker::Copy
   {
