//! This module provides a set of tools for working with 3D primitives
//! and transforming them into a GLTF scene graph for rendering. It
//! defines essential data structures:
//!
//! - `Transform` for manipulating an object's position, rotation,
//! and scale.
//!
//! - `AttributesData` and `PrimitiveData` for holding vertex and index
//! data along with other primitive properties.
//!
//! The core functionality is encapsulated in `primitives_data_to_gltf`,
//! which takes a collection of `PrimitiveData` and constructs a complete
//! `GLTF` object, including all necessary WebGL buffers, geometries
//! and a scene hierarchy.
mod private
{
  use minwebgl::
  {
    self as gl,
    BufferDescriptor
  };
  use gl::
  {
    GL,
    F32x4,
    F32x3,
    WebGl2RenderingContext,
    VectorDataType
  };
  use std::cell::RefCell;
  use std::rc::Rc;
  use renderer::webgl::
  {
<<<<<<< HEAD
    AttributeInfo, Geometry, IndexInfo, Material, Mesh, Node, Object3D, Primitive, Scene, loaders::gltf::GLTF, material::PBRMaterial
=======
    AttributeInfo, Geometry, IndexInfo, Material, Mesh, Node, Object3D, Primitive, Scene, loaders::gltf::GLTF, material::PbrMaterial
>>>>>>> 76b37b70
  };

  /// 3D transformation data including translation, rotation, and scale components.
  #[ derive( Debug, Clone ) ]
  pub struct Transform
  {
    /// Position offset in 3D space.
    pub translation : F32x3,
    /// Rotation angles in radians for each axis.
    pub rotation : F32x3,
    /// Scale factors for each axis.
    pub scale : F32x3
  }

  impl Default for Transform
  {
    /// Returns a new `Transform` with default values: translation and rotation are zero, and scale is one.
    fn default() -> Self
    {
      Self
      {
        translation : [ 0.0; 3 ].into(),
        rotation : [ 0.0; 3 ].into(),
        scale : [ 1.0; 3 ].into()
      }
    }
  }

  impl Transform
  {
    /// Set new local matrix of `Node`.
    pub fn set_node_transform( &self, node : Rc< RefCell< Node > > )
    {
      let t = self.translation;
      let r = self.rotation;
      let s = self.scale;
      let mut node_mut = node.borrow_mut();
      node_mut.set_translation( t );
      let q = gl::Quat::from_euler_xyz( r );
      node_mut.set_rotation( q );
      node_mut.set_scale( s );
      node_mut.update_local_matrix();
    }
  }

  /// Mesh attribute data containing vertex positions and triangle indices.
  #[ derive( Debug ) ]
  pub struct AttributesData
  {
    /// Vertex positions in 3D space.
    pub positions : Vec< [ f32; 3 ] >,
    /// Triangle indices referencing the positions array.
    pub indices : Vec< u32 >
  }

  /// Complete primitive data including geometry attributes, color, and transform.
  #[ derive( Clone ) ]
  pub struct PrimitiveData
  {
    /// Shared mesh attribute data.
    pub attributes : Rc< RefCell< AttributesData > >,
    /// RGBA color values.
    pub color : F32x4,
    /// 3D transformation to apply to the primitive.
    pub transform : Transform
  }

  /// Creates an `AttributeInfo` object using one function call for a WebGL buffer.
  pub fn make_buffer_attribute_info
  (
    buffer : &web_sys::WebGlBuffer,
    descriptor : gl::BufferDescriptor,
    offset : i32,
    stride : i32,
    slot : u32,
    normalized : bool,
    vector: gl::VectorDataType
  ) -> Result< AttributeInfo, gl::WebglError >
  {
    let descriptor = descriptor
    .offset( offset )
    .normalized( normalized )
    .stride( stride )
    .vector( vector );

    Ok
    (
      AttributeInfo
      {
        slot,
        buffer : buffer.clone(),
        descriptor,
        bounding_box : Default::default()
      }
    )
  }

  /// Converts a collection of primitive data into a GLTF scene for WebGL rendering.
  pub fn primitives_data_to_gltf
  (
    gl : &WebGl2RenderingContext,
    primitives_data : Vec< PrimitiveData >
  ) -> GLTF
  {
    let mut scenes = vec![];
    let mut nodes = vec![];
    let mut gl_buffers = vec![];
    let mut meshes = vec![];

<<<<<<< HEAD
    let material : Rc< RefCell< Box< dyn Material > > > = Rc::new( RefCell::new( Box::new( PBRMaterial::new( &gl ) ) ) );
=======
    let material : Rc< RefCell< Box< dyn Material > > > = Rc::new( RefCell::new( Box::new( PbrMaterial::new( &gl ) ) ) );
>>>>>>> 76b37b70
    let materials = vec![ material.clone() ];

    scenes.push( Rc::new( RefCell::new( Scene::new() ) ) );

    let position_buffer = gl.create_buffer().unwrap();

    gl_buffers.push( position_buffer.clone() );

    let attribute_infos =
    [
      (
        "positions",
        make_buffer_attribute_info(
          &position_buffer,
          BufferDescriptor::new::< [ f32; 3 ] >(),
          0,
          3,
          0,
          false,
          VectorDataType::new( mingl::DataType::F32, 3, 1 )
        ).unwrap()
      ),
    ];

    let index_buffer = gl.create_buffer().unwrap();
    gl_buffers.push( index_buffer.clone() );

    let mut index_info = IndexInfo
    {
      buffer : index_buffer.clone(),
      count : 0,
      offset : 0,
      data_type : GL::UNSIGNED_INT
    };

    let mut positions = vec![];
    let mut indices = vec![];

    for primitive_data in primitives_data
    {
      let last_positions_count = positions.len() as u32;
      positions.extend( primitive_data.attributes.borrow().positions.clone() );
      let primitive_indices = primitive_data.attributes.borrow().indices.iter()
      .map( | i | i + last_positions_count )
      .collect::< Vec< _ > >();
      let offset = indices.len() as u32 * 4;
      indices.extend( primitive_indices );

      index_info.offset = offset;
      index_info.count = primitive_data.attributes.borrow().indices.len() as u32;

      let Ok( mut geometry ) = Geometry::new( gl ) else
      {
        panic!( "Can't create new Geometry struct" );
      };

      for ( name, info ) in &attribute_infos
      {
        geometry.add_attribute( gl, *name, info.clone() ).unwrap();
      }

      geometry.add_index( gl, index_info.clone() ).unwrap();
      geometry.vertex_count = primitive_data.attributes.borrow().positions.len() as u32;

      let primitive = Primitive
      {
        geometry : Rc::new( RefCell::new( geometry ) ),
        material : material.clone()
      };

      let mesh = Rc::new( RefCell::new( Mesh::new() ) );
      mesh.borrow_mut().add_primitive( Rc::new( RefCell::new( primitive ) ) );

      let node = Rc::new( RefCell::new( Node::new() ) );
      node.borrow_mut().object = Object3D::Mesh( mesh.clone() );
      primitive_data.transform.set_node_transform( node.clone() );

      nodes.push( node.clone() );
      meshes.push( mesh );
      scenes[ 0 ].borrow_mut().children.push( node );
    }

    gl::buffer::upload( &gl, &position_buffer, &positions, GL::STATIC_DRAW );
    gl::index::upload( &gl, &index_buffer, &indices, GL::STATIC_DRAW );

    GLTF
    {
      scenes,
      nodes,
      gl_buffers,
      images : Rc::new( RefCell::new( vec![] ) ),
      textures : vec![],
      materials,
      meshes,
      animations : vec![],
      lights : vec![]
    }
  }
}

crate::mod_interface!
{
  orphan use
  {
    Transform,
    PrimitiveData,
    AttributesData,
    primitives_data_to_gltf,
    make_buffer_attribute_info
  };
}<|MERGE_RESOLUTION|>--- conflicted
+++ resolved
@@ -31,11 +31,7 @@
   use std::rc::Rc;
   use renderer::webgl::
   {
-<<<<<<< HEAD
-    AttributeInfo, Geometry, IndexInfo, Material, Mesh, Node, Object3D, Primitive, Scene, loaders::gltf::GLTF, material::PBRMaterial
-=======
     AttributeInfo, Geometry, IndexInfo, Material, Mesh, Node, Object3D, Primitive, Scene, loaders::gltf::GLTF, material::PbrMaterial
->>>>>>> 76b37b70
   };
 
   /// 3D transformation data including translation, rotation, and scale components.
@@ -145,11 +141,7 @@
     let mut gl_buffers = vec![];
     let mut meshes = vec![];
 
-<<<<<<< HEAD
-    let material : Rc< RefCell< Box< dyn Material > > > = Rc::new( RefCell::new( Box::new( PBRMaterial::new( &gl ) ) ) );
-=======
     let material : Rc< RefCell< Box< dyn Material > > > = Rc::new( RefCell::new( Box::new( PbrMaterial::new( &gl ) ) ) );
->>>>>>> 76b37b70
     let materials = vec![ material.clone() ];
 
     scenes.push( Rc::new( RefCell::new( Scene::new() ) ) );
