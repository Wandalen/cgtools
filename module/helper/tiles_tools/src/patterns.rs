--- conflicted
+++ resolved
@@ -1,10 +1,5 @@
-<<<<<<< HEAD
-use crate::{coordinates::{OddParity, PointyTopped}, *};
-use ndarray_cg::VectorRef;
-=======
 use crate::*;
 use ndarray_cg::ArrayRef;
->>>>>>> 1d46c1b4
 use layout::{ HexLayout, Orientation };
 use coordinates::{ Coordinate, Axial };
 // use crate::layout::*;
