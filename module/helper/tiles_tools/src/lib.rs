<<<<<<< HEAD
//! A high-performance, extensible tile-based game development library.
#![ cfg_attr( doc, doc = include_str!( concat!( env!( "CARGO_MANIFEST_DIR" ), "/", "readme.md" ) ) ) ]

#![cfg_attr( not( feature = "enabled" ), allow( unused ) )]

#[cfg(feature = "enabled")]
=======
//! This crate provides a comprehensive toolkit for working with tile-based maps,
//! with a special focus on hexagonal grids. It offers modules for handling various
//! coordinate systems, managing collections of tiles in grid structures, defining
//! layouts, handling geometric calculations, and performing pathfinding.

>>>>>>> 11ac6ac5
pub mod coordinates;

#[cfg(feature = "enabled")]
pub mod collection;

#[cfg(feature = "enabled")]
pub mod geometry;
<<<<<<< HEAD

#[cfg(feature = "enabled")]
pub mod pathfind;

#[cfg(feature = "enabled")]
pub mod layout;
=======
pub mod pathfind;
>>>>>>> 11ac6ac5
<|MERGE_RESOLUTION|>--- conflicted
+++ resolved
@@ -1,17 +1,10 @@
-<<<<<<< HEAD
-//! A high-performance, extensible tile-based game development library.
-#![ cfg_attr( doc, doc = include_str!( concat!( env!( "CARGO_MANIFEST_DIR" ), "/", "readme.md" ) ) ) ]
-
-#![cfg_attr( not( feature = "enabled" ), allow( unused ) )]
-
-#[cfg(feature = "enabled")]
-=======
 //! This crate provides a comprehensive toolkit for working with tile-based maps,
 //! with a special focus on hexagonal grids. It offers modules for handling various
 //! coordinate systems, managing collections of tiles in grid structures, defining
 //! layouts, handling geometric calculations, and performing pathfinding.
 
->>>>>>> 11ac6ac5
+#![cfg_attr( not( feature = "enabled" ), allow( unused ) )]
+
 pub mod coordinates;
 
 #[cfg(feature = "enabled")]
@@ -19,13 +12,9 @@
 
 #[cfg(feature = "enabled")]
 pub mod geometry;
-<<<<<<< HEAD
 
 #[cfg(feature = "enabled")]
 pub mod pathfind;
 
 #[cfg(feature = "enabled")]
-pub mod layout;
-=======
-pub mod pathfind;
->>>>>>> 11ac6ac5
+pub mod layout;