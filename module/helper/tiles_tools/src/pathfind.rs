--- conflicted
+++ resolved
@@ -4,14 +4,10 @@
 use std::hash::Hash;
 use crate::coordinates::{ Distance, Neighbors };
 
-<<<<<<< HEAD
-/// Find the shortest path between two coordinates using the A* algorithm.
-/// Returns a path and the total cost, or None if no path exists.
-=======
 /// Finds the shortest path between a start and goal coordinate using the A* algorithm.
 ///
 /// This function is a generic wrapper around the `pathfinding::prelude::astar` function,
-/// tailored for coordinate systems that implement `Distance` and `Neigbors`.
+/// tailored for coordinate systems that implement `Distance` and `Neighbors`.
 ///
 /// # Type Parameters
 /// * `C`: The type of the coordinate, which must support distance calculation, neighbor finding,
@@ -28,7 +24,6 @@
 /// # Returns
 /// An `Option` containing a tuple with the path as a `Vec<C>` and the total cost as a `u32`.
 /// Returns `None` if no path from `start` to `goal` can be found.
->>>>>>> 11ac6ac5
 pub fn astar< C, Fa, Fc >
 (
   start : &C,
