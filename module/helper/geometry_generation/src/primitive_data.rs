//! This module provides a set of tools for working with 3D primitives 
//! and transforming them into a GLTF scene graph for rendering. It 
//! defines essential data structures:
//! 
//! - `Transform` for manipulating an object's position, rotation, 
//! and scale.
//! 
//! - `AttributesData` and `PrimitiveData` for holding vertex and index 
//! data along with other primitive properties. 
//! 
//! The core functionality is encapsulated in `primitives_data_to_gltf`, 
//! which takes a collection of `PrimitiveData` and constructs a complete 
//! `GLTF` object, including all necessary WebGL buffers, geometries 
//! and a scene hierarchy.
mod private
{
  use minwebgl as gl;

  use gl::
  {
    GL,
    F32x4,
    F32x3,
    WebGl2RenderingContext,
    VectorDataType,
    BufferDescriptor,
    geometry::BoundingBox
  };
  use std::cell::RefCell;
  use std::rc::Rc;
  use renderer::webgl::
  {
    Node,
    Object3D,
    Scene,
    Material,
    Mesh,
    Primitive,
    loaders::gltf::GLTF,
    Geometry,
    IndexInfo,
    AttributeInfo
  };

  /// 3D transformation data including translation, rotation, and scale components.
  #[ derive( Debug, Clone ) ]
  pub struct Transform
  {
    /// Position offset in 3D space.
    pub translation : F32x3,
    /// Rotation angles in radians for each axis.
    pub rotation : F32x3,
    /// Scale factors for each axis.
    pub scale : F32x3
  }

  impl Default for Transform
  {
    /// Returns a new `Transform` with default values: translation and rotation are zero, and scale is one.
    fn default() -> Self 
    {
      Self 
      { 
        translation : [ 0.0; 3 ].into(), 
        rotation : [ 0.0; 3 ].into(), 
        scale : [ 1.0; 3 ].into() 
      }     
    }
  }

  impl Transform
  {
    /// Set new local matrix of `Node`.
    pub fn set_node_transform( &self, node : Rc< RefCell< Node > > )
    {
      let t = self.translation;
      let r = self.rotation;
      let s = self.scale;
      let mut node_mut = node.borrow_mut();
      node_mut.set_translation( t );
      let q = gl::Quat::from_euler_xyz( r );
      node_mut.set_rotation( q );
      node_mut.set_scale( s );
      node_mut.update_local_matrix();
    }
  }
  
  /// Mesh attribute data containing vertex positions and triangle indices.
  #[ derive( Debug ) ]
  pub struct AttributesData
  {
    /// Vertex positions in 3D space.
    pub positions : Vec< [ f32; 3 ] >,
    /// Triangle indices referencing the positions array.
    pub indices : Vec< u32 >
  }

  /// Complete primitive data including geometry attributes, color, and transform.
  #[ derive( Clone ) ]
  pub struct PrimitiveData 
  {
    /// Name of primitive
    pub name : Option< Box< str > >,
    /// Parent of this primitive
    pub parent : Option< usize >,
    /// Shared mesh attribute data.
    pub attributes : Option< Rc< RefCell< AttributesData > > >,
    /// RGBA color values.
    pub color : F32x4,
    /// 3D transformation to apply to the primitive.
    pub transform : Transform
  }

  /// Creates an `AttributeInfo` object using one function call for a WebGL buffer.
  pub fn make_buffer_attribute_info
  ( 
    buffer : &web_sys::WebGlBuffer,
    descriptor : gl::BufferDescriptor, 
    offset : i32, 
    stride : i32, 
    slot : u32,
    normalized : bool,
    vector: gl::VectorDataType
  ) -> Result< AttributeInfo, gl::WebglError >
  {
    let descriptor = descriptor
    .offset( offset )
    .normalized( normalized )
    .stride( stride )
    .vector( vector );

    Ok
    (
      AttributeInfo
      {
        slot,
        buffer : buffer.clone(),
        descriptor,
        bounding_box : Default::default()
      }
    )
  }

  /// Creates [`Node`]'s from [`PrimitiveData`]'s and add them all to [`GLTF`] 
  fn add_nodes
  ( 
    gl : &WebGl2RenderingContext,
    gltf : &mut GLTF, 
    primitives_data : &[ PrimitiveData ],
    attribute_infos : &[ ( &str, AttributeInfo ) ]
  )
  {
    let material = Rc::new( RefCell::new( Material::default() ) );
<<<<<<< HEAD
    let materials = vec![ material.clone() ];

    scenes.push( Rc::new( RefCell::new( Scene::new() ) ) );

    let position_buffer = gl.create_buffer().unwrap();

    gl_buffers.push( position_buffer.clone() );

    let attribute_infos = 
    [
      ( 
        "positions", 
        make_buffer_attribute_info
        ( 
          &position_buffer, 
          BufferDescriptor::new::< [ f32; 3 ] >(),
          0, 
          3, 
          0, 
          false,
          VectorDataType::new( mingl::DataType::F32, 3, 1 )
        ).unwrap() 
      ),
    ];
=======
    gltf.materials = vec![ material.clone() ];
>>>>>>> 33b650b2


    let mut index_info = IndexInfo
    {
      buffer : gltf.gl_buffers[ 1 ].clone(),
      count : 0,
      offset : 0,
      data_type : GL::UNSIGNED_INT
    };

    let mut positions = vec![];
    let mut indices = vec![];

    for primitive_data in primitives_data
    {
      let object = if let Some( attributes ) = &primitive_data.attributes
      {
        let last_positions_count = positions.len() as u32;
        positions.extend( attributes.borrow().positions.clone() );
        let primitive_indices = attributes.borrow().indices.iter()
        .map( | i | i + last_positions_count )
        .collect::< Vec< _ > >();
        let offset = indices.len() as u32 * 4;
        indices.extend( primitive_indices );

        index_info.offset = offset;
        index_info.count = attributes.borrow().indices.len() as u32;

        let Ok( mut geometry ) = Geometry::new( gl ) else
        {
          panic!( "Can't create new Geometry struct" );
        };

        for ( name, info ) in attribute_infos
        {
          let mut info = info.clone();
          let flatten_positions = attributes.borrow().positions.iter()
          .flatten()
          .cloned()
          .collect::< Vec< _ > >();
          info.bounding_box = BoundingBox::compute( &flatten_positions );
          geometry.add_attribute( gl, *name, info, false ).unwrap();
        }

        geometry.add_index( gl, index_info.clone() ).unwrap();
        geometry.vertex_count = attributes.borrow().positions.len() as u32;

        let primitive = Primitive
        {
          geometry : Rc::new( RefCell::new( geometry ) ),
          material : gltf.materials[ 0 ].clone()
        };

        let mesh = Rc::new( RefCell::new( Mesh::new() ) );
        mesh.borrow_mut().add_primitive( Rc::new( RefCell::new( primitive ) ) );
        gltf.meshes.push( mesh.clone() );
        Object3D::Mesh( mesh )
      }
      else
      {
        Object3D::Other
      };

      let node = Rc::new( RefCell::new( Node::new() ) );
      node.borrow_mut().object = object;

      if let Some( name ) = &primitive_data.name
      {
        node.borrow_mut().set_name( name.clone() );
      }

      primitive_data.transform.set_node_transform( node.clone() );
      gltf.nodes.push( node.clone() );

      if primitive_data.parent.is_none()
      {
        gltf.scenes[ 0 ].borrow_mut().children.push( node );
      }
    }

    gl::buffer::upload( &gl, &gltf.gl_buffers[ 0 ], &positions, GL::STATIC_DRAW );
    gl::index::upload( &gl, &gltf.gl_buffers[ 1 ], &indices, GL::STATIC_DRAW );
  }

  /// Converts a collection of primitive data into a GLTF scene for WebGL rendering.
  pub fn primitives_data_to_gltf
  ( 
    gl : &WebGl2RenderingContext,
    primitives_data : Vec< PrimitiveData >
  ) -> GLTF
  {
    let mut gltf = GLTF
    {
      scenes : vec![],
      nodes : vec![],
      gl_buffers : vec![],
      images : Rc::new( RefCell::new( vec![] ) ),
      textures : vec![],
      materials : vec![],
      meshes : vec![]
    };

    gltf.scenes.push( Rc::new( RefCell::new( Scene::new() ) ) );

    let position_buffer = gl.create_buffer().unwrap();

    gltf.gl_buffers.push( position_buffer.clone() );

    let attribute_infos = 
    &[
      ( 
        "positions", 
        make_buffer_attribute_info
        ( 
          &position_buffer, 
          BufferDescriptor::new::< [ f32; 3 ] >(),
          0, 
          3, 
          0, 
          false,
          VectorDataType::new( mingl::DataType::F32, 3, 1 )
        )
        .unwrap() 
      ),
    ];

    let index_buffer = gl.create_buffer().unwrap();
    gltf.gl_buffers.push( index_buffer.clone() );

    add_nodes( gl, &mut gltf, &primitives_data, attribute_infos );
    
    let node_iter = gltf.nodes.iter()
    .zip( primitives_data.iter().map( | p | p.parent ) );

    for ( child, parent ) in node_iter
    {
      if let Some( parent ) = parent
      {
        if let Some( parent ) = gltf.nodes.get( parent )
        {
          if parent.borrow().get_name() != child.borrow().get_name() && parent.borrow().get_name().is_some()
          {
            child.borrow_mut().set_parent( Some( parent.clone() ) );
            parent.borrow_mut().add_child( child.clone() );
          }
        }
      }
    }

    gltf
  }
}

crate::mod_interface!
{
  orphan use
  {
    Transform,
    PrimitiveData,
    AttributesData,
    primitives_data_to_gltf,
    make_buffer_attribute_info
  };
}<|MERGE_RESOLUTION|>--- conflicted
+++ resolved
@@ -1,345 +1,317 @@
-//! This module provides a set of tools for working with 3D primitives 
-//! and transforming them into a GLTF scene graph for rendering. It 
-//! defines essential data structures:
-//! 
-//! - `Transform` for manipulating an object's position, rotation, 
-//! and scale.
-//! 
-//! - `AttributesData` and `PrimitiveData` for holding vertex and index 
-//! data along with other primitive properties. 
-//! 
-//! The core functionality is encapsulated in `primitives_data_to_gltf`, 
-//! which takes a collection of `PrimitiveData` and constructs a complete 
-//! `GLTF` object, including all necessary WebGL buffers, geometries 
-//! and a scene hierarchy.
-mod private
-{
-  use minwebgl as gl;
-
-  use gl::
-  {
-    GL,
-    F32x4,
-    F32x3,
-    WebGl2RenderingContext,
-    VectorDataType,
-    BufferDescriptor,
-    geometry::BoundingBox
-  };
-  use std::cell::RefCell;
-  use std::rc::Rc;
-  use renderer::webgl::
-  {
-    Node,
-    Object3D,
-    Scene,
-    Material,
-    Mesh,
-    Primitive,
-    loaders::gltf::GLTF,
-    Geometry,
-    IndexInfo,
-    AttributeInfo
-  };
-
-  /// 3D transformation data including translation, rotation, and scale components.
-  #[ derive( Debug, Clone ) ]
-  pub struct Transform
-  {
-    /// Position offset in 3D space.
-    pub translation : F32x3,
-    /// Rotation angles in radians for each axis.
-    pub rotation : F32x3,
-    /// Scale factors for each axis.
-    pub scale : F32x3
-  }
-
-  impl Default for Transform
-  {
-    /// Returns a new `Transform` with default values: translation and rotation are zero, and scale is one.
-    fn default() -> Self 
-    {
-      Self 
-      { 
-        translation : [ 0.0; 3 ].into(), 
-        rotation : [ 0.0; 3 ].into(), 
-        scale : [ 1.0; 3 ].into() 
-      }     
-    }
-  }
-
-  impl Transform
-  {
-    /// Set new local matrix of `Node`.
-    pub fn set_node_transform( &self, node : Rc< RefCell< Node > > )
-    {
-      let t = self.translation;
-      let r = self.rotation;
-      let s = self.scale;
-      let mut node_mut = node.borrow_mut();
-      node_mut.set_translation( t );
-      let q = gl::Quat::from_euler_xyz( r );
-      node_mut.set_rotation( q );
-      node_mut.set_scale( s );
-      node_mut.update_local_matrix();
-    }
-  }
-  
-  /// Mesh attribute data containing vertex positions and triangle indices.
-  #[ derive( Debug ) ]
-  pub struct AttributesData
-  {
-    /// Vertex positions in 3D space.
-    pub positions : Vec< [ f32; 3 ] >,
-    /// Triangle indices referencing the positions array.
-    pub indices : Vec< u32 >
-  }
-
-  /// Complete primitive data including geometry attributes, color, and transform.
-  #[ derive( Clone ) ]
-  pub struct PrimitiveData 
-  {
-    /// Name of primitive
-    pub name : Option< Box< str > >,
-    /// Parent of this primitive
-    pub parent : Option< usize >,
-    /// Shared mesh attribute data.
-    pub attributes : Option< Rc< RefCell< AttributesData > > >,
-    /// RGBA color values.
-    pub color : F32x4,
-    /// 3D transformation to apply to the primitive.
-    pub transform : Transform
-  }
-
-  /// Creates an `AttributeInfo` object using one function call for a WebGL buffer.
-  pub fn make_buffer_attribute_info
-  ( 
-    buffer : &web_sys::WebGlBuffer,
-    descriptor : gl::BufferDescriptor, 
-    offset : i32, 
-    stride : i32, 
-    slot : u32,
-    normalized : bool,
-    vector: gl::VectorDataType
-  ) -> Result< AttributeInfo, gl::WebglError >
-  {
-    let descriptor = descriptor
-    .offset( offset )
-    .normalized( normalized )
-    .stride( stride )
-    .vector( vector );
-
-    Ok
-    (
-      AttributeInfo
-      {
-        slot,
-        buffer : buffer.clone(),
-        descriptor,
-        bounding_box : Default::default()
-      }
-    )
-  }
-
-  /// Creates [`Node`]'s from [`PrimitiveData`]'s and add them all to [`GLTF`] 
-  fn add_nodes
-  ( 
-    gl : &WebGl2RenderingContext,
-    gltf : &mut GLTF, 
-    primitives_data : &[ PrimitiveData ],
-    attribute_infos : &[ ( &str, AttributeInfo ) ]
-  )
-  {
-    let material = Rc::new( RefCell::new( Material::default() ) );
-<<<<<<< HEAD
-    let materials = vec![ material.clone() ];
-
-    scenes.push( Rc::new( RefCell::new( Scene::new() ) ) );
-
-    let position_buffer = gl.create_buffer().unwrap();
-
-    gl_buffers.push( position_buffer.clone() );
-
-    let attribute_infos = 
-    [
-      ( 
-        "positions", 
-        make_buffer_attribute_info
-        ( 
-          &position_buffer, 
-          BufferDescriptor::new::< [ f32; 3 ] >(),
-          0, 
-          3, 
-          0, 
-          false,
-          VectorDataType::new( mingl::DataType::F32, 3, 1 )
-        ).unwrap() 
-      ),
-    ];
-=======
-    gltf.materials = vec![ material.clone() ];
->>>>>>> 33b650b2
-
-
-    let mut index_info = IndexInfo
-    {
-      buffer : gltf.gl_buffers[ 1 ].clone(),
-      count : 0,
-      offset : 0,
-      data_type : GL::UNSIGNED_INT
-    };
-
-    let mut positions = vec![];
-    let mut indices = vec![];
-
-    for primitive_data in primitives_data
-    {
-      let object = if let Some( attributes ) = &primitive_data.attributes
-      {
-        let last_positions_count = positions.len() as u32;
-        positions.extend( attributes.borrow().positions.clone() );
-        let primitive_indices = attributes.borrow().indices.iter()
-        .map( | i | i + last_positions_count )
-        .collect::< Vec< _ > >();
-        let offset = indices.len() as u32 * 4;
-        indices.extend( primitive_indices );
-
-        index_info.offset = offset;
-        index_info.count = attributes.borrow().indices.len() as u32;
-
-        let Ok( mut geometry ) = Geometry::new( gl ) else
-        {
-          panic!( "Can't create new Geometry struct" );
-        };
-
-        for ( name, info ) in attribute_infos
-        {
-          let mut info = info.clone();
-          let flatten_positions = attributes.borrow().positions.iter()
-          .flatten()
-          .cloned()
-          .collect::< Vec< _ > >();
-          info.bounding_box = BoundingBox::compute( &flatten_positions );
-          geometry.add_attribute( gl, *name, info, false ).unwrap();
-        }
-
-        geometry.add_index( gl, index_info.clone() ).unwrap();
-        geometry.vertex_count = attributes.borrow().positions.len() as u32;
-
-        let primitive = Primitive
-        {
-          geometry : Rc::new( RefCell::new( geometry ) ),
-          material : gltf.materials[ 0 ].clone()
-        };
-
-        let mesh = Rc::new( RefCell::new( Mesh::new() ) );
-        mesh.borrow_mut().add_primitive( Rc::new( RefCell::new( primitive ) ) );
-        gltf.meshes.push( mesh.clone() );
-        Object3D::Mesh( mesh )
-      }
-      else
-      {
-        Object3D::Other
-      };
-
-      let node = Rc::new( RefCell::new( Node::new() ) );
-      node.borrow_mut().object = object;
-
-      if let Some( name ) = &primitive_data.name
-      {
-        node.borrow_mut().set_name( name.clone() );
-      }
-
-      primitive_data.transform.set_node_transform( node.clone() );
-      gltf.nodes.push( node.clone() );
-
-      if primitive_data.parent.is_none()
-      {
-        gltf.scenes[ 0 ].borrow_mut().children.push( node );
-      }
-    }
-
-    gl::buffer::upload( &gl, &gltf.gl_buffers[ 0 ], &positions, GL::STATIC_DRAW );
-    gl::index::upload( &gl, &gltf.gl_buffers[ 1 ], &indices, GL::STATIC_DRAW );
-  }
-
-  /// Converts a collection of primitive data into a GLTF scene for WebGL rendering.
-  pub fn primitives_data_to_gltf
-  ( 
-    gl : &WebGl2RenderingContext,
-    primitives_data : Vec< PrimitiveData >
-  ) -> GLTF
-  {
-    let mut gltf = GLTF
-    {
-      scenes : vec![],
-      nodes : vec![],
-      gl_buffers : vec![],
-      images : Rc::new( RefCell::new( vec![] ) ),
-      textures : vec![],
-      materials : vec![],
-      meshes : vec![]
-    };
-
-    gltf.scenes.push( Rc::new( RefCell::new( Scene::new() ) ) );
-
-    let position_buffer = gl.create_buffer().unwrap();
-
-    gltf.gl_buffers.push( position_buffer.clone() );
-
-    let attribute_infos = 
-    &[
-      ( 
-        "positions", 
-        make_buffer_attribute_info
-        ( 
-          &position_buffer, 
-          BufferDescriptor::new::< [ f32; 3 ] >(),
-          0, 
-          3, 
-          0, 
-          false,
-          VectorDataType::new( mingl::DataType::F32, 3, 1 )
-        )
-        .unwrap() 
-      ),
-    ];
-
-    let index_buffer = gl.create_buffer().unwrap();
-    gltf.gl_buffers.push( index_buffer.clone() );
-
-    add_nodes( gl, &mut gltf, &primitives_data, attribute_infos );
-    
-    let node_iter = gltf.nodes.iter()
-    .zip( primitives_data.iter().map( | p | p.parent ) );
-
-    for ( child, parent ) in node_iter
-    {
-      if let Some( parent ) = parent
-      {
-        if let Some( parent ) = gltf.nodes.get( parent )
-        {
-          if parent.borrow().get_name() != child.borrow().get_name() && parent.borrow().get_name().is_some()
-          {
-            child.borrow_mut().set_parent( Some( parent.clone() ) );
-            parent.borrow_mut().add_child( child.clone() );
-          }
-        }
-      }
-    }
-
-    gltf
-  }
-}
-
-crate::mod_interface!
-{
-  orphan use
-  {
-    Transform,
-    PrimitiveData,
-    AttributesData,
-    primitives_data_to_gltf,
-    make_buffer_attribute_info
-  };
+//! This module provides a set of tools for working with 3D primitives 
+//! and transforming them into a GLTF scene graph for rendering. It 
+//! defines essential data structures:
+//! 
+//! - `Transform` for manipulating an object's position, rotation, 
+//! and scale.
+//! 
+//! - `AttributesData` and `PrimitiveData` for holding vertex and index 
+//! data along with other primitive properties. 
+//! 
+//! The core functionality is encapsulated in `primitives_data_to_gltf`, 
+//! which takes a collection of `PrimitiveData` and constructs a complete 
+//! `GLTF` object, including all necessary WebGL buffers, geometries 
+//! and a scene hierarchy.
+mod private
+{
+  use minwebgl as gl;
+
+  use gl::
+  {
+    GL,
+    F32x4,
+    F32x3,
+    WebGl2RenderingContext,
+    VectorDataType,
+    BufferDescriptor,
+    geometry::BoundingBox
+  };
+  use std::cell::RefCell;
+  use std::rc::Rc;
+  use renderer::webgl::
+  {
+    Node,
+    Object3D,
+    Scene,
+    Material,
+    Mesh,
+    Primitive,
+    loaders::gltf::GLTF,
+    Geometry,
+    IndexInfo,
+    AttributeInfo
+  };
+
+  /// 3D transformation data including translation, rotation, and scale components.
+  #[ derive( Debug, Clone ) ]
+  pub struct Transform
+  {
+    /// Position offset in 3D space.
+    pub translation : F32x3,
+    /// Rotation angles in radians for each axis.
+    pub rotation : F32x3,
+    /// Scale factors for each axis.
+    pub scale : F32x3
+  }
+
+  impl Default for Transform
+  {
+    /// Returns a new `Transform` with default values: translation and rotation are zero, and scale is one.
+    fn default() -> Self 
+    {
+      Self 
+      { 
+        translation : [ 0.0; 3 ].into(), 
+        rotation : [ 0.0; 3 ].into(), 
+        scale : [ 1.0; 3 ].into() 
+      }     
+    }
+  }
+
+  impl Transform
+  {
+    /// Set new local matrix of `Node`.
+    pub fn set_node_transform( &self, node : Rc< RefCell< Node > > )
+    {
+      let t = self.translation;
+      let r = self.rotation;
+      let s = self.scale;
+      let mut node_mut = node.borrow_mut();
+      node_mut.set_translation( t );
+      let q = gl::Quat::from_euler_xyz( r );
+      node_mut.set_rotation( q );
+      node_mut.set_scale( s );
+      node_mut.update_local_matrix();
+    }
+  }
+  
+  /// Mesh attribute data containing vertex positions and triangle indices.
+  #[ derive( Debug ) ]
+  pub struct AttributesData
+  {
+    /// Vertex positions in 3D space.
+    pub positions : Vec< [ f32; 3 ] >,
+    /// Triangle indices referencing the positions array.
+    pub indices : Vec< u32 >
+  }
+
+  /// Complete primitive data including geometry attributes, color, and transform.
+  #[ derive( Clone ) ]
+  pub struct PrimitiveData 
+  {
+    /// Name of primitive
+    pub name : Option< Box< str > >,
+    /// Parent of this primitive
+    pub parent : Option< usize >,
+    /// Shared mesh attribute data.
+    pub attributes : Option< Rc< RefCell< AttributesData > > >,
+    /// RGBA color values.
+    pub color : F32x4,
+    /// 3D transformation to apply to the primitive.
+    pub transform : Transform
+  }
+
+  /// Creates an `AttributeInfo` object using one function call for a WebGL buffer.
+  pub fn make_buffer_attribute_info
+  ( 
+    buffer : &web_sys::WebGlBuffer,
+    descriptor : gl::BufferDescriptor, 
+    offset : i32, 
+    stride : i32, 
+    slot : u32,
+    normalized : bool,
+    vector: gl::VectorDataType
+  ) -> Result< AttributeInfo, gl::WebglError >
+  {
+    let descriptor = descriptor
+    .offset( offset )
+    .normalized( normalized )
+    .stride( stride )
+    .vector( vector );
+
+    Ok
+    (
+      AttributeInfo
+      {
+        slot,
+        buffer : buffer.clone(),
+        descriptor,
+        bounding_box : Default::default()
+      }
+    )
+  }
+
+  /// Creates [`Node`]'s from [`PrimitiveData`]'s and add them all to [`GLTF`] 
+  fn add_nodes
+  ( 
+    gl : &WebGl2RenderingContext,
+    gltf : &mut GLTF, 
+    primitives_data : &[ PrimitiveData ],
+    attribute_infos : &[ ( &str, AttributeInfo ) ]
+  )
+  {
+    let material = Rc::new( RefCell::new( Material::default() ) );
+    gltf.materials = vec![ material.clone() ];
+
+    let mut index_info = IndexInfo
+    {
+      buffer : gltf.gl_buffers[ 1 ].clone(),
+      count : 0,
+      offset : 0,
+      data_type : GL::UNSIGNED_INT
+    };
+
+    let mut positions = vec![];
+    let mut indices = vec![];
+
+    for primitive_data in primitives_data
+    {
+      let object = if let Some( attributes ) = &primitive_data.attributes
+      {
+        let last_positions_count = positions.len() as u32;
+        positions.extend( attributes.borrow().positions.clone() );
+        let primitive_indices = attributes.borrow().indices.iter()
+        .map( | i | i + last_positions_count )
+        .collect::< Vec< _ > >();
+        let offset = indices.len() as u32 * 4;
+        indices.extend( primitive_indices );
+
+        index_info.offset = offset;
+        index_info.count = attributes.borrow().indices.len() as u32;
+
+        let Ok( mut geometry ) = Geometry::new( gl ) else
+        {
+          panic!( "Can't create new Geometry struct" );
+        };
+
+        for ( name, info ) in attribute_infos
+        {
+          let mut info = info.clone();
+          let flatten_positions = attributes.borrow().positions.iter()
+          .flatten()
+          .cloned()
+          .collect::< Vec< _ > >();
+          info.bounding_box = BoundingBox::compute( &flatten_positions );
+          geometry.add_attribute( gl, *name, info, false ).unwrap();
+        }
+
+        geometry.add_index( gl, index_info.clone() ).unwrap();
+        geometry.vertex_count = attributes.borrow().positions.len() as u32;
+
+        let primitive = Primitive
+        {
+          geometry : Rc::new( RefCell::new( geometry ) ),
+          material : gltf.materials[ 0 ].clone()
+        };
+
+        let mesh = Rc::new( RefCell::new( Mesh::new() ) );
+        mesh.borrow_mut().add_primitive( Rc::new( RefCell::new( primitive ) ) );
+        gltf.meshes.push( mesh.clone() );
+        Object3D::Mesh( mesh )
+      }
+      else
+      {
+        Object3D::Other
+      };
+
+      let node = Rc::new( RefCell::new( Node::new() ) );
+      node.borrow_mut().object = object;
+
+      if let Some( name ) = &primitive_data.name
+      {
+        node.borrow_mut().set_name( name.clone() );
+      }
+
+      primitive_data.transform.set_node_transform( node.clone() );
+      gltf.nodes.push( node.clone() );
+
+      if primitive_data.parent.is_none()
+      {
+        gltf.scenes[ 0 ].borrow_mut().children.push( node );
+      }
+    }
+
+    gl::buffer::upload( &gl, &gltf.gl_buffers[ 0 ], &positions, GL::STATIC_DRAW );
+    gl::index::upload( &gl, &gltf.gl_buffers[ 1 ], &indices, GL::STATIC_DRAW );
+  }
+
+  /// Converts a collection of primitive data into a GLTF scene for WebGL rendering.
+  pub fn primitives_data_to_gltf
+  ( 
+    gl : &WebGl2RenderingContext,
+    primitives_data : Vec< PrimitiveData >
+  ) -> GLTF
+  {
+    let mut gltf = GLTF
+    {
+      scenes : vec![],
+      nodes : vec![],
+      gl_buffers : vec![],
+      images : Rc::new( RefCell::new( vec![] ) ),
+      textures : vec![],
+      materials : vec![],
+      meshes : vec![]
+    };
+
+    gltf.scenes.push( Rc::new( RefCell::new( Scene::new() ) ) );
+
+    let position_buffer = gl.create_buffer().unwrap();
+
+    gltf.gl_buffers.push( position_buffer.clone() );
+
+    let attribute_infos = 
+    &[
+      ( 
+        "positions", 
+        make_buffer_attribute_info
+        ( 
+          &position_buffer, 
+          BufferDescriptor::new::< [ f32; 3 ] >(),
+          0, 
+          3, 
+          0, 
+          false,
+          VectorDataType::new( mingl::DataType::F32, 3, 1 )
+        )
+        .unwrap() 
+      ),
+    ];
+
+    let index_buffer = gl.create_buffer().unwrap();
+    gltf.gl_buffers.push( index_buffer.clone() );
+
+    add_nodes( gl, &mut gltf, &primitives_data, attribute_infos );
+    
+    let node_iter = gltf.nodes.iter()
+    .zip( primitives_data.iter().map( | p | p.parent ) );
+
+    for ( child, parent ) in node_iter
+    {
+      if let Some( parent ) = parent
+      {
+        if let Some( parent ) = gltf.nodes.get( parent )
+        {
+          if parent.borrow().get_name() != child.borrow().get_name() && parent.borrow().get_name().is_some()
+          {
+            child.borrow_mut().set_parent( Some( parent.clone() ) );
+            parent.borrow_mut().add_child( child.clone() );
+          }
+        }
+      }
+    }
+
+    gltf
+  }
+}
+
+crate::mod_interface!
+{
+  orphan use
+  {
+    Transform,
+    PrimitiveData,
+    AttributesData,
+    primitives_data_to_gltf,
+    make_buffer_attribute_info
+  };
 }