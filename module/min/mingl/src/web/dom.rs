/// Internal namespace.
mod private
{
  use crate::*;
  pub use web_sys::
  {
    wasm_bindgen::
    {
      JsCast,
    },
  };

  /// Represents errors related to dom elements handling.
  #[ derive( Debug, error::typed::Error ) ]
  pub enum Error
  {

    /// Error when failing to find or create a canvas.
    #[ error( "Failed to find or create a canvas\n{0}" ) ]
    CanvasRetrievingError( &'static str ),

    /// Error when failing to get WebGL2 context.
    #[ error( "Failed to get WebGL2 context" )]
    ContextRetrievingError( &'static str ),

    #[ error( "Bindgen error : {0}\n{1}" )]
    BindgenError( &'static str, String ),

  }

  // Create HtmlImageElement
  pub fn create_image_element( path : &str ) -> Result< web_sys::HtmlImageElement, wasm_bindgen::JsValue >
  {
    let window = web_sys::window().unwrap();
    let document = window.document().unwrap();
    let origin = window.location().origin().unwrap();
    let url = format!( "{}/{}", origin, path );

    let image_element = document
    .create_element( "img" )?
    .dyn_into::< web_sys::HtmlImageElement >()?;

    image_element.set_src( &url );

    Ok( image_element )
  }

}

crate::mod_interface!
{
  layer image;

  own use
  {
    image,
    JsCast,
    Error,
  };
<<<<<<< HEAD
=======
  own use create_image_element;

>>>>>>> 16a4d62e
}<|MERGE_RESOLUTION|>--- conflicted
+++ resolved
@@ -57,9 +57,6 @@
     JsCast,
     Error,
   };
-<<<<<<< HEAD
-=======
   own use create_image_element;
 
->>>>>>> 16a4d62e
 }