#![ allow( clippy::implicit_return ) ]

//!
//! # `minwgpu`
//!
//! Minwgpu is a minimal, opinionated toolkit designed to simplify common
//! `wgpu` patterns. It provides convenient builders and helpers to reduce
//! boilerplate when setting up a `wgpu` context, managing buffers, and more,
//! making it easier to get a graphics application up and running.
//!

use mingl::mod_interface;

mod private {}

mod_interface!
{
  layer helper;
  layer buffer;
  layer context;
<<<<<<< HEAD
  layer texture;
  own use Error;
=======
  layer error;
>>>>>>> 0680b907
}<|MERGE_RESOLUTION|>--- conflicted
+++ resolved
@@ -18,10 +18,6 @@
   layer helper;
   layer buffer;
   layer context;
-<<<<<<< HEAD
   layer texture;
-  own use Error;
-=======
   layer error;
->>>>>>> 0680b907
 }