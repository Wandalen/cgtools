--- conflicted
+++ resolved
@@ -3,11 +3,7 @@
 /// A type alias for the WebGL2 rendering context.
 type GL = web_sys::WebGl2RenderingContext;
 
-<<<<<<< HEAD
-/// Sets the default texture parameters for a cube map, including linear filtering and repeat wrapping.
-=======
 /// Set default parameters for cube texture (linear filtering, repeat wrapping).
->>>>>>> e8defbd7
 pub fn default_parameters( gl : &GL )
 {
   filter_linear( gl );
