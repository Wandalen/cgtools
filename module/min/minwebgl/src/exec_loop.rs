--- conflicted
+++ resolved
@@ -16,12 +16,8 @@
     rc::Rc,
   };
 
-<<<<<<< HEAD
-  /// Starts a requestAnimationFrame loop that repeatedly calls the provided function.
-=======
   /// Starts an animation loop that repeatedly calls the provided function.
   /// The loop continues until the function returns false.
->>>>>>> e8defbd7
   pub fn run< F >( mut update_and_draw : F )
   where
     F : 'static + FnMut( f64 ) -> bool,
@@ -44,13 +40,9 @@
     request_animation_frame( render_loop.borrow().as_ref().unwrap() );
   }
 
-<<<<<<< HEAD
   /// Helper function to request animation frame
   /// 
   /// Requests that the browser calls the given closure on the next animation frame.
-=======
-  /// Request the next animation frame with the provided closure.
->>>>>>> e8defbd7
   pub fn request_animation_frame( f : &Closure< dyn FnMut( f64 ) > )
   {
     use wasm_bindgen::JsCast;
