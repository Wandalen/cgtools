--- conflicted
+++ resolved
@@ -22,37 +22,12 @@
     /// which can happen if the browser's WebGL context is lost or resources are exhausted.
     #[ error( "Failed to create resource {0}" ) ]
     FailedToAllocateResource( &'static str ),
-<<<<<<< HEAD
-    /// An error for when a uniform variable's data cannot be uploaded to the GPU. This typically happens if the
-    /// provided data length doesn't match the expected size of the uniform in the shader program.
-    #[ error( "Cant upload uniform {0} with {1} of length {2}.\nKnown length : [ {3} ]" ) ]
-    CantUploadUniform( &'static str, &'static str, usize, &'static str ),
-    /// A generic error indicating that an operation is not supported for the given data type,
-    /// for example, attempting to upload an unsupported data format to a texture.
-    #[ error( "Not supported for type {0}" ) ]
-    NotSupportedForType( &'static str ),
-    /// A comprehensive error that wraps an underlying `data_type` error, providing details
-    /// about issues with the handling or conversion of WebGL data types.
-    #[ error( "Data type error :: {0}" ) ]
-    DataType( #[ from ] data_type::Error ),
-    /// A detailed error that wraps an underlying `dom` error, providing information on issues
-    /// related to accessing or manipulating HTML DOM elements, such as the canvas.
-    #[ error( "Dom error :: {0}" ) ]
-    DomError( #[ from ] dom::Error ),
-    /// A specific error that wraps an underlying `shader` error, offering detailed diagnostics
-    /// for problems encountered during shader compilation or program linking.
-    #[ error( "Shader error :: {0}" ) ]
-    ShaderError( #[ from ] shader::Error ),
-    /// An error used when a required resource, like an HTML element, attribute, or uniform,
-    /// cannot be found.
-=======
     /// Error when trying to upload a uniform with incorrect data.
     #[ error( "Cant upload uniform {0} with {1} of length {2}.\nKnown length : [ {3} ]" ) ]
     CantUploadUniform( &'static str, &'static str, usize, &'static str ),
     /// Error when operation is not supported for the given type.
     #[ error( "Not supported for type {0}" ) ]
     NotSupportedForType( &'static str ),
-
     /// Error related to data type conversion.
     #[ error( "Data type error :: {0}" ) ]
     DataType( #[ from ] data_type::Error ),
@@ -63,16 +38,11 @@
     #[ error( "Shader error :: {0}" ) ]
     ShaderError( #[ from ] shader::Error ),
     /// Error when required data is missing.
->>>>>>> e8defbd7
     #[ error( "Can't find {0}" ) ]
     MissingDataError( &'static str ),
   }
 
-<<<<<<< HEAD
-  /// Creates a WebGL2 context from a canvas using default context options.
-=======
   /// Create a WebGL2 context from a canvas element with default options.
->>>>>>> e8defbd7
   pub fn from_canvas( canvas : &HtmlCanvasElement ) -> Result< GL, Error >
   {
     from_canvas_with( canvas, ContexOptions::default() )
@@ -144,17 +114,6 @@
     from_canvas_with( &canvas, o )
   }
 
-<<<<<<< HEAD
-  /// Specifies the power preference for the WebGL context.
-  #[ derive( Debug, Clone, Copy, Default ) ]
-  pub enum PowerPreference
-  {
-    /// The rendering context will be configured to prioritize power savings.
-    LowPower,
-    /// The rendering context will be configured to prioritize rendering performance.
-    HighPerformance,
-    /// The user agent will make the best choice based on the device and application.
-=======
   /// WebGL power preference options for context creation.
   #[ derive( Debug, Clone, Copy, Default ) ]
   pub enum PowerPreference
@@ -164,7 +123,6 @@
     /// Prefer high performance.
     HighPerformance,
     /// Use default power preference.
->>>>>>> e8defbd7
     #[ default ]
     Default,
   }
@@ -233,110 +191,70 @@
 
   impl ContexOptions
   {
-<<<<<<< HEAD
-    /// Sets `remove_dpr_scaling` to the given value and returns the modified `ContexOptions` instance.
-=======
     /// Set whether to remove device pixel ratio scaling.
->>>>>>> e8defbd7
     pub fn remove_dpr_scaling( mut self, val : bool ) -> Self
     {
       self.remove_dpr_scaling = val;
       self
     }
 
-<<<<<<< HEAD
-    /// Sets `preserve_drawing_buffer` to the given value and returns the modified `ContexOptions` instance.
-=======
     /// Set whether to preserve the drawing buffer.
->>>>>>> e8defbd7
     pub fn preserve_drawing_buffer( mut self, val : bool ) -> Self
     {
       self.preserve_drawing_buffer = val;
       self
     }
 
-<<<<<<< HEAD
-    /// Sets `alpha` to the given value and returns the modified `ContexOptions` instance.
-=======
     /// Set whether the canvas has an alpha channel.
->>>>>>> e8defbd7
     pub fn alpha( mut self, val : bool ) -> Self
     {
       self.alpha = val;
       self
     }
 
-<<<<<<< HEAD
-    /// Sets `antialias` to the given value and returns the modified `ContexOptions` instance.
-=======
     /// Set whether antialiasing is enabled.
->>>>>>> e8defbd7
     pub fn antialias( mut self, val : bool ) -> Self
     {
       self.antialias = val;
       self
     }
 
-<<<<<<< HEAD
-    /// Sets `depth` to the given value and returns the modified `ContexOptions` instance.
-=======
     /// Set whether a depth buffer is created.
->>>>>>> e8defbd7
     pub fn depth( mut self, val : bool ) -> Self
     {
       self.depth = val;
       self
     }
 
-<<<<<<< HEAD
-    /// Sets `stencil` to the given value and returns the modified `ContexOptions` instance.
-=======
     /// Set whether a stencil buffer is created.
->>>>>>> e8defbd7
     pub fn stencil( mut self, val : bool ) -> Self
     {
       self.stencil = val;
       self
     }
 
-<<<<<<< HEAD
-    /// Sets `premultiplied_alpha` to the given value and returns the modified `ContexOptions` instance.
-=======
     /// Set whether to use premultiplied alpha.
->>>>>>> e8defbd7
     pub fn premultiplied_alpha( mut self, val : bool ) -> Self
     {
       self.premultiplied_alpha = val;
       self
     }
 
-<<<<<<< HEAD
-    /// Sets `fail_if_major_performance_caveat` to the given value and returns the modified `ContexOptions` instance.
-=======
     /// Set whether to fail on major performance caveats.
->>>>>>> e8defbd7
     pub fn fail_if_major_performance_caveat( mut self, val : bool ) -> Self
     {
       self.fail_if_major_performance_caveat = val;
       self
     }
 
-<<<<<<< HEAD
-    /// Sets `power_preference` to the given value and returns the modified `ContexOptions` instance.
-=======
     /// Set the power preference for the WebGL context.
->>>>>>> e8defbd7
     pub fn power_preference( mut self, val : PowerPreference ) -> Self
     {
       self.power_preference = val;
       self
     }
 
-<<<<<<< HEAD
-    /// Sets `desynchronized` to the given value and returns the modified `ContexOptions` instance.
-=======
     /// Set whether the context is desynchronized.
->>>>>>> e8defbd7
     pub fn desynchronized( mut self, val : bool ) -> Self
     {
       self.desynchronized = val;
