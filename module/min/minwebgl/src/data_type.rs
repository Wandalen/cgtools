/// Internal namespace.
mod private
{
  use crate::*;
  use core::
  {
    marker::PhantomData,
    ops::Deref,
  };

<<<<<<< HEAD
  /// A generic wrapper for a `u32` value, used to represent WebGL constants for a specific `Marker` type.
=======
  /// A type-safe wrapper for WebGL constants with phantom marker types.
>>>>>>> e8defbd7
  #[ derive( Debug, PartialEq, Eq, Hash, Clone, Copy ) ]
  pub struct Const< Marker >( u32, PhantomData< Marker > );

  impl< Marker > Const< Marker >
  {
    /// Creates a new `Const` instance with the given `u32` value.
    fn new( val : u32 ) -> Self
    {
      Self( val, Default::default() )
    }
  }

  impl< Marker > Deref for Const< Marker >
  {
    /// The target type of the dereference operation.
    type Target = u32;
    /// Dereferences the `Const` to a reference to the inner `u32`.
    fn deref( &self ) -> &Self::Target
    {
      &self.0
    }
  }

  /// Represents errors related to data types incompatibility.
  #[ derive( Debug, error::typed::Error ) ]
  pub enum Error
  {
    /// The given data type cannot be converted because it has no corresponding WebGL2 value.
    #[ error( "Type {0} can't be converted into {1}, because there is no corresponding value for {2} for WebGL2" ) ]
    NoCorrespndingType( &'static str, &'static str, String ),
  }

  impl TryFrom< DataType > for Const< DataType >
  {
    /// The error type returned if the conversion fails.
    type Error = Error;

    /// Attempts to convert a `DataType` enum variant to its corresponding WebGL `u32` constant.
    fn try_from( value : DataType ) -> Result< Self, Self::Error >
    {
      use core::any::{ type_name_of_val, type_name };
      match value
      {
        DataType::I8 => Ok( Const::new( 0x1400 ) ),
        DataType::U8 => Ok( Const::new( 0x1401 ) ),
        DataType::I16 => Ok( Const::new( 0x1402 ) ),
        DataType::U16 => Ok( Const::new( 0x1403 ) ),
        DataType::I32 => Ok( Const::new( 0x1404 ) ),
        DataType::U32 => Ok( Const::new( 0x1405 ) ),
        DataType::F32 => Ok( Const::new( 0x1406 ) ),
        _ => Err( Error::NoCorrespndingType( type_name_of_val( &value ), type_name::< Self >(), format!( "{:?}", value ) ) ),
      }
    }
  }

  impl TryFrom< Const< DataType > > for DataType
  {
    /// The error type returned if the conversion fails.
    type Error = Error;

    /// Attempts to convert a WebGL `u32` constant wrapped in `Const<DataType>` back to its corresponding `DataType` enum variant.
    fn try_from( value : Const< DataType > ) -> Result< Self, Self::Error >
    {
      use core::any::{ type_name_of_val, type_name };
      match value
      {
        Const( 0x1400, .. ) => Ok( DataType::I8 ),
        Const( 0x1401, .. ) => Ok( DataType::U8 ),
        Const( 0x1402, .. ) => Ok( DataType::I16 ),
        Const( 0x1403, .. ) => Ok( DataType::U16 ),
        Const( 0x1404, .. ) => Ok( DataType::I32 ),
        Const( 0x1405, .. ) => Ok( DataType::U32 ),
        Const( 0x1406, .. ) => Ok( DataType::F32 ),
        _ => Err( Error::NoCorrespndingType( type_name_of_val( &value ), type_name::< Self >(), format!( "{:?}", value ) ) ),
      }
    }
  }

}

crate::mod_interface!
{

  reuse ::mingl::data_type;

  own use
  {
    Const,
    Error,
  };

}<|MERGE_RESOLUTION|>--- conflicted
+++ resolved
@@ -8,11 +8,7 @@
     ops::Deref,
   };
 
-<<<<<<< HEAD
-  /// A generic wrapper for a `u32` value, used to represent WebGL constants for a specific `Marker` type.
-=======
   /// A type-safe wrapper for WebGL constants with phantom marker types.
->>>>>>> e8defbd7
   #[ derive( Debug, PartialEq, Eq, Hash, Clone, Copy ) ]
   pub struct Const< Marker >( u32, PhantomData< Marker > );
 
