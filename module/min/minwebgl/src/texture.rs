--- conflicted
+++ resolved
@@ -1,25 +1,19 @@
-/// Internal namespace.
-mod private
-{
-  
-}
-
-<<<<<<< HEAD
-/// A module containing tools for working with 2D textures.
-pub mod d2;
-/// A module containing tools for working with cube textures.
-=======
-/// 2D texture utilities.
-pub mod d2;
-/// Cube texture utilities.
->>>>>>> e8defbd7
-pub mod cube;
-
-crate::mod_interface!
-{
-  own use 
-  {
-    d2,
-    cube
-  };
-}
+/// Internal namespace.
+mod private
+{
+  
+}
+
+/// 2D texture utilities.
+pub mod d2;
+/// Cube texture utilities.
+pub mod cube;
+
+crate::mod_interface!
+{
+  own use 
+  {
+    d2,
+    cube
+  };
+}