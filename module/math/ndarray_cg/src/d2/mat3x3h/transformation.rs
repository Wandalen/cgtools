use crate::*;
use mdmath_core::vector::arithmetics::*;

// #[ derive( Copy, Clone, Debug, PartialEq, Default ) ]
// pub struct Decomposed< E, Vec, Rot, const N : usize >
// where
//   Vec : VectorIter< E, N >,
// {
//   pub scale : Vec,
//   pub rot : Rot,
//   pub offset : Vec,
// }

/// Creates right-handed perspective transformation with z in range [ -1.0, 1.0 ].
/// This transformation corresponds to the transformation used in OpenGL:
/// https://registry.khronos.org/OpenGL-Refpages/gl2.1/xhtml/gluPerspective.xml
///
/// Similiar functions:
/// perspective_rh - return the same matrix, but with z in range [ 0.0, 1.0 ]
pub fn perspective_rh_gl< E >
(
  fovy : E,
  aspect : E,
  z_near : E,
  z_far : E
)
->  Mat4< E, mat::DescriptorOrderColumnMajor >
where
  E : MatEl + nd::NdFloat,
  Mat4< E, mat::DescriptorOrderColumnMajor > : RawSliceMut< Scalar = E >,
{
  let two = E::from( 2.0 ).unwrap();
  let f = E::one() / ( fovy / two ).tan();
  let dz = z_near - z_far;
  let sz = z_near + z_far;
  let mz = two * z_near * z_far;

  Mat4::from_row_major
  (
    [
      f / aspect, E::zero(),  E::zero(), E::zero(),
      E::zero(),  f,          E::zero(), E::zero(),
      E::zero(),  E::zero(),  sz / dz,   mz / dz,
      E::zero(),  E::zero(), -E::one(),  E::zero()
    ]
  )
}

/// Creates right-handed perspective transformation with z in range [ 0.0, 1.0 ].
/// This transformation can be used with WebGPU, for example.
///
/// Similiar functions:
/// perspective_rh_gl - return the same matrix, but with z in range [ -1.0, 1.0 ]
pub fn perspective_rh< E >
(
  fovy : E,
  aspect : E,
  z_near : E,
  z_far : E
)
->  Mat4< E, mat::DescriptorOrderColumnMajor >
where
  E : MatEl + nd::NdFloat,
  Mat4< E, mat::DescriptorOrderColumnMajor > : RawSliceMut< Scalar = E >,
{
  let two = E::from( 2.0 ).unwrap();
  let f = E::one() / ( fovy / two ).tan();
  let dz = z_near - z_far;
  let mz = z_near * z_far;

  Mat4::from_row_major
  (
    [
      f / aspect, E::zero(),  E::zero(),  E::zero(),
      E::zero(),  f,          E::zero(),  E::zero(),
      E::zero(),  E::zero(),  z_far / dz, mz / dz,
      E::zero(),  E::zero(), -E::one(),   E::zero()
    ]
  )
}

/// Make a right-handed view transformation from camera's position, camera's view directions,
/// and camera's "up" orientation.
/// (+)X - right, (+)Y - up, (+)Z - back
///
/// In other words, makes a transformation that first moves the eye positions to the origin,
/// and then makes rotates it so that the dir will point in -z direction.
///
/// Similiar functions:
/// look_at_rh - returns the same matrix, but takes camera's view center, instead of direction
<<<<<<< HEAD
pub fn loot_to_rh< E, Vec3 >
(
=======
pub fn look_to_rh< E, Vec3 >
(  
>>>>>>> 35ffb57b
  eye : Vec3,
  dir : Vec3,
  up : Vec3
)
->  Mat4< E, mat::DescriptorOrderColumnMajor >
where
  E : MatEl + nd::NdFloat,
  Vec3 : VectorIterMut< E, 3 > + ArrayRef< E, 3 > + Clone,
  Mat4< E, mat::DescriptorOrderColumnMajor > : RawSliceMut< Scalar = E >,
{
  let z = normalized( &dir );
  let x = normalized( &cross( &z, &up ) );
  let y = cross( &x, &z );

  let x = x.array_ref();
  let y = y.array_ref();
  let z = z.array_ref();

  let dot_x = dot( &eye, x );
  let dot_y = dot( &eye, y );
  let dot_z = dot( &eye, z );

  Mat4::from_row_major
  (
    [
       x[ 0 ],    x[ 1 ],    x[ 2 ],   -dot_x,
       y[ 0 ],    y[ 1 ],    y[ 2 ],   -dot_y,
      -z[ 0 ],   -z[ 1 ],   -z[ 2 ],    dot_z,
       E::zero(), E::zero(), E::zero(), E::one()
    ]
  )
}

/// Make a right-handed view transformation from camera's position, camera's focal point,
/// and camera's "up" orientation.
/// X - (+)right, Y - (+)up, Z - (-)back
///
/// Similiar functions:
/// look_to_rh - returns the same matrix, but takes camera's view direction
<<<<<<< HEAD
pub fn loot_at_rh< E, Vec3 >
(
=======
pub fn look_at_rh< E, Vec3 >
(  
>>>>>>> 35ffb57b
  eye : Vec3,
  center : Vec3,
  up : Vec3
)
->  Mat4< E, mat::DescriptorOrderColumnMajor >
where
  E : MatEl + nd::NdFloat,
  Vec3 : VectorIterMut< E, 3 > + ArrayRef< E, 3 > + Clone,
  Mat4< E, mat::DescriptorOrderColumnMajor > : RawSliceMut< Scalar = E >,
{
  let dir = sub( &center, &eye );
<<<<<<< HEAD
  loot_to_rh( eye, dir, up )
}

/// Creates rotation matrix from consequtive rotation around X, Y and Z axes
///
/// # Parameters
/// - `x`: The angle of rotation around X axis in radians.
/// - `y`: The angle of rotation around Y axis in radians.
/// - `z`: The angle of rotation around Z axis in radians.
///
/// # Returns
/// - 4x4 rotation matrix.
#[ inline ]
pub fn rot< E > ( x : E, y : E, z : E ) -> Mat4< E, mat::DescriptorOrderColumnMajor >
where
  E : MatEl + nd::NdFloat,
  Mat4< E, mat::DescriptorOrderColumnMajor > : RawSliceMut< Scalar = E >,
{
  // https://en.wikipedia.org/wiki/Rotation_matrix
  let e11 = y.cos() * z.cos();
  let e12 = x.sin() * y.sin() * z.cos() - x.cos() * z.sin();
  let e13 = x.cos() * y.sin() * z.cos() + x.sin() * z.sin();

  let e21 = y.cos() * z.sin();
  let e22 = x.sin() * y.sin() * z.sin() + x.cos() * z.cos();
  let e23 = x.cos() * y.sin() * z.sin() - x.sin() * z.cos();

  let e31 = -( y.sin() );
  let e32 = x.sin() * y.cos();
  let e33 = x.cos() * y.cos();

  Mat4::from_row_major
  (
    [
      e11,       e12,       e13,       E::zero(),
      e21,       e22,       e23,       E::zero(),
      e31,       e32,       e33,       E::zero(),
      E::zero(), E::zero(), E::zero(), E::one(),
    ]
  )
}

/// Produces a 3D translation matrix.
///
/// # Parameters
/// - `translation`: A vector representing translation along the x, y and z axes.
///
/// # Returns
/// - A 4x4 translation matrix.
#[ inline ]
pub fn translation< E, Translation >( translation : Translation ) -> Mat4< E, mat::DescriptorOrderColumnMajor >
where
  E : MatEl + nd::NdFloat,
  Translation : VectorIter< E, 3 >,
  Mat4< E, mat::DescriptorOrderColumnMajor > : RawSliceMut< Scalar = E >
{
  let mut iter = translation.vector_iter();
  let tx = *iter.next().unwrap();
  let ty = *iter.next().unwrap();
  let tz = *iter.next().unwrap();

  Mat4::from_row_major
  (
    [
      E::one(),  E::zero(), E::zero(), tx,
      E::zero(), E::one(),  E::zero(), ty,
      E::zero(), E::zero(), E::one(),  tz,
      E::zero(), E::zero(), E::zero(), E::one(),
    ]
  )
}

/// Produces a 3D scaling matrix.
///
/// # Parameters
/// - `scaling`: A vector representing scaling factors along the x y and z axes.
///
/// # Returns
/// - A 4x4 scaling matrix.
#[ inline ]
pub fn scale< E, Scaling >( scaling : Scaling ) -> Mat4< E, mat::DescriptorOrderColumnMajor >
where
  E : MatEl + nd::NdFloat,
  Scaling : VectorIter< E, 3 > + Collection< Scalar = E >,
  Mat4< E, mat::DescriptorOrderColumnMajor > :  RawSliceMut< Scalar = E >
{
  let mut iter = scaling.vector_iter();
  let sx = *iter.next().unwrap();
  let sy = *iter.next().unwrap();
  let sz = *iter.next().unwrap();

  Mat4::from_row_major
  (
    [
      sx,        E::zero(), E::zero(), E::zero(),
      E::zero(), sy,        E::zero(), E::zero(),
      E::zero(), E::zero(), sz,        E::zero(),
      E::zero(), E::zero(), E::zero(), E::one(),
    ]
  )
=======
  look_to_rh( eye, dir, up )
>>>>>>> 35ffb57b
}<|MERGE_RESOLUTION|>--- conflicted
+++ resolved
@@ -88,13 +88,8 @@
 ///
 /// Similiar functions:
 /// look_at_rh - returns the same matrix, but takes camera's view center, instead of direction
-<<<<<<< HEAD
-pub fn loot_to_rh< E, Vec3 >
-(
-=======
 pub fn look_to_rh< E, Vec3 >
-(  
->>>>>>> 35ffb57b
+(
   eye : Vec3,
   dir : Vec3,
   up : Vec3
@@ -134,13 +129,8 @@
 ///
 /// Similiar functions:
 /// look_to_rh - returns the same matrix, but takes camera's view direction
-<<<<<<< HEAD
-pub fn loot_at_rh< E, Vec3 >
-(
-=======
 pub fn look_at_rh< E, Vec3 >
-(  
->>>>>>> 35ffb57b
+(
   eye : Vec3,
   center : Vec3,
   up : Vec3
@@ -152,8 +142,7 @@
   Mat4< E, mat::DescriptorOrderColumnMajor > : RawSliceMut< Scalar = E >,
 {
   let dir = sub( &center, &eye );
-<<<<<<< HEAD
-  loot_to_rh( eye, dir, up )
+  look_to_rh( eye, dir, up )
 }
 
 /// Creates rotation matrix from consequtive rotation around X, Y and Z axes
@@ -253,7 +242,4 @@
       E::zero(), E::zero(), E::zero(), E::one(),
     ]
   )
-=======
-  look_to_rh( eye, dir, up )
->>>>>>> 35ffb57b
 }