--- conflicted
+++ resolved
@@ -1,243 +1,229 @@
-mod private
-{
-  use crate::*;
-
-  // qqq : xxx : document please
-
-  impl< E, const N : usize > Vector< E, N >
-  where
-    E : MatEl,
-  {
-
-    /// Creates a vector from a single value : [ v ; N ]
-    #[ inline( always ) ]
-    pub const fn splat( v : E ) -> Self
-    {
-        Vector::< E, N >( [ v ; N ] )
-    }
-
-    pub fn to_array( &self ) -> [ E ; N ]
-    {
-      self.0
-    }
-
-    pub fn from_array( src : [ E ; N ] ) -> Self
-    {
-      Self( src )
-    }
-
-    pub fn from_slice( src : &[ E ] ) -> Self
-    {
-      assert_eq!( src.len(), N );
-      Self
-      (
-        < [ E; N ] as core::convert::TryFrom< &[ E ] > >::try_from( src )
-        .expect( &format!( "Slice length does not match array length : {} <> {}", src.len(), N ) )
-      )
-    }
-
-  }
-
-  impl< E, const N : usize > Default for Vector< E, N >
-  where
-    E : MatEl + Default,
-  {
-    #[ inline( always ) ]
-    fn default() -> Self
-    {
-      Vector( [ E::default() ; N ] )
-    }
-  }
-
-  impl< E, const N : usize > Collection for Vector< E, N >
-  where
-    E : MatEl,
-  {
-    type Scalar = E;
-  }
-
-  impl< E, const N : usize > ConstLength for Vector< E, N >
-  where
-    E : MatEl,
-  {
-    const LEN : usize = N;
-  }
-
-  impl< E, const N : usize > ArrayRef< E, N > for Vector< E, N >
-  where
-    E : MatEl,
-  {
-    #[ inline( always ) ]
-    fn array_ref( &self ) -> &[ E ; N ]
-    {
-      &self.0
-    }
-  }
-
-  impl< E, const N : usize > ArrayMut< E, N > for Vector< E, N >
-  where
-    E : MatEl,
-  {
-    #[ inline( always ) ]
-    fn vector_mut( &mut self ) -> &mut [ E ; N ]
-    {
-      &mut self.0
-    }
-  }
-
-  impl< E, const N : usize > VectorIter< E, N > for Vector< E, N >
-  where
-    E : MatEl,
-  {
-    fn vector_iter< 'a >( &'a self ) -> impl VectorIteratorRef< 'a, &'a E >
-    where
-      E : 'a,
-    {
-      <[ E ]>::iter( &self.0 )
-    }
-  }
-
-  impl< E, const N : usize > VectorIterMut< E, N > for Vector< E, N >
-  where
-    E : MatEl,
-  {
-    fn vector_iter_mut< 'a >( &'a mut self ) -> impl VectorIterator< 'a, &'a mut E >
-    where
-      E : 'a,
-    {
-      <[ E ]>::iter_mut( &mut self.0 )
-    }
-  }
-
-  impl< E, const N : usize > TryFrom< &[ E ] > for Vector< E, N >
-  where
-    E : MatEl,
-  {
-    type Error = &'static str;
-    // qqq : xxx : use typed error
-    fn try_from( value : &[ E ] ) -> Result< Self, Self::Error >
-    {
-      if value.len() != N
-      {
-        return Err( "Slice length does not equal vector's length" );
-      }
-      Ok( Self( value.try_into().unwrap() ) )
-    }
-  }
-
-<<<<<<< HEAD
-  impl< E, const N : usize >  Vector< E, N >
-  where 
-    E : MatEl
-  {
-    /// Creates a vector from a single value : [ v ; N ]
-    #[inline(always)]
-    pub const fn splat( v : E ) -> Self
-    {
-      Vector::< E, N >( [ v; N ] )
-    }
-  }
-=======
-  impl< E : MatEl, const N : usize > From< [ E; N ] > for Vector< E, N >
-  {
-    fn from( value: [ E; N ] ) -> Self
-    {
-      Vector( value )
-    }
-  }
-
-  impl< E : MatEl, const N : usize > From< Vector< E, N > > for [ E; N ]
-  {
-    fn from( value: Vector< E, N > ) -> Self
-    {
-      value.0
-    }
-  }
-
-  impl< E, const N : usize > From< E > for Vector< E, N >
-  where
-    E : MatEl
-  {
-    fn from ( value: E ) -> Self
-    {
-      Self::from( [ value; N ] )
-    }
-  }
-
-  // xxx : enable and test cover
-  pub trait IntoVector< E, const N : usize >
-  where
-    E : MatEl,
-  {
-    fn into_vector( self ) -> Vector< E, N >;
-    fn as_vector( &self ) -> Vector< E, N >
-    where
-      Self : Clone,
-    {
-      self.clone().into_vector()
-    }
-  }
-
-  impl< T, E, const N : usize > IntoVector< E, N > for T
-  where
-    E : MatEl,
-    T : IntoArray< E, N >,
-  {
-    fn into_vector( self ) -> Vector< E, N >
-    {
-      Vector::< E, N >( self.into_array() )
-    }
-  }
-
-  // // xxx : enable and test cover, maybe
-  // pub trait FromVector< Dst, E, const N : usize >
-  // where
-  //   E : MatEl,
-  //   // Self : Vector< E, N >,
-  // {
-  //   fn from_vector( self ) -> Dst;
-  // }
-
-  pub trait VectorSpace< const SIZE : usize >
-  where
-    Self : Collection + Indexable + VectorIter< < Self as Collection >::Scalar, SIZE >,
-  {
-  }
-
-  impl< T, const SIZE : usize > VectorSpace< SIZE > for T
-  where
-    Self : Collection + Indexable + VectorIter< < Self as Collection >::Scalar, SIZE >,
-  {
-  }
-
-  pub trait VectorSpaceMut< const SIZE : usize >
-  where
-    Self : VectorSpace< SIZE > + VectorIterMut< < Self as Collection >::Scalar, SIZE >,
-  {
-  }
-
-  impl< T, const SIZE : usize > VectorSpaceMut< SIZE > for T
-  where
-    Self : VectorSpace< SIZE > + VectorIterMut< < Self as Collection >::Scalar, SIZE >,
-  {
-  }
-
->>>>>>> 5e1a0c05
-}
-
-crate::mod_interface!
-{
-
-  exposed use
-  {
-
-    IntoVector,
-    // AsVector,
-    // FromVector,
-
-    VectorSpace,
-    VectorSpaceMut,
-
-  };
-
-}
+mod private
+{
+  use crate::*;
+
+  // qqq : xxx : document please
+
+  impl< E, const N : usize > Vector< E, N >
+  where
+    E : MatEl,
+  {
+
+    /// Creates a vector from a single value : [ v ; N ]
+    #[ inline( always ) ]
+    pub const fn splat( v : E ) -> Self
+    {
+      Vector::< E, N >( [ v ; N ] )
+    }
+
+    pub fn to_array( &self ) -> [ E ; N ]
+    {
+      self.0
+    }
+
+    pub fn from_array( src : [ E ; N ] ) -> Self
+    {
+      Self( src )
+    }
+
+    pub fn from_slice( src : &[ E ] ) -> Self
+    {
+      assert_eq!( src.len(), N );
+      Self
+      (
+        < [ E; N ] as core::convert::TryFrom< &[ E ] > >::try_from( src )
+        .expect( &format!( "Slice length does not match array length : {} <> {}", src.len(), N ) )
+      )
+    }
+
+  }
+
+  impl< E, const N : usize > Default for Vector< E, N >
+  where
+    E : MatEl + Default,
+  {
+    #[ inline( always ) ]
+    fn default() -> Self
+    {
+      Vector( [ E::default() ; N ] )
+    }
+  }
+
+  impl< E, const N : usize > Collection for Vector< E, N >
+  where
+    E : MatEl,
+  {
+    type Scalar = E;
+  }
+
+  impl< E, const N : usize > ConstLength for Vector< E, N >
+  where
+    E : MatEl,
+  {
+    const LEN : usize = N;
+  }
+
+  impl< E, const N : usize > ArrayRef< E, N > for Vector< E, N >
+  where
+    E : MatEl,
+  {
+    #[ inline( always ) ]
+    fn array_ref( &self ) -> &[ E ; N ]
+    {
+      &self.0
+    }
+  }
+
+  impl< E, const N : usize > ArrayMut< E, N > for Vector< E, N >
+  where
+    E : MatEl,
+  {
+    #[ inline( always ) ]
+    fn vector_mut( &mut self ) -> &mut [ E ; N ]
+    {
+      &mut self.0
+    }
+  }
+
+  impl< E, const N : usize > VectorIter< E, N > for Vector< E, N >
+  where
+    E : MatEl,
+  {
+    fn vector_iter< 'a >( &'a self ) -> impl VectorIteratorRef< 'a, &'a E >
+    where
+      E : 'a,
+    {
+      <[ E ]>::iter( &self.0 )
+    }
+  }
+
+  impl< E, const N : usize > VectorIterMut< E, N > for Vector< E, N >
+  where
+    E : MatEl,
+  {
+    fn vector_iter_mut< 'a >( &'a mut self ) -> impl VectorIterator< 'a, &'a mut E >
+    where
+      E : 'a,
+    {
+      <[ E ]>::iter_mut( &mut self.0 )
+    }
+  }
+
+  impl< E, const N : usize > TryFrom< &[ E ] > for Vector< E, N >
+  where
+    E : MatEl,
+  {
+    type Error = &'static str;
+    // qqq : xxx : use typed error
+    fn try_from( value : &[ E ] ) -> Result< Self, Self::Error >
+    {
+      if value.len() != N
+      {
+        return Err( "Slice length does not equal vector's length" );
+      }
+      Ok( Self( value.try_into().unwrap() ) )
+    }
+  }
+  
+  impl< E : MatEl, const N : usize > From< [ E; N ] > for Vector< E, N >
+  {
+    fn from( value: [ E; N ] ) -> Self
+    {
+      Vector( value )
+    }
+  }
+
+  impl< E : MatEl, const N : usize > From< Vector< E, N > > for [ E; N ]
+  {
+    fn from( value: Vector< E, N > ) -> Self
+    {
+      value.0
+    }
+  }
+
+  impl< E, const N : usize > From< E > for Vector< E, N >
+  where
+    E : MatEl
+  {
+    fn from ( value: E ) -> Self
+    {
+      Self::from( [ value; N ] )
+    }
+  }
+
+  // xxx : enable and test cover
+  pub trait IntoVector< E, const N : usize >
+  where
+    E : MatEl,
+  {
+    fn into_vector( self ) -> Vector< E, N >;
+    fn as_vector( &self ) -> Vector< E, N >
+    where
+      Self : Clone,
+    {
+      self.clone().into_vector()
+    }
+  }
+
+  impl< T, E, const N : usize > IntoVector< E, N > for T
+  where
+    E : MatEl,
+    T : IntoArray< E, N >,
+  {
+    fn into_vector( self ) -> Vector< E, N >
+    {
+      Vector::< E, N >( self.into_array() )
+    }
+  }
+
+  // // xxx : enable and test cover, maybe
+  // pub trait FromVector< Dst, E, const N : usize >
+  // where
+  //   E : MatEl,
+  //   // Self : Vector< E, N >,
+  // {
+  //   fn from_vector( self ) -> Dst;
+  // }
+
+  pub trait VectorSpace< const SIZE : usize >
+  where
+    Self : Collection + Indexable + VectorIter< < Self as Collection >::Scalar, SIZE >,
+  {
+  }
+
+  impl< T, const SIZE : usize > VectorSpace< SIZE > for T
+  where
+    Self : Collection + Indexable + VectorIter< < Self as Collection >::Scalar, SIZE >,
+  {
+  }
+
+  pub trait VectorSpaceMut< const SIZE : usize >
+  where
+    Self : VectorSpace< SIZE > + VectorIterMut< < Self as Collection >::Scalar, SIZE >,
+  {
+  }
+
+  impl< T, const SIZE : usize > VectorSpaceMut< SIZE > for T
+  where
+    Self : VectorSpace< SIZE > + VectorIterMut< < Self as Collection >::Scalar, SIZE >,
+  {
+  }
+
+}
+
+crate::mod_interface!
+{
+
+  exposed use
+  {
+
+    IntoVector,
+    // AsVector,
+    // FromVector,
+
+    VectorSpace,
+    VectorSpaceMut,
+
+  };
+
+}