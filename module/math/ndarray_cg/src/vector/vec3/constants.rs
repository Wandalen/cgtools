mod private
{
  use crate::*;

  impl F32x3
  {
    /// Unit `x` vector
    pub const X : Self = Self::new( 1.0, 0.0, 0.0 );

    /// Unit `y` vector
    pub const Y : Self = Self::new( 0.0, 1.0, 0.0 );

    /// Unit `z` vector
    pub const Z : Self = Self::new( 0.0, 0.0, 1.0 );

    /// Minus unit `x` vector
    pub const NEG_X : Self = Self::new( -1.0, 0.0, 0.0 );

    /// Minus unit `y` vector
    pub const NEG_Y : Self = Self::new( 0.0, -1.0, 0.0 );
    
    /// Minus unit `z` vector
    pub const NEG_Z : Self = Self::new( 0.0, 0.0, -1.0 );

    /// All elements are `f32::MIN`
    pub const MIN : Self = Self::splat( f32::MIN );

    /// All elements are `f32::MAX`
    pub const MAX : Self = Self::splat( f32::MAX );

    /// All elemets are `ZERO`
    pub const ZERO : Self = Self::splat( 0.0 );

<<<<<<< HEAD
    /// Creates a new vector
    #[inline(always)]
    pub const fn new( x : f32, y : f32, z : f32 ) -> Self
    {
        Vector::< f32, 3 >( [ x, y, z ] )
    } 
=======
>>>>>>> 5e1a0c05
  }

}

crate::mod_interface!
{

}
<|MERGE_RESOLUTION|>--- conflicted
+++ resolved
@@ -1,50 +1,40 @@
-mod private
-{
-  use crate::*;
-
-  impl F32x3
-  {
-    /// Unit `x` vector
-    pub const X : Self = Self::new( 1.0, 0.0, 0.0 );
-
-    /// Unit `y` vector
-    pub const Y : Self = Self::new( 0.0, 1.0, 0.0 );
-
-    /// Unit `z` vector
-    pub const Z : Self = Self::new( 0.0, 0.0, 1.0 );
-
-    /// Minus unit `x` vector
-    pub const NEG_X : Self = Self::new( -1.0, 0.0, 0.0 );
-
-    /// Minus unit `y` vector
-    pub const NEG_Y : Self = Self::new( 0.0, -1.0, 0.0 );
-    
-    /// Minus unit `z` vector
-    pub const NEG_Z : Self = Self::new( 0.0, 0.0, -1.0 );
-
-    /// All elements are `f32::MIN`
-    pub const MIN : Self = Self::splat( f32::MIN );
-
-    /// All elements are `f32::MAX`
-    pub const MAX : Self = Self::splat( f32::MAX );
-
-    /// All elemets are `ZERO`
-    pub const ZERO : Self = Self::splat( 0.0 );
-
-<<<<<<< HEAD
-    /// Creates a new vector
-    #[inline(always)]
-    pub const fn new( x : f32, y : f32, z : f32 ) -> Self
-    {
-        Vector::< f32, 3 >( [ x, y, z ] )
-    } 
-=======
->>>>>>> 5e1a0c05
-  }
-
-}
-
-crate::mod_interface!
-{
-
-}
+mod private
+{
+  use crate::*;
+
+  impl F32x3
+  {
+    /// Unit `x` vector
+    pub const X : Self = Self::new( 1.0, 0.0, 0.0 );
+
+    /// Unit `y` vector
+    pub const Y : Self = Self::new( 0.0, 1.0, 0.0 );
+
+    /// Unit `z` vector
+    pub const Z : Self = Self::new( 0.0, 0.0, 1.0 );
+
+    /// Minus unit `x` vector
+    pub const NEG_X : Self = Self::new( -1.0, 0.0, 0.0 );
+
+    /// Minus unit `y` vector
+    pub const NEG_Y : Self = Self::new( 0.0, -1.0, 0.0 );
+    
+    /// Minus unit `z` vector
+    pub const NEG_Z : Self = Self::new( 0.0, 0.0, -1.0 );
+
+    /// All elements are `f32::MIN`
+    pub const MIN : Self = Self::splat( f32::MIN );
+
+    /// All elements are `f32::MAX`
+    pub const MAX : Self = Self::splat( f32::MAX );
+
+    /// All elemets are `ZERO`
+    pub const ZERO : Self = Self::splat( 0.0 ); 
+  }
+
+}
+
+crate::mod_interface!
+{
+
+}