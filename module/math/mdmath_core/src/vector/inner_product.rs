--- conflicted
+++ resolved
@@ -501,14 +501,11 @@
     min_mut,
     max,
     max_mut,
-<<<<<<< HEAD
     div,
-    div_mut
-=======
+    div_mut,
     sub_scalar,
     sub_scalar_mut,
     sum_scalar,
     sum_scalar_mut
->>>>>>> 45d9faee
   };
 }