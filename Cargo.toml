[workspace]

resolver = "2"
members = [
  # Alias modules
  "module/alias/browser_tools",
  "module/alias/ndarray_tools",

  # Blank modules
  "module/blank/cg_tools",
  "module/blank/cgtools",
  "module/blank/mdmath",
  "module/blank/mdmath_ai",
  "module/blank/mdmath_cg",
  "module/blank/mdmath_linalg",

  # Min modules
  "module/min/mingl",
  "module/min/minwebgl",
  "module/min/minwebgpu",
  "module/min/minwgpu",

  # Helper modules
  "module/helper/browser_input",
  "module/helper/browser_log",
  "module/helper/canvas_renderer",
  "module/helper/embroidery_tools",
  "module/helper/geometry_generation",
  "module/helper/line_tools",
  "module/helper/renderer",
  "module/helper/tilemap_renderer",
  "module/helper/tiles_tools",
  "module/helper/behaviour_tree",
  # "module/helper/vectorizer", # TODO: Fix feature gate issues

  # Math modules
  "module/math/mdmath_core",
  "module/math/ndarray_cg",

  # Examples
  "examples/minwebgl/*",
  "examples/minwebgpu/*",
<<<<<<< HEAD
  "examples/minwgpu/*",
=======
>>>>>>> 2f2a2d19
  "examples/math/*",
]

# Source :: https://github.com/obox-systems/conventions/blob/master/code_style.md#lints-and-warnings
[workspace.lints.rust]
# Enforces idiomatic Rust 2018 practices.
rust_2018_idioms = { level = "deny", priority = -1 }
# Prevents use of unstable features.
future_incompatible = "warn"
# # Encourages documentation for public items.
missing_docs = "warn"
# # Suggests implementing Debug for public types.
# missing_debug_implementations = "warn" # qqq : uncomment please
# Warns against using unsafe code.
unsafe-code = "warn"

[workspace.lints.clippy]
# Individual restriction lints (not as a group per clippy recommendations)
# Common useful restriction lints
wildcard_imports = "warn"
implicit_return = "warn"
missing_inline_in_public_items = "warn"
exhaustive_enums = "warn"
exhaustive_structs = "warn"
else_if_without_else = "warn"
min_ident_chars = "warn"
# Enforces strict coding styles.
pedantic = { level = "warn", priority = -1 }
# Requires documentation for unsafe blocks.
undocumented_unsafe_blocks = "deny"
# Suggests using core instead of std when possible.
std_instead_of_core = "warn"
# Suggests using alloc instead of std when possible.
std_instead_of_alloc = "warn"
# Allows functions called only once.
single_call_fn = "allow"
# Permits #[ inline( always ) ] usage.
inline_always = "allow"
# Allows repeated module names.
module_name_repetitions = "allow"
# Permits absolute paths in code.
absolute_paths = "allow"
# Allows pub use patterns (needed for mod_interface macro)
pub_use = "allow"
# Allows mod.rs files (used in this codebase intentionally)
mod_module_files = "allow"
# Allows self-named module files (format.rs instead of format/mod.rs)
self_named_module_files = "allow"
# Allows allow attributes (needed for targeted allows)
allow_attributes = "allow"
# Allows allow attributes without reasons (for brevity)
allow_attributes_without_reason = "allow"
# Allows arbitrary source item ordering
arbitrary_source_item_ordering = "allow"
# Allows missing docs in private items (not required for private)
missing_docs_in_private_items = "allow"
# Allows many single char names in mathematical contexts
many_single_char_names = "allow"

# = helpers

[workspace.dependencies.browser_input]
version = "0.2.0"
path = "module/helper/browser_input"

[workspace.dependencies.tiles_tools]
version = "0.2.0"
path = "module/helper/tiles_tools"

[workspace.dependencies.browser_log]
version = "~0.4.0"
path = "module/helper/browser_log"

[workspace.dependencies.browser_tools]
version = "~0.2.0"
path = "module/alias/browser_tools"

[workspace.dependencies.renderer]
version = "0.1.0"
path = "module/helper/renderer"

[workspace.dependencies.canvas_renderer]
version = "0.1.0"
path = "module/helper/canvas_renderer"

[workspace.dependencies.geometry_generation]
version = "0.1.0"
path = "module/helper/geometry_generation"

[workspace.dependencies.line_tools]
version = "0.2.0"
path = "module/helper/line_tools"

[workspace.dependencies.tilemap_renderer]
version = "0.1.0"
path = "module/helper/tilemap_renderer"

# = min

[workspace.dependencies.mingl]
version = "~0.3.0"
path = "module/min/mingl"

[workspace.dependencies.minwebgl]
version = "~0.3.0"
path = "module/min/minwebgl"

[workspace.dependencies.minwebgpu]
version = "~0.2.0"
path = "module/min/minwebgpu"

[workspace.dependencies.minwgpu]
version = "0.1.0"
path = "module/min/minwgpu"

# = vectorizer
[workspace.dependencies.vectorizer]
version = "~0.1.0"
path = "module/vectorizer"

# = math

[workspace.dependencies.ndarray_cg]
version = "~0.4.0"
path = "module/math/ndarray_cg"

[workspace.dependencies.ndarray_tools]
version = "~0.1.0"
path = "module/alias/ndarray_tools"

[workspace.dependencies.mdmath_core]
version = "~0.4.0"
path = "module/math/mdmath_core"

# qqq : for Yevhen : comment out it
#[workspace.dependencies.cgmath]
#version = "0.18.0"

# qqq : for Yevhen : comment out it
#[workspace.dependencies.glam]
#version = "0.29.0"

# = external dependencies

[workspace.dependencies.derive_tools]
version = "~0.36.0"

[workspace.dependencies.component_model]
version = "~0.4.0"

[workspace.dependencies.strum]
version = "0.27.2"

[workspace.dependencies.mod_interface]
version = "~0.34.0"

[workspace.dependencies.former]
version = "~2.27.0"

[workspace.dependencies.error_tools]
version = "0.22.0"

[workspace.dependencies.test_tools]
version = "~0.16.0"

[workspace.dependencies.clone_dyn_types]
version = "~0.36.0"

[workspace.dependencies.asbytes]
version = "0.2.0"

# = third-party dependencies
# qqq : categorize them

[workspace.dependencies.log]
version = "0.4.27"

[workspace.dependencies.wasm-bindgen]
version = "0.2.100"

[workspace.dependencies.js-sys]
version = "0.3.77"
features = []

[workspace.dependencies.web-sys]
version = "0.3.77"
features = []

[workspace.dependencies.bytemuck]
version = "1.23"
features = ["derive"]

[workspace.dependencies.ndarray]
version = "0.16.1"

[workspace.dependencies.approx]
version = "0.5.1"

[workspace.dependencies.num-traits]
version = "0.2.19"

[workspace.dependencies.wasm-bindgen-futures]
version = "0.4.50"

# [workspace.dependencies.generic-array]
# version = "1.1.0"

# [workspace.dependencies.static_assertions]
# version = "1.1.0"

[workspace.dependencies.tobj]
version = "4.0.3"
default-features = false
features = ["async"]

[workspace.dependencies.visioncortex]
git = "https://github.com/obox-systems/visioncortex.git"
version = "0.8.8"

[workspace.dependencies.palette]
version = "0.7"

[workspace.dependencies.fastrand]
version = "2.3.0"

[workspace.dependencies.serde]
version = "1.0.219"

[workspace.dependencies.serde_with]
version = "3.14.0"

[workspace.dependencies.byteorder]
version = "1.5.0"

[workspace.dependencies.itertools]
version = "0.14.0"

# qqq : use error_tools instead
[workspace.dependencies.thiserror]
version = "2.0.12"

[workspace.dependencies.clap]
version = "4.5.43"
features = ["derive"]

[workspace.dependencies.image]
version = "0.25.6"

[workspace.dependencies.tokio]
version = "1.47.1"

[workspace.dependencies.gltf]
version = "1.4"

[workspace.dependencies.csgrs]
version = "0.19.1"
default-features = false
features = ["f64", "delaunay"]

[workspace.dependencies.parry3d]
version = "0.22.1"

[workspace.dependencies.norad]
default-features = false
features = ["kurbo"]
version = "0.16.0"

[workspace.dependencies.parley]
version = "0.5.0"

[workspace.dependencies.kurbo]
version = "0.11.3"

#[workspace.dependencies.lottie]
#version = "0.1.0"

[workspace.dependencies.interpoli]
git = "https://github.com/linebender/interpoli"

[workspace.dependencies.zune-hdr]
git = "https://github.com/etemesi254/zune-image"

[workspace.dependencies.uuid]
version = "1.17.0"
features = ["v4", "js"]

[workspace.dependencies.rand]
version = "0.9.2"

# Needs flag: RUSTFLAGS='--cfg getrandom_backend="wasm_js"'
[workspace.dependencies.getrandom]
version = "0.3.3"

[workspace.dependencies.rustc-hash]
version = "2.1.1"

[workspace.dependencies.rayon]
version = "1.10"

[workspace.dependencies.pathfinding]
version = "4.14.0"

[workspace.dependencies.serde-wasm-bindgen]
version = "0.6.5"

[workspace.dependencies.quick-xml]
version = "0.38"

[workspace.dependencies.serde_json]
version = "1.0.142"

[workspace.dependencies.color]
version = "0.3.1"

[workspace.dependencies.hex_color]
version = "3.0.0"

[workspace.dependencies.wee_alloc]
version = "0.4"

[workspace.dependencies.earcutr]
version = "0.5"

[workspace.dependencies.peniko]
version = "0.4.0"

[workspace.dependencies.hecs]
version = "0.10"

[workspace.dependencies.wgpu]
version = "26.0.1"

[workspace.dependencies.pollster]
version = "0.4.0"

[workspace.dependencies.unilang]
version = "0.11.0"

[workspace.dependencies.rustyline]
version = "14.0"<|MERGE_RESOLUTION|>--- conflicted
+++ resolved
@@ -40,10 +40,7 @@
   # Examples
   "examples/minwebgl/*",
   "examples/minwebgpu/*",
-<<<<<<< HEAD
   "examples/minwgpu/*",
-=======
->>>>>>> 2f2a2d19
   "examples/math/*",
 ]
 
