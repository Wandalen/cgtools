[workspace]

resolver = "2"
members = [
  "module/alias/*",
  "module/blank/*",
  "module/min/*",
  "module/helper/*",
  "module/math/*",
  "examples/minwebgl/*",
  "examples/minwebgpu/*",
  "examples/math/*"
]

# Source :: https://github.com/obox-systems/conventions/blob/master/code_style.md#lints-and-warnings
[workspace.lints.rust]
# Enforces idiomatic Rust 2018 practices.
rust_2018_idioms = "deny"
# Prevents use of unstable features.
future_incompatible = "warn"
# # Encourages documentation for public items.
# missing_docs = "warn" # qqq : uncomment please
# # Suggests implementing Debug for public types.
# missing_debug_implementations = "warn" # qqq : uncomment please
# Warns against using unsafe code.
unsafe-code = "warn"

[workspace.lints.clippy]
# Warns against restrictive language patterns.
restriction = "warn"
# Enforces strict coding styles.
pedantic = "warn"
# Requires documentation for unsafe blocks.
undocumented_unsafe_blocks = "deny"
# Suggests using core instead of std when possible.
std_instead_of_core = "warn"
# Suggests using alloc instead of std when possible.
std_instead_of_alloc = "warn"
# Allows functions called only once.
single_call_fn = "allow"
# Permits #[ inline( always ) ] usage.
inline_always = "allow"
# Allows repeated module names.
module_name_repetitions = "allow"
# Permits absolute paths in code.
absolute_paths = "allow"

# = helpers

[workspace.dependencies.browser_input]
version = "0.1.0"
path = "module/helper/browser_input"

[workspace.dependencies.tiles_tools]
version = "0.1.0"
path = "module/helper/tiles_tools"

[workspace.dependencies.browser_log]
version = "~0.3.0"
path = "module/helper/browser_log"

[workspace.dependencies.browser_tools]
version = "~0.2.0"
path = "module/alias/browser_tools"

[workspace.dependencies.renderer]
version = "0.1.0"
path = "module/helper/renderer"

[workspace.dependencies.canvas_renderer]
version = "0.1.0"
path = "module/helper/canvas_renderer"

[workspace.dependencies.geometry_generation]
version = "0.1.0"
path = "module/helper/geometry_generation"

# = draw

# [workspace.dependencies.draw_lang]
# version = "~0.1.0"
# path = "module/draw/lang"
#
# [workspace.dependencies.draw_lang_core]
# version = "~0.1.0"
# path = "module/draw/core"
#
# [workspace.dependencies.draw_lang_derive]
# version = "~0.1.0"
# path = "module/draw/derive"
#
# [workspace.dependencies.draw_lang_primitives]
# version = "~0.1.0"
# path = "module/draw/primitives"
#
# [workspace.dependencies.draw_lang_transform]
# version = "~0.1.0"
# path = "module/draw/transform"
#
# [workspace.dependencies.draw_lang_yew]
# version = "~0.1.0"
# path = "module/draw/yew"

# = min

[workspace.dependencies.mingl]
version = "~0.2.0"
path = "module/min/mingl"

[workspace.dependencies.minwebgl]
version = "~0.2.0"
path = "module/min/minwebgl"

[workspace.dependencies.minwebgpu]
version = "~0.1.0"
path = "module/min/minwebgpu"

# = vectorizer
[workspace.dependencies.vectorizer]
version = "~0.1.0"
path = "module/vectorizer"

# = math

[workspace.dependencies.ndarray_cg]
version = "~0.3.0"
path = "module/math/ndarray_cg"

[workspace.dependencies.ndarray_tools]
version = "~0.1.0"
path = "module/alias/ndarray_tools"

[workspace.dependencies.mdmath_core]
version = "~0.3.0"
path = "module/math/mdmath_core"

# qqq : for Yevhen : comment out it
#[workspace.dependencies.cgmath]
#version = "0.18.0"

# qqq : for Yevhen : comment out it
#[workspace.dependencies.glam]
#version = "0.29.0"

# = external dependencies

[workspace.dependencies.derive_tools]
version = "~0.36.0"

[workspace.dependencies.component_model]
version = "~0.4.0"

[workspace.dependencies.strum]
version = "0.27.1"

[workspace.dependencies.mod_interface]
version = "~0.34.0"

[workspace.dependencies.former]
version = "~2.18.0"

[workspace.dependencies.error_tools]
version = "0.22.0"

[workspace.dependencies.test_tools]
version = "~0.16.0"

[workspace.dependencies.clone_dyn_types]
version = "~0.31.0"

[workspace.dependencies.asbytes]
version = "0.2.0"

# = third-party dependencies
# qqq : categorize them

[workspace.dependencies.log]
version = "0.4.27"

[workspace.dependencies.wasm-bindgen]
version = "0.2.100"

[workspace.dependencies.js-sys]
version = "0.3.77"
features = []

[workspace.dependencies.web-sys]
version = "0.3.77"
features = []

[workspace.dependencies.bytemuck]
version = "1.23.0"
features = [ "derive" ]

[workspace.dependencies.ndarray]
version = "0.16.1"

[workspace.dependencies.approx]
version = "0.5.1"

[workspace.dependencies.num-traits]
version = "0.2.19"

[workspace.dependencies.wasm-bindgen-futures]
version = "0.4.50"

# [workspace.dependencies.generic-array]
# version = "1.1.0"

# [workspace.dependencies.static_assertions]
# version = "1.1.0"

[workspace.dependencies.tobj]
version = "4.0.2"
default-features = false
features = [ "async" ]

[workspace.dependencies.visioncortex]
git  = "https://github.com/obox-systems/visioncortex.git"
version = "0.8.8"

[workspace.dependencies.palette]
version = "0.7.6"

[workspace.dependencies.fastrand]
version = "1.8"

[workspace.dependencies.serde]
version = "1.0.219"

[workspace.dependencies.serde_with]
version = "3.11.0"

[workspace.dependencies.byteorder]
version = "1.5.0"

[workspace.dependencies.itertools]
version = "0.13.0"

# qqq : use error_tools instead
[workspace.dependencies.thiserror]
version = "2.0.4"

[workspace.dependencies.clap]
version = "4.5.21"
features = ["derive"]

[workspace.dependencies.image]
version = "0.25.5"

[workspace.dependencies.tokio]
version = "1.41.0"

[workspace.dependencies.gltf]
version = "1.4.1"

[workspace.dependencies.csgrs]
version = "0.19.1"
default-features = false
features = [ "f64", "delaunay" ]

[workspace.dependencies.parry3d]
version = "0.21.0"

[workspace.dependencies.norad]
version = "0.16.0"

<<<<<<< HEAD
=======
[workspace.dependencies.parley]
version = "0.5.0"

[workspace.dependencies.kurbo]
version = "0.11.2"

>>>>>>> ff5dcdd2
#[workspace.dependencies.lottie]
#version = "0.1.0"

[workspace.dependencies.interpoli]
git = "https://github.com/linebender/interpoli"

[workspace.dependencies.zune-hdr]
git = "https://github.com/etemesi254/zune-image"

[workspace.dependencies.uuid]
version = "1.16.0"
features = [ "v4", "js" ]

[workspace.dependencies.rand]
version = "0.9.1"

# Needs flag: RUSTFLAGS='--cfg getrandom_backend="wasm_js"'
[workspace.dependencies.getrandom]
version = "0.3.3"
#features = [ "js" ]

[workspace.dependencies.rustc-hash]
version = "2.1.1"

[workspace.dependencies.pathfinding]
version = "4.14.0"

[workspace.dependencies.serde-wasm-bindgen]
version = "0.6.5"

[workspace.dependencies.quick-xml]
version = "0.37.5"

[workspace.dependencies.serde_json]
version = "1.0.140"

[workspace.dependencies.color]
version = "0.3.1"

[workspace.dependencies.hex_color]
version = "3.0.0"

[workspace.dependencies.wee_alloc]
<<<<<<< HEAD
version = "0.4"

[workspace.dependencies.earcutr]
version = "0.5"

# qqq : avoid this crate, use derive_tools and component_model
[workspace.dependencies.nutype]
version = "0.6.1"
=======
version = "0.4"
>>>>>>> ff5dcdd2
<|MERGE_RESOLUTION|>--- conflicted
+++ resolved
@@ -265,15 +265,12 @@
 [workspace.dependencies.norad]
 version = "0.16.0"
 
-<<<<<<< HEAD
-=======
 [workspace.dependencies.parley]
 version = "0.5.0"
 
 [workspace.dependencies.kurbo]
 version = "0.11.2"
 
->>>>>>> ff5dcdd2
 #[workspace.dependencies.lottie]
 #version = "0.1.0"
 
@@ -317,15 +314,7 @@
 version = "3.0.0"
 
 [workspace.dependencies.wee_alloc]
-<<<<<<< HEAD
 version = "0.4"
 
 [workspace.dependencies.earcutr]
-version = "0.5"
-
-# qqq : avoid this crate, use derive_tools and component_model
-[workspace.dependencies.nutype]
-version = "0.6.1"
-=======
-version = "0.4"
->>>>>>> ff5dcdd2
+version = "0.5"