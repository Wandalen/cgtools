[workspace]

resolver = "2"
members = [
  "module/alias/*",
  "module/blank/*",
  "module/min/*",
  "module/helper/*",
  "module/math/*",
  "examples/minwebgl/*",
  "examples/minwebgpu/*",
  "examples/math/*"
]

# Source :: https://github.com/obox-systems/conventions/blob/master/code_style.md#lints-and-warnings
[workspace.lints.rust]
# Enforces idiomatic Rust 2018 practices.
rust_2018_idioms = "deny"
# Prevents use of unstable features.
future_incompatible = "warn"
# # Encourages documentation for public items.
# missing_docs = "warn" # qqq : uncomment please
# # Suggests implementing Debug for public types.
# missing_debug_implementations = "warn" # qqq : uncomment please
# Warns against using unsafe code.
unsafe-code = "warn"

[workspace.lints.clippy]
# Warns against restrictive language patterns.
restriction = "warn"
# Enforces strict coding styles.
pedantic = "warn"
# Requires documentation for unsafe blocks.
undocumented_unsafe_blocks = "deny"
# Suggests using core instead of std when possible.
std_instead_of_core = "warn"
# Suggests using alloc instead of std when possible.
std_instead_of_alloc = "warn"
# Allows functions called only once.
single_call_fn = "allow"
# Permits #[ inline( always ) ] usage.
inline_always = "allow"
# Allows repeated module names.
module_name_repetitions = "allow"
# Permits absolute paths in code.
absolute_paths = "allow"

# = helpers

[workspace.dependencies.browser_input]
version = "0.1.0"
path = "module/helper/browser_input"

[workspace.dependencies.tiles_tools]
version = "0.1.0"
path = "module/helper/tiles_tools"

[workspace.dependencies.browser_log]
version = "~0.3.0"
path = "module/helper/browser_log"

[workspace.dependencies.browser_tools]
version = "~0.2.0"
path = "module/alias/browser_tools"

[workspace.dependencies.renderer]
version = "0.1.0"
path = "module/helper/renderer"

# = draw

[workspace.dependencies.draw_lang]
version = "~0.1.0"
path = "module/draw/lang"

[workspace.dependencies.draw_lang_core]
version = "~0.1.0"
path = "module/draw/core"

[workspace.dependencies.draw_lang_derive]
version = "~0.1.0"
path = "module/draw/derive"

[workspace.dependencies.draw_lang_primitives]
version = "~0.1.0"
path = "module/draw/primitives"

[workspace.dependencies.draw_lang_transform]
version = "~0.1.0"
path = "module/draw/transform"

[workspace.dependencies.draw_lang_yew]
version = "~0.1.0"
path = "module/draw/yew"

# = min

[workspace.dependencies.mingl]
version = "~0.2.0"
path = "module/min/mingl"

[workspace.dependencies.minwebgl]
version = "~0.2.0"
path = "module/min/minwebgl"

[workspace.dependencies.minwebgpu]
version = "~0.1.0"
path = "module/min/minwebgpu"

# = vectorizer
[workspace.dependencies.vectorizer]
version = "~0.1.0"
path = "module/vectorizer"

# = math

[workspace.dependencies.ndarray_cg]
version = "~0.3.0"
path = "module/math/ndarray_cg"

[workspace.dependencies.ndarray_tools]
version = "~0.1.0"
path = "module/alias/ndarray_tools"

[workspace.dependencies.mdmath_core]
version = "~0.3.0"
path = "module/math/mdmath_core"

# = external dependencies

[workspace.dependencies.derive_tools]
version = "~0.29.0"

[workspace.dependencies.strum]
version = "~0.25"

[workspace.dependencies.mod_interface]
version = "~0.25.0"

[workspace.dependencies.former]
version = "~2.9.0"

[workspace.dependencies.error_tools]
version = "0.17.0"

[workspace.dependencies.test_tools]
version = "~0.14.0"

[workspace.dependencies.clone_dyn_types]
version = "~0.23.0"

[workspace.dependencies.asbytes]
version = "0.2.0"

# = third-party dependencies

[workspace.dependencies.log]
version = "0.4.27"

[workspace.dependencies.wasm-bindgen]
version = "0.2.100"

[workspace.dependencies.js-sys]
version = "0.3.77"
features = []

[workspace.dependencies.web-sys]
version = "0.3.77"
features = []

[workspace.dependencies.bytemuck]
version = "1.23.0"
features = [ "derive" ]

[workspace.dependencies.ndarray]
version = "0.16.1"

[workspace.dependencies.approx]
version = "0.5.1"

[workspace.dependencies.num-traits]
version = "0.2.19"

[workspace.dependencies.wasm-bindgen-futures]
version = "0.4.50"

# [workspace.dependencies.generic-array]
# version = "1.1.0"

# [workspace.dependencies.static_assertions]
# version = "1.1.0"

[workspace.dependencies.tobj]
version = "4.0.2"
default-features = false
features = [ "async" ]

[workspace.dependencies.visioncortex]
git  = "https://github.com/obox-systems/visioncortex.git"
version = "0.8.8"

[workspace.dependencies.palette]
version = "0.7.6"

[workspace.dependencies.fastrand]
version = "1.8"

[workspace.dependencies.serde]
version = "1.0.214"

[workspace.dependencies.serde_with]
version = "3.11.0"

[workspace.dependencies.byteorder]
version = "1.5.0"

[workspace.dependencies.itertools]
version = "0.13.0"

# qqq : use error_tools instead
[workspace.dependencies.thiserror]
version = "2.0.4"

[workspace.dependencies.clap]
version = "4.5.21"
features = ["derive"]

[workspace.dependencies.image]
version = "0.25.5"

[workspace.dependencies.tokio]
version = "1.41.0"

<<<<<<< HEAD
=======
[workspace.dependencies.rand]
version = "0.8.5"

[workspace.dependencies.getrandom]
version = "0.2"
features = [ "js" ]

>>>>>>> a754ea76
[workspace.dependencies.gltf]
version = "1.4.1"

[workspace.dependencies.csgrs]
version = "0.17.4"
default-features = false
features = [ "f64", "delaunay" ]

[workspace.dependencies.parry3d]
version = "0.21.0"

[workspace.dependencies.zune-hdr]
git = "https://github.com/etemesi254/zune-image"

[workspace.dependencies.uuid]
version = "1.16.0"
features = [ "v4", "js" ]

[workspace.dependencies.rand]
version = "0.9.1"

# Needs flag: RUSTFLAGS='--cfg getrandom_backend="wasm_js"'
[workspace.dependencies.getrandom]
version = "0.3.3"

[workspace.dependencies.rustc-hash]
version = "2.1.1"

[workspace.dependencies.pathfinding]
version = "4.14.0"<|MERGE_RESOLUTION|>--- conflicted
+++ resolved
@@ -231,16 +231,6 @@
 [workspace.dependencies.tokio]
 version = "1.41.0"
 
-<<<<<<< HEAD
-=======
-[workspace.dependencies.rand]
-version = "0.8.5"
-
-[workspace.dependencies.getrandom]
-version = "0.2"
-features = [ "js" ]
-
->>>>>>> a754ea76
 [workspace.dependencies.gltf]
 version = "1.4.1"
 
@@ -265,6 +255,7 @@
 # Needs flag: RUSTFLAGS='--cfg getrandom_backend="wasm_js"'
 [workspace.dependencies.getrandom]
 version = "0.3.3"
+features = [ "js" ]
 
 [workspace.dependencies.rustc-hash]
 version = "2.1.1"
