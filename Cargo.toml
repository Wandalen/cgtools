[workspace]

resolver = "2"
members = [
  "module/alias/*",
  "module/blank/*",
  "module/min/*",
  "module/helper/*",
  "module/math/*",
  "examples/minwebgl/*",
  "examples/minwebgpu/*",
  "examples/math/*"
]

# Source :: https://github.com/obox-systems/conventions/blob/master/code_style.md#lints-and-warnings
[workspace.lints.rust]
# Enforces idiomatic Rust 2018 practices.
rust_2018_idioms = "deny"
# Prevents use of unstable features.
future_incompatible = "warn"
# # Encourages documentation for public items.
# missing_docs = "warn" # qqq : uncomment please
# # Suggests implementing Debug for public types.
# missing_debug_implementations = "warn" # qqq : uncomment please
# Warns against using unsafe code.
unsafe-code = "warn"

[workspace.lints.clippy]
# Warns against restrictive language patterns.
restriction = "warn"
# Enforces strict coding styles.
pedantic = "warn"
# Requires documentation for unsafe blocks.
undocumented_unsafe_blocks = "deny"
# Suggests using core instead of std when possible.
std_instead_of_core = "warn"
# Suggests using alloc instead of std when possible.
std_instead_of_alloc = "warn"
# Allows functions called only once.
single_call_fn = "allow"
# Permits #[ inline( always ) ] usage.
inline_always = "allow"
# Allows repeated module names.
module_name_repetitions = "allow"
# Permits absolute paths in code.
absolute_paths = "allow"

# = helpers

[workspace.dependencies.browser_input]
version = "0.1.0"
path = "module/helper/browser_input"

[workspace.dependencies.tiles_tools]
version = "0.1.0"
path = "module/helper/tiles_tools"

[workspace.dependencies.browser_log]
version = "~0.3.0"
path = "module/helper/browser_log"

[workspace.dependencies.browser_tools]
version = "~0.2.0"
path = "module/alias/browser_tools"

[workspace.dependencies.renderer]
version = "0.1.0"
path = "module/helper/renderer"

[workspace.dependencies.canvas_renderer]
version = "0.1.0"
path = "module/helper/canvas_renderer"

[workspace.dependencies.geometry_generation]
version = "0.1.0"
path = "module/helper/geometry_generation"

# = draw

# [workspace.dependencies.draw_lang]
# version = "~0.1.0"
# path = "module/draw/lang"
#
# [workspace.dependencies.draw_lang_core]
# version = "~0.1.0"
# path = "module/draw/core"
#
# [workspace.dependencies.draw_lang_derive]
# version = "~0.1.0"
# path = "module/draw/derive"
#
# [workspace.dependencies.draw_lang_primitives]
# version = "~0.1.0"
# path = "module/draw/primitives"
#
# [workspace.dependencies.draw_lang_transform]
# version = "~0.1.0"
# path = "module/draw/transform"
#
# [workspace.dependencies.draw_lang_yew]
# version = "~0.1.0"
# path = "module/draw/yew"

# = min

[workspace.dependencies.mingl]
version = "~0.2.0"
path = "module/min/mingl"

[workspace.dependencies.minwebgl]
version = "~0.2.0"
path = "module/min/minwebgl"

[workspace.dependencies.minwebgpu]
version = "~0.1.0"
path = "module/min/minwebgpu"

# = vectorizer
[workspace.dependencies.vectorizer]
version = "~0.1.0"
path = "module/vectorizer"

# = math

[workspace.dependencies.ndarray_cg]
version = "~0.3.0"
path = "module/math/ndarray_cg"

[workspace.dependencies.ndarray_tools]
version = "~0.1.0"
path = "module/alias/ndarray_tools"

[workspace.dependencies.mdmath_core]
version = "~0.3.0"
path = "module/math/mdmath_core"

# qqq : for Yevhen : comment out it
#[workspace.dependencies.cgmath]
#version = "0.18.0"

# qqq : for Yevhen : comment out it
#[workspace.dependencies.glam]
#version = "0.29.0"

# = external dependencies

[workspace.dependencies.derive_tools]
version = "~0.36.0"

[workspace.dependencies.component_model]
version = "~0.4.0"

[workspace.dependencies.strum]
version = "0.27.1"

[workspace.dependencies.mod_interface]
version = "~0.34.0"

[workspace.dependencies.former]
version = "~2.18.0"

[workspace.dependencies.error_tools]
version = "0.22.0"

[workspace.dependencies.test_tools]
version = "~0.16.0"

[workspace.dependencies.clone_dyn_types]
version = "~0.31.0"

[workspace.dependencies.asbytes]
version = "0.2.0"

# = third-party dependencies
# qqq : categorize them

[workspace.dependencies.log]
version = "0.4.27"

[workspace.dependencies.wasm-bindgen]
version = "0.2.100"

[workspace.dependencies.js-sys]
version = "0.3.77"
features = []

[workspace.dependencies.web-sys]
version = "0.3.77"
features = []

[workspace.dependencies.bytemuck]
version = "1.23.0"
features = [ "derive" ]

[workspace.dependencies.ndarray]
version = "0.16.1"

[workspace.dependencies.approx]
version = "0.5.1"

[workspace.dependencies.num-traits]
version = "0.2.19"

[workspace.dependencies.wasm-bindgen-futures]
version = "0.4.50"

# [workspace.dependencies.generic-array]
# version = "1.1.0"

# [workspace.dependencies.static_assertions]
# version = "1.1.0"

[workspace.dependencies.tobj]
version = "4.0.2"
default-features = false
features = [ "async" ]

[workspace.dependencies.visioncortex]
git  = "https://github.com/obox-systems/visioncortex.git"
version = "0.8.8"

[workspace.dependencies.palette]
version = "0.7.6"

[workspace.dependencies.fastrand]
version = "1.8"

[workspace.dependencies.serde]
version = "1.0.219"

[workspace.dependencies.serde_with]
version = "3.11.0"

[workspace.dependencies.byteorder]
version = "1.5.0"

[workspace.dependencies.itertools]
version = "0.13.0"

# qqq : use error_tools instead
[workspace.dependencies.thiserror]
version = "2.0.4"

[workspace.dependencies.clap]
version = "4.5.21"
features = ["derive"]

[workspace.dependencies.image]
version = "0.25.5"

[workspace.dependencies.tokio]
version = "1.41.0"

[workspace.dependencies.gltf]
version = "1.4.1"

[workspace.dependencies.csgrs]
version = "0.19.1"
default-features = false
features = [ "f64", "delaunay" ]

[workspace.dependencies.parry3d]
version = "0.21.0"

[workspace.dependencies.norad]
version = "0.16.0"

[workspace.dependencies.parley]
version = "0.5.0"

[workspace.dependencies.kurbo]
version = "0.11.2"

#[workspace.dependencies.lottie]
#version = "0.1.0"

[workspace.dependencies.interpoli]
git = "https://github.com/linebender/interpoli"

[workspace.dependencies.zune-hdr]
git = "https://github.com/etemesi254/zune-image"

[workspace.dependencies.uuid]
version = "1.16.0"
features = [ "v4", "js" ]

[workspace.dependencies.rand]
version = "0.9.1"

# Needs flag: RUSTFLAGS='--cfg getrandom_backend="wasm_js"'
[workspace.dependencies.getrandom]
version = "0.3.3"

[workspace.dependencies.rustc-hash]
version = "2.1.1"

[workspace.dependencies.pathfinding]
version = "4.14.0"

[workspace.dependencies.serde-wasm-bindgen]
version = "0.6.5"

[workspace.dependencies.quick-xml]
version = "0.37.5"

[workspace.dependencies.serde_json]
version = "1.0.140"

[workspace.dependencies.color]
version = "0.3.1"

[workspace.dependencies.hex_color]
version = "3.0.0"

[workspace.dependencies.wee_alloc]
version = "0.4"

[workspace.dependencies.earcutr]
<<<<<<< HEAD
version = "0.5"
=======
version = "0.5"
>>>>>>> 6ac91f2c
<|MERGE_RESOLUTION|>--- conflicted
+++ resolved
@@ -316,8 +316,4 @@
 version = "0.4"
 
 [workspace.dependencies.earcutr]
-<<<<<<< HEAD
-version = "0.5"
-=======
-version = "0.5"
->>>>>>> 6ac91f2c
+version = "0.5"