--- conflicted
+++ resolved
@@ -255,10 +255,7 @@
 # Needs flag: RUSTFLAGS='--cfg getrandom_backend="wasm_js"'
 [workspace.dependencies.getrandom]
 version = "0.3.3"
-<<<<<<< HEAD
-=======
 #features = [ "js" ]
->>>>>>> 63765a04
 
 [workspace.dependencies.rustc-hash]
 version = "2.1.1"
