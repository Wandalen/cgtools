--- conflicted
+++ resolved
@@ -353,9 +353,6 @@
 
 [workspace.dependencies.peniko]
 version = "0.3.1"
-<<<<<<< HEAD
-=======
 
 [workspace.dependencies.hecs]
-version = "0.10"
->>>>>>> 0be35f2e
+version = "0.10"